# -*- coding: utf-8 -*-

import argparse
import os.path
import re
import sys

from . import aliases
from . import returncodes
from . import util


DESCRIPTION = """Fast Downward driver script.

Input files can be either a PDDL problem file (with an optional PDDL domain
file), in which case the driver runs both planner components (translate and
search), or a SAS+ translator output file, in which case the driver runs just
the search component. You can override this default behaviour by selecting
components manually with the flags below. The first component to be run
determines the required input files:

--translate: [DOMAIN] PROBLEM
--search: TRANSLATE_OUTPUT

Arguments given before the specified input files are interpreted by the driver
script ("driver options"). Arguments given after the input files are passed on
to the planner components ("component options"). In exceptional cases where no
input files are needed, use "--" to separate driver from component options. In
even more exceptional cases where input files begin with "--", use "--" to
separate driver options from input files and also to separate input files from
component options.

By default, component options are passed to the search component. Use
"--translate-options" or "--search-options" within the component options to
override the default for the following options, until overridden again. (See
below for examples.)"""

LIMITS_HELP = """You can limit the time or memory for individual components
or the whole planner. The effective limit for each component is the minimum
of the component, overall, external soft, and external hard limits.

Limits are given in seconds or MiB. You can change the unit by using the
suffixes s, m, h and K, M, G.

By default, all limits are inactive. Only external limits (e.g. set with
ulimit) are respected.

Portfolios require that a time limit is in effect. Portfolio configurations
that exceed their time or memory limit are aborted, and the next
configuration is run."""

EXAMPLE_PORTFOLIO = os.path.relpath(
    aliases.PORTFOLIOS["seq-opt-fdss-1"], start=util.REPO_ROOT_DIR)

EXAMPLES = [
    ("Translate and find a plan with A* + LM-Cut:",
     ["./fast-downward.py", "misc/tests/benchmarks/gripper/prob01.pddl",
      "--search", '"astar(lmcut())"']),
    ("Translate and run no search:",
     ["./fast-downward.py", "--translate",
      "misc/tests/benchmarks/gripper/prob01.pddl"]),
    ("Run predefined configuration (LAMA-2011) on translated task:",
     ["./fast-downward.py", "--alias", "seq-sat-lama-2011", "output.sas"]),
    ("Run a portfolio on a translated task:",
     ["./fast-downward.py", "--portfolio", EXAMPLE_PORTFOLIO,
      "--search-time-limit", "30m", "output.sas"]),
    ("Run the search component in debug mode (with assertions enabled) "
     "and validate the resulting plan:",
     ["./fast-downward.py", "--debug", "output.sas", "--search", '"astar(ipdb())"']),
    ("Pass options to translator and search components:",
     ["./fast-downward.py", "misc/tests/benchmarks/gripper/prob01.pddl",
      "--translate-options", "--full-encoding",
      "--search-options", "--search", '"astar(lmcut())"']),
    ("Find a plan and validate it:",
     ["./fast-downward.py", "--validate",
      "misc/tests/benchmarks/gripper/prob01.pddl",
      "--search", '"astar(cegar())"']),
]

EPILOG = """component options:
  --translate-options OPTION1 OPTION2 ...
  --search-options OPTION1 OPTION2 ...
                        pass OPTION1 OPTION2 ... to specified planner component
                        (default: pass component options to search)

Examples:

%s
""" % "\n\n".join("%s\n%s" % (desc, " ".join(cmd)) for desc, cmd in EXAMPLES)

COMPONENTS_PLUS_OVERALL = ["translate", "search", "validate", "overall"]


"""
Function to emulate the behavior of ArgumentParser.error, but with our
custom exit codes instead of 2.
"""
def print_usage_and_exit_with_driver_input_error(parser, msg):
    parser.print_usage()
    returncodes.exit_with_driver_input_error("{}: error: {}".format(os.path.basename(sys.argv[0]), msg))


class RawHelpFormatter(argparse.HelpFormatter):
    """Preserve newlines and spacing."""
    def _fill_text(self, text, width, indent):
        return ''.join([indent + line for line in text.splitlines(True)])

    def _format_args(self, action, default_metavar):
        """Show explicit help for remaining args instead of "..."."""
        if action.nargs == argparse.REMAINDER:
            return "INPUT_FILE1 [INPUT_FILE2] [COMPONENT_OPTION ...]"
        else:
            return argparse.HelpFormatter._format_args(self, action, default_metavar)


def _rindex(seq, element):
    """Like list.index, but gives the index of the *last* occurrence."""
    seq = list(reversed(seq))
    reversed_index = seq.index(element)
    return len(seq) - 1 - reversed_index


def _split_off_filenames(planner_args):
    """Given the list of arguments to be passed on to the planner
    components, split it into a prefix of filenames and a suffix of
    options. Returns a pair (filenames, options).

    If a "--" separator is present, the last such separator serves as
    the border between filenames and options. The separator itself is
    not returned. (This implies that "--" can be a filename, but never
    an option to a planner component.)

    If no such separator is present, the first argument that begins
    with "-" and consists of at least two characters starts the list
    of options, and all previous arguments are filenames."""

    if "--" in planner_args:
        separator_pos = _rindex(planner_args, "--")
        num_filenames = separator_pos
        del planner_args[separator_pos]
    else:
        num_filenames = 0
        for arg in planner_args:
            # We treat "-" by itself as a filename because by common
            # convention it denotes stdin or stdout, and we might want
            # to support this later.
            if arg.startswith("-") and arg != "-":
                break
            num_filenames += 1
    return planner_args[:num_filenames], planner_args[num_filenames:]


def _split_planner_args(parser, args):
    """Partition args.planner_args, the list of arguments for the
    planner components, into args.filenames, args.translate_options
    and args.search_options. Modifies args directly and removes the original
    args.planner_args list."""

    args.filenames, options = _split_off_filenames(args.planner_args)

    args.translate_options = []
    args.search_options = []

    curr_options = args.search_options
    for option in options:
        if option == "--translate-options":
            curr_options = args.translate_options
        elif option == "--search-options":
            curr_options = args.search_options
        else:
            curr_options.append(option)


def _check_mutex_args(parser, args, required=False):
    for pos, (name1, is_specified1) in enumerate(args):
        for name2, is_specified2 in args[pos + 1:]:
            if is_specified1 and is_specified2:
                print_usage_and_exit_with_driver_input_error(
                    parser, "cannot combine %s with %s" % (name1, name2))
    if required and not any(is_specified for _, is_specified in args):
        print_usage_and_exit_with_driver_input_error(
            parser, "exactly one of {%s} has to be specified" %
            ", ".join(name for name, _ in args))


def _looks_like_search_input(filename):
    with open(filename) as input_file:
        first_line = next(input_file, "").rstrip()
    return first_line == "begin_version"


def _set_components_automatically(parser, args):
    """Guess which planner components to run based on the specified
    filenames and set args.components accordingly. Currently
    implements some simple heuristics:

    1. If there is exactly one input file and it looks like a
       Fast-Downward-generated file, run search only.
    2. Otherwise, run all components."""

    if len(args.filenames) == 1 and _looks_like_search_input(args.filenames[0]):
        args.components = ["search"]
    else:
        args.components = ["translate", "search"]


def _set_components_and_inputs(parser, args):
    """Set args.components to the planner components to be run and set
    args.translate_inputs and args.search_input to the correct input
    filenames.

    Rules:
    1. If any --run-xxx option is specified, then the union
       of the specified components is run.
    2. If nothing is specified, use automatic rules. See
       separate function."""

    args.components = []
    if args.translate or args.run_all:
        args.components.append("translate")
    if args.search or args.run_all:
        args.components.append("search")

    if not args.components:
        _set_components_automatically(parser, args)

    # We implicitly activate validation in debug mode. However, for
    # validation we need the PDDL input files and a plan, therefore both
    # components must be active.
    if args.validate or (args.debug and len(args.components) == 2):
        args.components.append("validate")

    args.translate_inputs = []

    assert args.components
    first = args.components[0]
    num_files = len(args.filenames)
    # When passing --help to any of the components (or -h to the
    # translator), we don't require input filenames and silently
    # swallow any that are provided. This is undocumented to avoid
    # cluttering the driver's --help output.
    if first == "translate":
        if "--help" in args.translate_options or "-h" in args.translate_options:
            args.translate_inputs = []
        elif num_files == 1:
            task_file, = args.filenames
            domain_file = util.find_domain_filename(task_file)
            args.translate_inputs = [domain_file, task_file]
        elif num_files == 2:
            args.translate_inputs = args.filenames
        else:
            print_usage_and_exit_with_driver_input_error(
                parser, "translator needs one or two input files")
    elif first == "search":
        if "--help" in args.search_options:
            args.search_input = None
        elif num_files == 1:
            args.search_input, = args.filenames
        else:
            print_usage_and_exit_with_driver_input_error(
                parser, "search needs exactly one input file")
    else:
        assert False, first


def _set_translator_output_options(parser, args):
    if any("--sas-file" in opt for opt in args.translate_options):
        print_usage_and_exit_with_driver_input_error(
            parser, "Cannot pass the \"--sas-file\" option to translate.py from the "
                    "fast-downward.py script. Pass it directly to fast-downward.py instead.")

    args.search_input = args.sas_file
    args.translate_options += ["--sas-file", args.search_input]


def _get_time_limit_in_seconds(limit, parser):
    match = re.match(r"^(\d+)(s|m|h)?$", limit, flags=re.I)
    if not match:
        print_usage_and_exit_with_driver_input_error(parser, "malformed time limit parameter: {}".format(limit))
    time = int(match.group(1))
    suffix = match.group(2)
    if suffix is not None:
        suffix = suffix.lower()
    if suffix == "m":
        time *= 60
    elif suffix == "h":
        time *= 3600
    return time


def _get_memory_limit_in_bytes(limit, parser):
    match = re.match(r"^(\d+)(k|m|g)?$", limit, flags=re.I)
    if not match:
        print_usage_and_exit_with_driver_input_error(parser, "malformed memory limit parameter: {}".format(limit))
    memory = int(match.group(1))
    suffix = match.group(2)
    if suffix is not None:
        suffix = suffix.lower()
    if suffix == "k":
        memory *= 1024
    elif suffix is None or suffix == "m":
        memory *= 1024 * 1024
    elif suffix == "g":
        memory *= 1024 * 1024 * 1024
    return memory


def set_time_limit_in_seconds(parser, args, component):
    param = component + "_time_limit"
    limit = getattr(args, param)
    if limit is not None:
        setattr(args, param, _get_time_limit_in_seconds(limit, parser))


def set_memory_limit_in_bytes(parser, args, component):
    param = component + "_memory_limit"
    limit = getattr(args, param)
    if limit is not None:
        setattr(args, param, _get_memory_limit_in_bytes(limit, parser))


def _convert_limits_to_ints(parser, args):
    for component in COMPONENTS_PLUS_OVERALL:
        set_time_limit_in_seconds(parser, args, component)
        set_memory_limit_in_bytes(parser, args, component)


def parse_args():
    parser = argparse.ArgumentParser(
        description=DESCRIPTION, epilog=EPILOG,
        formatter_class=RawHelpFormatter,
        add_help=False)

    help_options = parser.add_argument_group(
        title=("driver options that show information and exit "
               "(don't run planner)"))
    # We manually add the help option because we want to control
    # how it is grouped in the output.
    help_options.add_argument(
        "-h", "--help",
        action="help", default=argparse.SUPPRESS,
        help="show this help message and exit")
    help_options.add_argument(
        "--show-aliases", action="store_true",
        help="show the known aliases (see --alias) and exit")

    components = parser.add_argument_group(
        title=("driver options selecting the planner components to be run\n"
               "(may select several; default: auto-select based on input file(s))"))
    components.add_argument(
        "--run-all", action="store_true",
        help="run all components of the planner")
    components.add_argument(
        "--translate", action="store_true",
        help="run translator component")
    components.add_argument(
        "--search", action="store_true",
        help="run search component")

    limits = parser.add_argument_group(
        title="time and memory limits", description=LIMITS_HELP)
    for component in COMPONENTS_PLUS_OVERALL:
        limits.add_argument("--{}-time-limit".format(component))
        limits.add_argument("--{}-memory-limit".format(component))

    driver_other = parser.add_argument_group(
        title="other driver options")
    driver_other.add_argument(
        "--alias",
        help="run a config with an alias (e.g. seq-sat-lama-2011)")
    driver_other.add_argument(
        "--build",
        help="BUILD can be a predefined build name like release "
            "(default) and debug, a custom build name, or the path to "
            "a directory holding the planner binaries. The driver "
            "first looks for the planner binaries under 'BUILD'. If "
            "this path does not exist, it tries the directory "
            "'<repo>/builds/BUILD/bin', where the build script creates "
            "them by default.")
    driver_other.add_argument(
        "--debug", action="store_true",
        help="alias for --build=debug --validate")
    driver_other.add_argument(
        "--validate", action="store_true",
        help='validate plans (implied by --debug); needs "validate" (VAL) on PATH')
    driver_other.add_argument(
        "--log-level", choices=["debug", "info", "warning"],
        default="info",
        help="set log level (most verbose: debug; least verbose: warning; default: %(default)s)")

    driver_other.add_argument(
        "--plan-file", metavar="FILE", default="sas_plan",
        help="write plan(s) to FILE (default: %(default)s; anytime configurations append .1, .2, ...)")

    driver_other.add_argument(
        "--sas-file", metavar="FILE", default="output.sas",
        help="intermediate file for storing the translator output (default: %(default)s)")

    driver_other.add_argument(
        "--portfolio", metavar="FILE",
        help="run a portfolio specified in FILE")
    driver_other.add_argument(
        "--portfolio-bound", metavar="VALUE", default=None, type=int,
        help="exclusive bound on plan costs (only supported for satisficing portfolios)")
    driver_other.add_argument(
        "--portfolio-single-plan", action="store_true",
        help="abort satisficing portfolio after finding the first plan")

    driver_other.add_argument(
        "--cleanup", action="store_true",
        help="clean up temporary files (translator output and plan files) and exit")


    parser.add_argument(
        "planner_args", nargs=argparse.REMAINDER,
        help="file names and options passed on to planner components")

    # Using argparse.REMAINDER relies on the fact that the first
    # argument that doesn't belong to the driver doesn't look like an
    # option, i.e., doesn't start with "-". This is usually satisfied
    # because the argument is a filename; in exceptional cases, "--"
    # can be used as an explicit separator. For example, "./fast-downward.py --
    # --help" passes "--help" to the search code.

    args = parser.parse_args()

    if args.build and args.debug:
<<<<<<< HEAD
        parser.error("The option --debug is an alias for --build=debug "
=======
        print_usage_and_exit_with_driver_input_error(
            parser, "The option --debug is an alias for --build=debug32 "
>>>>>>> 9a333631
                     "--validate. Do no specify both --debug and --build.")
    if not args.build:
        if args.debug:
            args.build = "debug"
        else:
            args.build = "release"

    _split_planner_args(parser, args)

    _check_mutex_args(parser, [
            ("--alias", args.alias is not None),
            ("--portfolio", args.portfolio is not None),
            ("options for search component", bool(args.search_options))])

    _set_translator_output_options(parser, args)

    _convert_limits_to_ints(parser, args)

    if args.alias:
        try:
            aliases.set_options_for_alias(args.alias, args)
        except KeyError:
            print_usage_and_exit_with_driver_input_error(
                parser, "unknown alias: %r" % args.alias)

    if args.portfolio_bound is not None and not args.portfolio:
        print_usage_and_exit_with_driver_input_error(
            parser, "--portfolio-bound may only be used for portfolios.")
    if args.portfolio_bound is not None and args.portfolio_bound < 0:
        print_usage_and_exit_with_driver_input_error(
            parser, "--portfolio-bound must not be negative.")
    if args.portfolio_single_plan and not args.portfolio:
        print_usage_and_exit_with_driver_input_error(
            parser, "--portfolio-single_plan may only be used for portfolios.")

    if not args.show_aliases and not args.cleanup:
        _set_components_and_inputs(parser, args)

    return args<|MERGE_RESOLUTION|>--- conflicted
+++ resolved
@@ -425,12 +425,8 @@
     args = parser.parse_args()
 
     if args.build and args.debug:
-<<<<<<< HEAD
-        parser.error("The option --debug is an alias for --build=debug "
-=======
-        print_usage_and_exit_with_driver_input_error(
-            parser, "The option --debug is an alias for --build=debug32 "
->>>>>>> 9a333631
+        print_usage_and_exit_with_driver_input_error(
+            parser, "The option --debug is an alias for --build=debug "
                      "--validate. Do no specify both --debug and --build.")
     if not args.build:
         if args.debug:
