# Release notes

Fast Downward has been in development since 2003, but the current
timed release model was not adopted until 2019. This file documents
the changes since the first timed release, Fast Downward 19.06.

For more details, check the repository history
(<http://hg.fast-downward.org>) and the issue tracker
(<http://issues.fast-downward.org>). Repository branches are named
after the corresponding tracker issues.

## Changes since the last release

<<<<<<< HEAD
- integrate code for saturated cost partitioning over abstraction heuristics
  <http://issues.fast-downward.org/issue780>
  See http://www.fast-downward.org/Doc/Evaluator#Saturated_cost_partitioning
  for usage instructions.
=======
- Fix `--show-aliases` parameter.
>>>>>>> 330d64ad

## Fast Downward 19.12

Released on December 20, 2019.

Highlights:

- Fast Downward no longer supports Python 2.7, which reaches its end
  of support on January 1, 2020. The minimum supported Python version
  is now 3.6.

- Fast Downward now supports the SoPlex LP solver.

Details:

- general: raise minimum supported Python version to 3.6
  <http://issues.fast-downward.org/issue939>
  Fast Downward now requires Python 3.6 or newer; support for Python 2.7 and
  Python 3.2-3.5 has been dropped. The main reason for this change is Python 2
  reaching its end of support on January 1, 2020. See
  https://python3statement.org/ for more background.

- LP solver: add support for the solver [SoPlex](https://soplex.zib.de/)
  <http://issues.fast-downward.org/issue752>
  The relative performance of CPLEX and SoPlex depends on the domain and
  configuration with each solver outperforming the other in some cases.
  See the issue for a more detailed discussion of performance.

- LP solver: add support for version 12.9 of CPLEX
  <http://issues.fast-downward.org/issue925>
  Older versions are still supported but we recommend using 12.9.
  In our experiments, we saw performance differences between version
  12.8 and 12.9, as well as between using static and dynamic linking.
  However, on average there was no significant advantage for any
  configuration. See the issue for details.

- LP solver: update build instructions of the open solver interface
  <http://issues.fast-downward.org/issue752>
  <http://issues.fast-downward.org/issue925>
  The way we recommend building OSI now links dynamically against the
  solvers and uses zlib. If your existing OSI installation stops
  working, try installing zlib (sudo apt install zlib1g-dev) or
  re-install OSI (http://www.fast-downward.org/LPBuildInstructions).

- merge-and-shrink: remove trivial factors
  <http://issues.fast-downward.org/issue914>
  When the merge-and-shrink computation terminates with several factors
  (due to using a time limit), only keep those factors that are
  non-trivial, i.e., which have a non-goal state or which represent a
  non-total function.

- tests: use pytest for running most tests
  <http://issues.fast-downward.org/issue935>
  <http://issues.fast-downward.org/issue936>

- tests: test Python code with all supported Python versions using tox
  <http://issues.fast-downward.org/issue930>

- tests: adjust style of Python code as suggested by flake8 and add this style
  check to the continuous integration test suite
  <http://issues.fast-downward.org/issue929>
  <http://issues.fast-downward.org/issue931>
  <http://issues.fast-downward.org/issue934>

- scripts: move Stone Soup generator scripts to separate repository at
  https://bitbucket.org/aibasel/stonesoup.
  <http://issues.fast-downward.org/issue932>

## Fast Downward 19.06

Released on June 11, 2019.
First time-based release.<|MERGE_RESOLUTION|>--- conflicted
+++ resolved
@@ -11,14 +11,11 @@
 
 ## Changes since the last release
 
-<<<<<<< HEAD
 - integrate code for saturated cost partitioning over abstraction heuristics
   <http://issues.fast-downward.org/issue780>
   See http://www.fast-downward.org/Doc/Evaluator#Saturated_cost_partitioning
   for usage instructions.
-=======
 - Fix `--show-aliases` parameter.
->>>>>>> 330d64ad
 
 ## Fast Downward 19.12
 
