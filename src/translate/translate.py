#! /usr/bin/env python
# -*- coding: utf-8 -*-

from __future__ import print_function

from collections import defaultdict
from copy import deepcopy

import axiom_rules
import fact_groups
import instantiate
import pddl
import sas_tasks
import simplify
import timers
import tools

# TODO: The translator may generate trivial derived variables which are always true,
# for example if there ia a derived predicate in the input that only depends on
# (non-derived) variables which are detected as always true.
# Such a situation was encountered in the PSR-STRIPS-DerivedPredicates domain.
# Such "always-true" variables should best be compiled away, but it is
# not clear what the best place to do this should be. Similar
# simplifications might be possible elsewhere, for example if a
# derived variable is synonymous with another variable (derived or
# non-derived).

ALLOW_CONFLICTING_EFFECTS = True
USE_PARTIAL_ENCODING = True
DETECT_UNREACHABLE = True

## Setting the following variable to True can cause a severe
## performance penalty due to weaker relevance analysis (see issue7).
ADD_IMPLIED_PRECONDITIONS = False

DEBUG = False

removed_implied_effect_counter = 0
simplified_effect_condition_counter = 0
added_implied_precondition_counter = 0

def strips_to_sas_dictionary(groups, assert_partial):
    dictionary = {}

    for var_no, group in enumerate(groups):
        for val_no, atom in enumerate(group):
            dictionary.setdefault(atom, []).append((var_no, val_no))
    if assert_partial:
        assert all(len(sas_pairs) == 1
                   for sas_pairs in dictionary.values())
    return [len(group) + 1 for group in groups], dictionary

def translate_strips_conditions_aux(conditions, dictionary, ranges):
    condition = {}
    for fact in conditions:
        if fact.negated:
            # we handle negative conditions later, because then we
            # can recognize when the negative condition is already
            # ensured by a positive condition
            continue
        for var, val in dictionary.get(fact, ()):
            # The default () here is a bit of a hack. For goals (but
            # only for goals!), we can get static facts here. They
            # cannot be statically false (that would have been
            # detected earlier), and hence they are statically true
            # and don't need to be translated.
            # TODO: This would not be necessary if we dealt with goals
            # in the same way we deal with operator preconditions etc.,
            # where static facts disappear during grounding. So change
            # this when the goal code is refactored (also below). (**)
            if (condition.get(var) is not None and
                val not in condition.get(var)):
                # Conflicting conditions on this variable: Operator invalid.
                return None
            condition[var] = set([val])

    def number_of_values(var_vals_pair):
        var, vals = var_vals_pair
        return len(vals)

    for fact in conditions:
        if fact.negated:
           ## Note  Here we use a different solution than in Sec. 10.6.4
           ##       of the thesis. Compare the last sentences of the third
           ##       paragraph of the section.
           ##       We could do what is written there. As a test case,
           ##       consider Airport ADL tasks with only one airport, where
           ##       (occupied ?x) variables are encoded in a single variable,
           ##       and conditions like (not (occupied ?x)) do occur in
           ##       preconditions.
           ##       However, here we avoid introducing new derived predicates
           ##       by treat the negative precondition as a disjunctive precondition
           ##       and expanding it by "multiplying out" the possibilities.
           ##       This can lead to an exponential blow-up so it would be nice
           ##       to choose the behaviour as an option.
            done = False
            new_condition = {}
            atom = pddl.Atom(fact.predicate, fact.args) # force positive
            for var, val in dictionary.get(atom, ()):
                # see comment (**) above
                poss_vals = set(range(ranges[var]))
                poss_vals.remove(val)

                if condition.get(var) is None:
                    assert new_condition.get(var) is None
                    new_condition[var] = poss_vals
                else:
                    # constrain existing condition on var
                    prev_possible_vals = condition.get(var)
                    done = True
                    prev_possible_vals.intersection_update(poss_vals)
                    if len(prev_possible_vals) == 0:
                        # Conflicting conditions on this variable:
                        # Operator invalid.
                        return None

            if not done and len(new_condition) != 0:
                # we did not enforce the negative condition by constraining
                # an existing condition on one of the variables representing
                # this atom. So we need to introduce a new condition:
                # We can select any from new_condition and currently prefer the
                # smalles one.
<<<<<<< HEAD
                candidates = sorted(new_condition.items(), key=lambda x: len(x[1]))
=======
                candidates = sorted(new_condition.items(), key=number_of_values)
>>>>>>> 46774b89
                var, vals = candidates[0]
                condition[var] = vals

        def multiply_out(condition): # destroys the input
<<<<<<< HEAD
            sorted_conds = sorted(condition.items(), key=lambda x: len(x[1]))
=======
            sorted_conds = sorted(condition.items(), key=number_of_values)
>>>>>>> 46774b89
            flat_conds = [{}]
            for var, vals in sorted_conds:
                if len(vals) == 1:
                    for cond in flat_conds:
                        cond[var] = vals.pop() # destroys the input here
                else:
                    new_conds = []
                    for cond in flat_conds:
                        for val in vals:
                            new_cond = deepcopy(cond)
                            new_cond[var] = val
                            new_conds.append(new_cond)
                    flat_conds = new_conds
            # The return value is deterministic because each dict in flat_conds
            # only contains one entry
            return flat_conds

    return multiply_out(condition)

def translate_strips_conditions(conditions, dictionary, ranges,
                                mutex_dict, mutex_ranges):
    if not conditions:
        return [{}] # Quick exit for common case.

    # Check if the condition violates any mutexes.
    if translate_strips_conditions_aux(
        conditions, mutex_dict, mutex_ranges) is None:
        return None

    return translate_strips_conditions_aux(conditions, dictionary, ranges)

def translate_strips_operator(operator, dictionary, ranges, mutex_dict, mutex_ranges, implied_facts):

    conditions = translate_strips_conditions(operator.precondition, dictionary, ranges, mutex_dict, mutex_ranges)
    if conditions is None:
        return []
    sas_operators = []
    for condition in conditions:
        op = translate_strips_operator_aux(operator, dictionary, ranges,
                                           mutex_dict, mutex_ranges,
                                           implied_facts, condition)
        sas_operators.append(op)
    return sas_operators

def translate_strips_operator_aux(operator, dictionary, ranges, mutex_dict,
    mutex_ranges, implied_facts, condition):
    # NOTE: This function does not really deal with the intricacies of properly
    # encoding delete effects for grouped propositions in the presence of
    # conditional effects. It should work ok but will bail out in more
    # complicated cases even though a conflict does not necessarily exist.
    possible_add_conflict = False

    effect = {}

    for conditions, fact in operator.add_effects:
        eff_condition_list = translate_strips_conditions(conditions, dictionary,
                                                         ranges, mutex_dict,
                                                         mutex_ranges)
        if eff_condition_list is None: # Impossible condition for this effect.
            continue
<<<<<<< HEAD
        eff_condition = [sorted(eff_cond.items())
=======
        eff_condition = [list(eff_cond.items())
>>>>>>> 46774b89
                         for eff_cond in eff_condition_list]
        for var, val in dictionary[fact]:
            if condition.get(var) == val:
                # Effect implied by precondition.
                global removed_implied_effect_counter
                removed_implied_effect_counter += 1
                # print "Skipping effect of %s..." % operator.name
                continue
            effect_pair = effect.get(var)
            if not effect_pair:
                effect[var] = (val, eff_condition)
            else:
                other_val, eff_conditions = effect_pair
                # Don't flag conflict just yet... the operator might be invalid
                # because of conflicting add/delete effects (see pipesworld).
                if other_val != val:
                    possible_add_conflict = True
                eff_conditions.extend(eff_condition)

    for conditions, fact in operator.del_effects:
        eff_condition_list = translate_strips_conditions(conditions, dictionary, ranges, mutex_dict, mutex_ranges)
        if eff_condition_list is None:
            continue
<<<<<<< HEAD
        eff_condition = [sorted(eff_cond.items())
=======
        eff_condition = [list(eff_cond.items())
>>>>>>> 46774b89
                         for eff_cond in eff_condition_list]
        for var, val in dictionary[fact]:
            none_of_those = ranges[var] - 1

            other_val, eff_conditions = effect.setdefault(var, (none_of_those, []))

            if other_val != none_of_those:
                # Look for matching add effect; ignore this del effect if found.
                for cond in eff_condition:
                    if cond not in eff_conditions and [] not in eff_conditions:
                        print("Condition:")
                        print(cond)
                        print("Operator:")
                        operator.dump()
                        assert False, "Add effect with uncertain del effect partner?"
                if other_val == val:
                    if ALLOW_CONFLICTING_EFFECTS:
                        # Conflicting ADD and DEL effect. This is *only* allowed if
                        # this is also a precondition, in which case there is *no*
                        # effect (the ADD takes precedence). We delete the add effect here.
                        if condition.get(var) != val:
                            # HACK HACK HACK!
                            # There used to be an assertion here that actually
                            # forbid this, but this was wrong in Pipesworld-notankage
                            # (e.g. task 01). The thing is, it *is* possible for
                            # an operator with proven (with the given invariants)
                            # inconsistent preconditions to actually end up here if
                            # the inconsistency of the preconditions is not obvious at
                            # the SAS+ encoding level.
                            #
                            # Example: Pipes-Notank-01, operator
                            # (pop-unitarypipe s12 b4 a1 a2 b4 lco lco).
                            # This has precondition last(b4, s12) and on(b4, a2) which
                            # is inconsistent because b4 can only be in one place.
                            # However, the chosen encoding encodes *what is last in s12*
                            # separately, and so the precondition translates to
                            # "last(s12) = b4 and on(b4) = a2", which does not look
                            # inconsistent at first glance.
                            #
                            # Something reasonable to do here would be to make a
                            # decent check that the precondition is indeed inconsistent
                            # (using *all* mutexes), but that seems tough with this
                            # convoluted code, so we just warn and reject the operator.
                            print("Warning: %s rejected. Cross your fingers." % (
                                operator.name))
                            if DEBUG:
                                operator.dump()
                            return None
                            assert False

                        assert eff_conditions == [[]]
                        del effect[var]
                    else:
                        assert not eff_condition[0] and not eff_conditions[0], "Uncertain conflict"
                        return None  # Definite conflict otherwise.
            else: # no add effect on this variable
                if condition.get(var) != val:
                    if var in condition:
                        ## HACK HACK HACK! There is a precondition on the variable for
                        ## this delete effect on another value, so there is no need to
                        ## represent the delete effect. Right? Right???
                        del effect[var]
                        continue
                    for index, cond in enumerate(eff_condition_list):
                        if cond.get(var) != val:
                            # Need a guard for this delete effect.
                            assert (var not in condition and
                                    var not in eff_condition[index]), "Oops?"
                            eff_condition[index].append((var, val))
                eff_conditions.extend(eff_condition)

    if possible_add_conflict:
        operator.dump()


    assert not possible_add_conflict, "Conflicting add effects?"

    # assert eff_condition != other_condition, "Duplicate effect"
    # assert eff_condition and other_condition, "Dominated conditional effect"

    if ADD_IMPLIED_PRECONDITIONS:
        implied_precondition = set()
        for fact in condition.items():
            implied_precondition.update(implied_facts[fact])

    pre_post = []
    for var, (post, eff_condition_lists) in effect.items():
        pre = condition.pop(var, -1)
        if ranges[var] == 2:
            # Apply simplifications for binary variables.
            if prune_stupid_effect_conditions(var, post, eff_condition_lists):
                global simplified_effect_condition_counter
                simplified_effect_condition_counter += 1
            if (ADD_IMPLIED_PRECONDITIONS and
                pre == -1 and (var, 1 - post) in implied_precondition):
                global added_implied_precondition_counter
                added_implied_precondition_counter += 1
                pre = 1 - post
                # print "Added precondition (%d = %d) to %s" % (
                #     var, pre, operator.name)
        for eff_condition in eff_condition_lists:
            pre_post.append((var, pre, post, eff_condition))
    prevail = list(condition.items())

    return sas_tasks.SASOperator(operator.name, prevail, pre_post, operator.cost)

def prune_stupid_effect_conditions(var, val, conditions):
    ## (IF <conditions> THEN <var> := <val>) is a conditional effect.
    ## <var> is guaranteed to be a binary variable.
    ## <conditions> is in DNF representation (list of lists).
    ##
    ## We simplify <conditions> by applying two rules:
    ## 1. Conditions of the form "var = dualval" where var is the
    ##    effect variable and dualval != val can be omitted.
    ##    (If var != dualval, then var == val because it is binary,
    ##    which mesans that in such situations the effect is a no-op.)
    ## 2. If conditions contains any empty list, it is equivalent
    ##    to True and we can remove all other disjuncts.
    ##
    ## returns True when anything was changed
    if conditions == [[]]:
        return False ## Quick exit for common case.
    assert val in [0, 1]
    dual_fact = (var, 1 - val)
    simplified = False
    for condition in conditions:
        # Apply rule 1.
        while dual_fact in condition:
            # print "*** Removing dual condition"
            simplified = True
            condition.remove(dual_fact)
        # Apply rule 2.
        if not condition:
            conditions[:] = [[]]
            simplified = True
            break
    return simplified

def translate_strips_axiom(axiom, dictionary, ranges, mutex_dict, mutex_ranges):
    conditions = translate_strips_conditions(axiom.condition, dictionary, ranges, mutex_dict, mutex_ranges)
    if conditions is None:
        return []
    if axiom.effect.negated:
        [(var, _)] = dictionary[axiom.effect.positive()]
        effect = (var, ranges[var] - 1)
    else:
        [effect] = dictionary[axiom.effect]
    axioms = []
    for condition in conditions:
        axioms.append(sas_tasks.SASAxiom(list(condition.items()), effect))
    return axioms

def translate_strips_operators(actions, strips_to_sas, ranges, mutex_dict, mutex_ranges, implied_facts):
    result = []
    for action in actions:
        sas_ops = translate_strips_operator(action, strips_to_sas, ranges, mutex_dict, mutex_ranges, implied_facts)
        result.extend(sas_ops)
    return result

def translate_strips_axioms(axioms, strips_to_sas, ranges, mutex_dict, mutex_ranges):
    result = []
    for axiom in axioms:
        sas_axioms = translate_strips_axiom(axiom, strips_to_sas, ranges, mutex_dict, mutex_ranges)
        result.extend(sas_axioms)
    return result

def translate_task(strips_to_sas, ranges, translation_key,
                   mutex_dict, mutex_ranges, mutex_key,
                   init, goals,
                   actions, axioms, metric, implied_facts):
    with timers.timing("Processing axioms", block=True):
        axioms, axiom_init, axiom_layer_dict = axiom_rules.handle_axioms(
            actions, axioms, goals)
    init = init + axiom_init
    #axioms.sort(key=lambda axiom: axiom.name)
    #for axiom in axioms:
    #  axiom.dump()

    init_values = [rang - 1 for rang in ranges]
    # Closed World Assumption: Initialize to "range - 1" == Nothing.
    for fact in init:
        pairs = strips_to_sas.get(fact, [])  # empty for static init facts
        for var, val in pairs:
            curr_val = init_values[var]
            if curr_val != ranges[var] - 1 and curr_val != val:
                assert False, "Inconsistent init facts! [fact = %s]" % fact
            init_values[var] = val
    init = sas_tasks.SASInit(init_values)

    goal_dict_list = translate_strips_conditions(goals, strips_to_sas, ranges, mutex_dict, mutex_ranges)
    assert len(goal_dict_list) == 1, "Negative goal not supported"
    ## we could substitute the negative goal literal in
    ## normalize.substitute_complicated_goal, using an axiom. We currently
    ## don't do this, because we don't run into this assertion, if the
    ## negative goal is part of finite domain variable with only two
    ## values, which is most of the time the case, and hence refrain from
    ## introducing axioms (that are not supported by all heuristics)
    goal_pairs = list(goal_dict_list[0].items())
    goal = sas_tasks.SASGoal(goal_pairs)

    operators = translate_strips_operators(actions, strips_to_sas, ranges, mutex_dict, mutex_ranges, implied_facts)
    axioms = translate_strips_axioms(axioms, strips_to_sas, ranges, mutex_dict, mutex_ranges)

    axiom_layers = [-1] * len(ranges)
    for atom, layer in axiom_layer_dict.items():
        assert layer >= 0
        [(var, val)] = strips_to_sas[atom]
        axiom_layers[var] = layer
    variables = sas_tasks.SASVariables(ranges, axiom_layers, translation_key)
    mutexes = [sas_tasks.SASMutexGroup(group) for group in mutex_key]
    return sas_tasks.SASTask(variables, mutexes, init, goal,
                             operators, axioms, metric)

def unsolvable_sas_task(msg):
    print("%s! Generating unsolvable task..." % msg)
    variables = sas_tasks.SASVariables(
        [2], [-1], [["Atom dummy(val1)", "Atom dummy(val2)"]])
    # We create no mutexes: the only possible mutex is between
    # dummy(val1) and dummy(val2), but the preprocessor would filter
    # it out anyway since it is trivial (only involves one
    # finite-domain variable).
    mutexes = []
    init = sas_tasks.SASInit([0])
    goal = sas_tasks.SASGoal([(0, 1)])
    operators = []
    axioms = []
    metric = True
    return sas_tasks.SASTask(variables, mutexes, init, goal,
                             operators, axioms, metric)

def pddl_to_sas(task):
    with timers.timing("Instantiating", block=True):
        (relaxed_reachable, atoms, actions, axioms,
         reachable_action_params) = instantiate.explore(task)

    if not relaxed_reachable:
        return unsolvable_sas_task("No relaxed solution")

    # HACK! Goals should be treated differently.
    if isinstance(task.goal, pddl.Conjunction):
        goal_list = task.goal.parts
    else:
        goal_list = [task.goal]
    for item in goal_list:
        assert isinstance(item, pddl.Literal)

    with timers.timing("Computing fact groups", block=True):
        groups, mutex_groups, translation_key = fact_groups.compute_groups(
            task, atoms, reachable_action_params,
            partial_encoding=USE_PARTIAL_ENCODING)

    with timers.timing("Building STRIPS to SAS dictionary"):
        ranges, strips_to_sas = strips_to_sas_dictionary(
            groups, assert_partial=USE_PARTIAL_ENCODING)

    with timers.timing("Building dictionary for full mutex groups"):
        mutex_ranges, mutex_dict = strips_to_sas_dictionary(
            mutex_groups, assert_partial=False)

    if ADD_IMPLIED_PRECONDITIONS:
        with timers.timing("Building implied facts dictionary..."):
            implied_facts = build_implied_facts(strips_to_sas, groups, mutex_groups)
    else:
        implied_facts = {}

    with timers.timing("Building mutex information", block=True):
        mutex_key = build_mutex_key(strips_to_sas, mutex_groups)

    with timers.timing("Translating task", block=True):
        sas_task = translate_task(
            strips_to_sas, ranges, translation_key,
            mutex_dict, mutex_ranges, mutex_key,
            task.init, goal_list, actions, axioms, task.use_min_cost_metric,
            implied_facts)

    print("%d implied effects removed" % removed_implied_effect_counter)
    print("%d effect conditions simplified" % simplified_effect_condition_counter)
    print("%d implied preconditions added" % added_implied_precondition_counter)

    if DETECT_UNREACHABLE:
        with timers.timing("Detecting unreachable propositions", block=True):
            try:
                simplify.filter_unreachable_propositions(sas_task)
            except simplify.Impossible:
                return unsolvable_sas_task("Simplified to trivially false goal")

    return sas_task

def build_mutex_key(strips_to_sas, groups):
    group_keys = []
    for group in groups:
        group_key = []
        for fact in group:
            if strips_to_sas.get(fact):
                for var, val in strips_to_sas[fact]:
                    group_key.append((var, val))
            else:
                print("not in strips_to_sas, left out:", fact)
        group_keys.append(group_key)
    return group_keys

def build_implied_facts(strips_to_sas, groups, mutex_groups):
    ## Compute a dictionary mapping facts (FDR pairs) to lists of FDR
    ## pairs implied by that fact. In other words, in all states
    ## containing p, all pairs in implied_facts[p] must also be true.
    ##
    ## There are two simple cases where a pair p implies a pair q != p
    ## in our FDR encodings:
    ## 1. p and q encode the same fact
    ## 2. p encodes a STRIPS proposition X, q encodes a STRIPS literal
    ##    "not Y", and X and Y are mutex.
    ##
    ## The first case cannot arise when we use partial encodings, and
    ## when we use full encodings, I don't think it would give us any
    ## additional information to exploit in the operator translation,
    ## so we only use the second case.
    ##
    ## Note that for a pair q to encode a fact "not Y", Y must form a
    ## fact group of size 1. We call such propositions Y "lonely".

    ## In the first step, we compute a dictionary mapping each lonely
    ## proposition to its variable number.
    lonely_propositions = {}
    for var_no, group in enumerate(groups):
        if len(group) == 1:
            lonely_prop = group[0]
            assert strips_to_sas[lonely_prop] == [(var_no, 0)]
            lonely_propositions[lonely_prop] = var_no

    ## Then we compute implied facts as follows: for each mutex group,
    ## check if prop is lonely (then and only then "not prop" has a
    ## representation as an FDR pair). In that case, all other facts
    ## in this mutex group imply "not prop".
    implied_facts = defaultdict(list)
    for mutex_group in mutex_groups:
        for prop in mutex_group:
            prop_var = lonely_propositions.get(prop)
            if prop_var is not None:
                prop_is_false = (prop_var, 1)
                for other_prop in mutex_group:
                    if other_prop is not prop:
                        for other_fact in strips_to_sas[other_prop]:
                            implied_facts[other_fact].append(prop_is_false)

    return implied_facts


def dump_statistics(sas_task):
    print("Translator variables: %d" % len(sas_task.variables.ranges))
    print(("Translator derived variables: %d" %
           len([layer for layer in sas_task.variables.axiom_layers if layer >= 0])))
    print("Translator facts: %d" % sum(sas_task.variables.ranges))
    print("Translator mutex groups: %d" % len(sas_task.mutexes))
    print(("Translator total mutex groups size: %d" %
           sum(mutex.get_encoding_size() for mutex in sas_task.mutexes)))
    print("Translator operators: %d" % len(sas_task.operators))
    print("Translator task size: %d" % sas_task.get_encoding_size())
    try:
        peak_memory = tools.get_peak_memory_in_kb()
    except Warning as warning:
        print(warning)
    else:
        print("Translator peak memory: %d KB" % peak_memory)


if __name__ == "__main__":
    import pddl

    timer = timers.Timer()
    with timers.timing("Parsing"):
        task = pddl.open()

    # EXPERIMENTAL!
    # import psyco
    # psyco.full()

    sas_task = pddl_to_sas(task)
    dump_statistics(sas_task)

    with timers.timing("Writing output"):
        with open("output.sas", "w") as output_file:
            sas_task.output(output_file)
    print("Done! %s" % timer)<|MERGE_RESOLUTION|>--- conflicted
+++ resolved
@@ -41,7 +41,6 @@
 
 def strips_to_sas_dictionary(groups, assert_partial):
     dictionary = {}
-
     for var_no, group in enumerate(groups):
         for val_no, atom in enumerate(group):
             dictionary.setdefault(atom, []).append((var_no, val_no))
@@ -120,20 +119,12 @@
                 # this atom. So we need to introduce a new condition:
                 # We can select any from new_condition and currently prefer the
                 # smalles one.
-<<<<<<< HEAD
-                candidates = sorted(new_condition.items(), key=lambda x: len(x[1]))
-=======
                 candidates = sorted(new_condition.items(), key=number_of_values)
->>>>>>> 46774b89
                 var, vals = candidates[0]
                 condition[var] = vals
 
         def multiply_out(condition): # destroys the input
-<<<<<<< HEAD
-            sorted_conds = sorted(condition.items(), key=lambda x: len(x[1]))
-=======
             sorted_conds = sorted(condition.items(), key=number_of_values)
->>>>>>> 46774b89
             flat_conds = [{}]
             for var, vals in sorted_conds:
                 if len(vals) == 1:
@@ -194,11 +185,7 @@
                                                          mutex_ranges)
         if eff_condition_list is None: # Impossible condition for this effect.
             continue
-<<<<<<< HEAD
         eff_condition = [sorted(eff_cond.items())
-=======
-        eff_condition = [list(eff_cond.items())
->>>>>>> 46774b89
                          for eff_cond in eff_condition_list]
         for var, val in dictionary[fact]:
             if condition.get(var) == val:
@@ -222,11 +209,7 @@
         eff_condition_list = translate_strips_conditions(conditions, dictionary, ranges, mutex_dict, mutex_ranges)
         if eff_condition_list is None:
             continue
-<<<<<<< HEAD
         eff_condition = [sorted(eff_cond.items())
-=======
-        eff_condition = [list(eff_cond.items())
->>>>>>> 46774b89
                          for eff_cond in eff_condition_list]
         for var, val in dictionary[fact]:
             none_of_those = ranges[var] - 1
