#! /bin/bash

cd preprocess
make "$@" || exit 1
cd ..

cd search
<<<<<<< HEAD
cmake . || exit 1
=======
>>>>>>> 02f9fb4c
make "$@" || exit 1
cd ..

if [ ! -e VAL ]; then
    # Skip building validator if it isn't present.
    exit
fi

type flex >& /dev/null
if [ $? != 0 ]; then
    echo cannot build validator: flex not found
    exit 1
fi

type bison >& /dev/null
if [ $? != 0 ]; then
    echo cannot build validator: bison not found
    exit 1
fi

cd VAL
make "$@" || exit 1
if [ -f validate ]; then
    strip validate
    cp validate ../
fi
cd ..
if [[ $# == 1 && "$1" == distclean ]]; then
    rm -f validate
fi<|MERGE_RESOLUTION|>--- conflicted
+++ resolved
@@ -5,10 +5,7 @@
 cd ..
 
 cd search
-<<<<<<< HEAD
 cmake . || exit 1
-=======
->>>>>>> 02f9fb4c
 make "$@" || exit 1
 cd ..
 
