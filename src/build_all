#! /bin/bash

cd preprocess
make "$@" || exit 1
cd ..

cd search
<<<<<<< HEAD
cmake . || exit 1
=======
>>>>>>> c0697a11
make "$@" || exit 1
cd ..

if [ ! -e VAL ]; then
    # Skip building validator if it isn't present.
    exit
fi

type flex >& /dev/null
if [ $? != 0 ]; then
    echo cannot build validator: flex not found
    exit 1
fi

type bison >& /dev/null
if [ $? != 0 ]; then
    echo cannot build validator: bison not found
    exit 1
fi

cd VAL
make "$@" || exit 1
if [ -f validate ]; then
    strip validate
    cp validate ../
fi
cd ..
if [[ $# == 1 && "$1" == distclean ]]; then
    rm -f validate
fi<|MERGE_RESOLUTION|>--- conflicted
+++ resolved
@@ -5,10 +5,7 @@
 cd ..
 
 cd search
-<<<<<<< HEAD
 cmake . || exit 1
-=======
->>>>>>> c0697a11
 make "$@" || exit 1
 cd ..
 
