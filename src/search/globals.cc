--- conflicted
+++ resolved
@@ -37,13 +37,8 @@
 
 static vector<vector<set<pair<int, int> > > > g_inconsistent_facts;
 
-<<<<<<< HEAD
 bool test_goal(const GlobalState &state) {
-    for (int i = 0; i < g_goal.size(); i++) {
-=======
-bool test_goal(const State &state) {
     for (size_t i = 0; i < g_goal.size(); ++i) {
->>>>>>> e298f909
         if (state[g_goal[i].first] != g_goal[i].second) {
             return false;
         }
@@ -229,25 +224,15 @@
 void read_operators(istream &in) {
     int count;
     in >> count;
-<<<<<<< HEAD
-    for (int i = 0; i < count; i++)
+    for (int i = 0; i < count; ++i)
         g_operators.push_back(GlobalOperator(in, false));
-=======
-    for (int i = 0; i < count; ++i)
-        g_operators.push_back(Operator(in, false));
->>>>>>> e298f909
 }
 
 void read_axioms(istream &in) {
     int count;
     in >> count;
-<<<<<<< HEAD
-    for (int i = 0; i < count; i++)
+    for (int i = 0; i < count; ++i)
         g_axioms.push_back(GlobalOperator(in, true));
-=======
-    for (int i = 0; i < count; ++i)
-        g_axioms.push_back(Operator(in, true));
->>>>>>> e298f909
 
     g_axiom_evaluator = new AxiomEvaluator;
 }
@@ -340,17 +325,10 @@
 }
 
 static int get_first_conditional_effects_op_id() {
-<<<<<<< HEAD
-    for (int i = 0; i < g_operators.size(); ++i) {
+    for (size_t i = 0; i < g_operators.size(); ++i) {
         const vector<GlobalEffect> &effects = g_operators[i].get_effects();
-        for (int j = 0; j < effects.size(); ++j) {
+        for (size_t j = 0; j < effects.size(); ++j) {
             const vector<GlobalCondition> &cond = effects[j].conditions;
-=======
-    for (size_t i = 0; i < g_operators.size(); ++i) {
-        const vector<Effect> &effects = g_operators[i].get_effects();
-        for (size_t j = 0; j < effects.size(); ++j) {
-            const vector<Condition> &cond = effects[j].conditions;
->>>>>>> e298f909
             if (!cond.empty())
                 return i;
         }
