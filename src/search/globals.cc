#include "globals.h"

#include "axioms.h"
#include "causal_graph.h"
#include "domain_transition_graph.h"
#include "heuristic.h"
#include "legacy_causal_graph.h"
#include "operator.h"
#include "rng.h"
#include "state.h"
#include "successor_generator.h"
#include "timer.h"

#include <cstdlib>
#include <iostream>
#include <fstream>
#include <limits>
#include <set>
#include <string>
#include <vector>
#include <sstream>
using namespace std;

#include <ext/hash_map>
using namespace __gnu_cxx;

<<<<<<< HEAD
#include "axioms.h"
#include "causal_graph.h"
#include "domain_transition_graph.h"
#include "heuristic.h"
#include "operator.h"
#include "rng.h"
#include "state.h"
#include "state_registry.h"
#include "successor_generator.h"
#include "timer.h"

=======
>>>>>>> 7a1ac898

static const int PRE_FILE_VERSION = 3;


// TODO: This needs a proper type and should be moved to a separate
//       mutexes.cc file or similar, accessed via something called
//       g_mutexes. (Right now, the interface is via global function
//       are_mutex, which is at least better than exposing the data
//       structure globally.)

static vector<vector<set<pair<int, int> > > > g_inconsistent_facts;

bool test_goal(const State &state) {
    for (int i = 0; i < g_goal.size(); i++) {
        if (state[g_goal[i].first] != g_goal[i].second) {
            return false;
        }
    }
    return true;
}

int calculate_plan_cost(const vector<const Operator *> &plan) {
    // TODO: Refactor: this is only used by save_plan (see below)
    //       and the SearchEngine classes and hence should maybe
    //       be moved into the SearchEngine (along with save_plan).
    int plan_cost = 0;
    for (int i = 0; i < plan.size(); i++) {
        plan_cost += plan[i]->get_cost();
    }
    return plan_cost;
}

void save_plan(const vector<const Operator *> &plan, int iter) {
    // TODO: Refactor: this is only used by the SearchEngine classes
    //       and hence should maybe be moved into the SearchEngine.
    ofstream outfile;
    if (iter == 0) {
        outfile.open(g_plan_filename.c_str(), ios::out);
    } else {
        ostringstream out;
        out << g_plan_filename << "." << iter;
        outfile.open(out.str().c_str(), ios::out);
    }
    for (int i = 0; i < plan.size(); i++) {
        cout << plan[i]->get_name() << " (" << plan[i]->get_cost() << ")" << endl;
        outfile << "(" << plan[i]->get_name() << ")" << endl;
    }
    outfile.close();
    int plan_cost = calculate_plan_cost(plan);
    ofstream statusfile;
    statusfile.open("plan_numbers_and_cost", ios::out | ios::app);
    statusfile << iter << " " << plan_cost << endl;
    statusfile.close();
    cout << "Plan length: " << plan.size() << " step(s)." << endl;
    cout << "Plan cost: " << plan_cost << endl;
}

bool peek_magic(istream &in, string magic) {
    string word;
    in >> word;
    bool result = (word == magic);
    for (int i = word.size() - 1; i >= 0; i--)
        in.putback(word[i]);
    return result;
}

void check_magic(istream &in, string magic) {
    string word;
    in >> word;
    if (word != magic) {
        cout << "Failed to match magic word '" << magic << "'." << endl;
        cout << "Got '" << word << "'." << endl;
        if (magic == "begin_version") {
            cerr << "Possible cause: you are running the planner "
                 << "on a preprocessor file from " << endl
                 << "an older version." << endl;
        }
        exit(1);
    }
}

void read_and_verify_version(istream &in) {
    int version;
    check_magic(in, "begin_version");
    in >> version;
    check_magic(in, "end_version");
    if (version != PRE_FILE_VERSION) {
        cerr << "Expected preprocessor file version " << PRE_FILE_VERSION
             << ", got " << version << "." << endl;
        cerr << "Exiting." << endl;
        exit(1);
    }
}

void read_metric(istream &in) {
    check_magic(in, "begin_metric");
    in >> g_use_metric;
    check_magic(in, "end_metric");
}

void read_variables(istream &in) {
    int count;
    in >> count;
    for (int i = 0; i < count; i++) {
        check_magic(in, "begin_variable");
        string name;
        in >> name;
        g_variable_name.push_back(name);
        int layer;
        in >> layer;
        g_axiom_layers.push_back(layer);
        int range;
        in >> range;
        g_variable_domain.push_back(range);
        if (range > numeric_limits<state_var_t>::max()) {
            cerr << "This should not have happened!" << endl;
            cerr << "Are you using the downward script, or are you using "
                 << "downward-1 directly?" << endl;
            exit(1);
        }

        in >> ws;
        vector<string> fact_names(range);
        for (size_t i = 0; i < fact_names.size(); i++)
            getline(in, fact_names[i]);
        g_fact_names.push_back(fact_names);
        check_magic(in, "end_variable");
    }
}

void read_mutexes(istream &in) {
    g_inconsistent_facts.resize(g_variable_domain.size());
    for (size_t i = 0; i < g_variable_domain.size(); ++i)
        g_inconsistent_facts[i].resize(g_variable_domain[i]);

    int num_mutex_groups;
    in >> num_mutex_groups;

    /* NOTE: Mutex groups can overlap, in which case the same mutex
       should not be represented multiple times. The current
       representation takes care of that automatically by using sets.
       If we ever change this representation, this is something to be
       aware of. */

    for (size_t i = 0; i < num_mutex_groups; ++i) {
        check_magic(in, "begin_mutex_group");
        int num_facts;
        in >> num_facts;
        vector<pair<int, int> > invariant_group;
        invariant_group.reserve(num_facts);
        for (size_t j = 0; j < num_facts; ++j) {
            int var, val;
            in >> var >> val;
            invariant_group.push_back(make_pair(var, val));
        }
        check_magic(in, "end_mutex_group");
        for (size_t j = 0; j < invariant_group.size(); ++j) {
            const pair<int, int> &fact1 = invariant_group[j];
            int var1 = fact1.first, val1 = fact1.second;
            for (size_t k = 0; k < invariant_group.size(); ++k) {
                const pair<int, int> &fact2 = invariant_group[k];
                int var2 = fact2.first;
                if (var1 != var2) {
                    /* The "different variable" test makes sure we
                       don't mark a fact as mutex with itself
                       (important for correctness) and don't include
                       redundant mutexes (important to conserve
                       memory). Note that the preprocessor removes
                       mutex groups that contain *only* redundant
                       mutexes, but it can of course generate mutex
                       groups which lead to *some* redundant mutexes,
                       where some but not all facts talk about the
                       same variable. */
                    g_inconsistent_facts[var1][val1].insert(fact2);
                }
            }
        }
    }
}

void read_goal(istream &in) {
    check_magic(in, "begin_goal");
    int count;
    in >> count;
    for (int i = 0; i < count; i++) {
        int var, val;
        in >> var >> val;
        g_goal.push_back(make_pair(var, val));
    }
    check_magic(in, "end_goal");
}

void dump_goal() {
    cout << "Goal Conditions:" << endl;
    for (int i = 0; i < g_goal.size(); i++)
        cout << "  " << g_variable_name[g_goal[i].first] << ": "
             << g_goal[i].second << endl;
}

void read_operators(istream &in) {
    int count;
    in >> count;
    for (int i = 0; i < count; i++)
        g_operators.push_back(Operator(in, false));
}

void read_axioms(istream &in) {
    int count;
    in >> count;
    for (int i = 0; i < count; i++)
        g_axioms.push_back(Operator(in, true));

    g_axiom_evaluator = new AxiomEvaluator;
}

void read_everything(istream &in) {
    read_and_verify_version(in);
    read_metric(in);
    read_variables(in);
    read_mutexes(in);
    // Read initial state and keep it until after the axioms are read.
    state_var_t *initial_state_vars = new state_var_t[g_variable_domain.size()];
    check_magic(in, "begin_state");
    for (int i = 0; i < g_variable_domain.size(); i++) {
        int var;
        in >> var;
        initial_state_vars[i] = var;
    }
    check_magic(in, "end_state");
    g_default_axiom_values.assign(initial_state_vars,
                                  initial_state_vars + g_variable_domain.size());

    read_goal(in);
    read_operators(in);
    read_axioms(in);
    // After the axioms are known, we can create the initial state (see above).
    g_initial_state = State::create_initial_state(initial_state_vars);
    check_magic(in, "begin_SG");
    g_successor_generator = read_successor_generator(in);
    check_magic(in, "end_SG");
    DomainTransitionGraph::read_all(in);
    g_legacy_causal_graph = new LegacyCausalGraph(in);

    // NOTE: causal graph is computed from the problem specification,
    // so must be built after the problem has been read in.
    g_causal_graph = new CausalGraph;
}

void dump_everything() {
    cout << "Use metric? " << g_use_metric << endl;
    cout << "Min Action Cost: " << g_min_action_cost << endl;
    cout << "Max Action Cost: " << g_max_action_cost << endl;
    // TODO: Dump the actual fact names.
    cout << "Variables (" << g_variable_name.size() << "):" << endl;
    for (int i = 0; i < g_variable_name.size(); i++)
        cout << "  " << g_variable_name[i]
             << " (range " << g_variable_domain[i] << ")" << endl;
    cout << "Initial State (PDDL):" << endl;
    g_initial_state->dump_pddl();
    cout << "Initial State (FDR):" << endl;
    g_initial_state->dump_fdr();
    dump_goal();
    /*
    cout << "Successor Generator:" << endl;
    g_successor_generator->dump();
    for(int i = 0; i < g_variable_domain.size(); i++)
      g_transition_graphs[i]->dump();
    */
}

void verify_no_axioms_no_cond_effects() {
    if (!g_axioms.empty()) {
        cerr << "Heuristic does not support axioms!" << endl << "Terminating."
             << endl;
        exit(1);
    }

    for (int i = 0; i < g_operators.size(); i++) {
        const vector<PrePost> &pre_post = g_operators[i].get_pre_post();
        for (int j = 0; j < pre_post.size(); j++) {
            const vector<Prevail> &cond = pre_post[j].cond;
            if (cond.empty())
                continue;
            // Accept conditions that are redundant, but nothing else.
            // In a better world, these would never be included in the
            // input in the first place.
            int var = pre_post[j].var;
            int pre = pre_post[j].pre;
            int post = pre_post[j].post;
            if (pre == -1 && cond.size() == 1 && cond[0].var == var
                && cond[0].prev != post && g_variable_domain[var] == 2)
                continue;

            cerr << "Heuristic does not support conditional effects "
                 << "(operator " << g_operators[i].get_name() << ")" << endl
                 << "Terminating." << endl;
            exit(1);
        }
    }
}

bool are_mutex(const pair<int, int> &a, const pair<int, int> &b) {
    if (a.first == b.first) // same variable: mutex iff different value
        return a.second != b.second;
    return bool(g_inconsistent_facts[a.first][a.second].count(b));
}


bool g_use_metric;
int g_min_action_cost = numeric_limits<int>::max();
int g_max_action_cost = 0;
vector<string> g_variable_name;
vector<int> g_variable_domain;
vector<vector<string> > g_fact_names;
vector<int> g_axiom_layers;
vector<int> g_default_axiom_values;
State *g_initial_state;
vector<pair<int, int> > g_goal;
vector<Operator> g_operators;
vector<Operator> g_axioms;
AxiomEvaluator *g_axiom_evaluator;
SuccessorGenerator *g_successor_generator;
vector<DomainTransitionGraph *> g_transition_graphs;
CausalGraph *g_causal_graph;
LegacyCausalGraph *g_legacy_causal_graph;

Timer g_timer;
string g_plan_filename = "sas_plan";
RandomNumberGenerator g_rng(2011); // Use an arbitrary default seed.
StateRegistry g_state_registry;
<|MERGE_RESOLUTION|>--- conflicted
+++ resolved
@@ -24,20 +24,7 @@
 #include <ext/hash_map>
 using namespace __gnu_cxx;
 
-<<<<<<< HEAD
-#include "axioms.h"
-#include "causal_graph.h"
-#include "domain_transition_graph.h"
-#include "heuristic.h"
-#include "operator.h"
-#include "rng.h"
-#include "state.h"
 #include "state_registry.h"
-#include "successor_generator.h"
-#include "timer.h"
-
-=======
->>>>>>> 7a1ac898
 
 static const int PRE_FILE_VERSION = 3;
 
