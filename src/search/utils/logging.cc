#include "logging.h"

#include "system.h"
#include "timer.h"

#include "../plugins/plugin.h"

#include <iomanip>
#include <iostream>
#include <vector>

using namespace std;

namespace utils {
/*
  NOTE: We assume 'verbosity' as the only option for Log, make sure to adapt
  get_log below to test for *all* default values used for
  global_log here. Also add the options to dump_options().
*/

static shared_ptr<Log> global_log = make_shared<Log>(Verbosity::NORMAL);

LogProxy g_log(global_log);

void add_log_options_to_feature(plugins::Feature &feature, const string &name) {
    feature.add_option<string>(
        "name",
        "Option to specify the components name.",
        "\"" + name + "\"");
    feature.add_option<Verbosity>(
        "verbosity",
        "Option to specify the verbosity level.",
        "normal");
}

<<<<<<< HEAD

LogProxy get_log(const Verbosity &verbosity) {
    /* NOTE: We return (a proxy to) the global log if all options match the
       default values of the global log. */
=======
tuple<Verbosity> get_log_arguments_from_options(
    const plugins::Options &opts) {
    return make_tuple<Verbosity>(opts.get<Verbosity>("verbosity"));
}

LogProxy get_log_for_verbosity(const Verbosity &verbosity) {
>>>>>>> 54e86694
    if (verbosity == Verbosity::NORMAL) {
        return LogProxy(global_log);
    }
    return LogProxy(make_shared<Log>(verbosity));
}

LogProxy get_silent_log() {
<<<<<<< HEAD
    return LogProxy(make_shared<Log>(utils::Verbosity::SILENT));
=======
    return utils::get_log_for_verbosity(utils::Verbosity::SILENT);
>>>>>>> 54e86694
}

ContextError::ContextError(const string &msg)
    : Exception(msg) {
}

const string Context::INDENT = "  ";

Context::Context(const Context &context)
    : block_stack(context.block_stack) {
}

Context::~Context() {
    if (block_stack.size() > 0) {
        cerr << str() << endl;
        ABORT("A context was destructed with an non-empty stack.");
    }
}

string Context::decorate_block_name(const string &block_name) const {
    return block_name;
}

void Context::enter_block(const string &block_name) {
    block_stack.push_back(block_name);
}

void Context::leave_block(const string &block_name) {
    if (block_stack.empty() || block_stack.back() != block_name) {
        cerr << str() << endl;
        ABORT("Tried to pop a block '" + block_name +
              "' from an empty stack or the block to remove "
              "is not on the top of the stack.");
    }
    block_stack.pop_back();
}

string Context::str() const {
    ostringstream message;
    message << "Traceback:" << endl;
    if (block_stack.empty()) {
        message << INDENT << "Empty";
    } else {
        message << INDENT
                << utils::join(block_stack, "\n" + INDENT + "-> ");
    }
    return message.str();
}

void Context::error(const string &message) const {
    throw ContextError(str() + "\n\n" + message);
}

void Context::warn(const string &message) const {
    utils::g_log << str() << endl << endl << message;
}

TraceBlock::TraceBlock(Context &context, const string &block_name)
    : context(context),
      block_name(context.decorate_block_name(block_name)) {
    context.enter_block(this->block_name);
}

TraceBlock::~TraceBlock() {
    context.leave_block(block_name);
}

MemoryContext _memory_context;

string MemoryContext::decorate_block_name(const string &msg) const {
    ostringstream decorated_msg;
    decorated_msg << "[TRACE] "
                  << setw(TIME_FIELD_WIDTH) << g_timer << " "
                  << setw(MEM_FIELD_WIDTH) << get_peak_memory_in_kb() << " KB";
    for (size_t i = 0; i < block_stack.size(); ++i)
        decorated_msg << INDENT;
    decorated_msg << ' ' << msg << endl;
    return decorated_msg.str();
}

void trace_memory(const string &msg) {
    g_log << _memory_context.decorate_block_name(msg);
}

static plugins::TypedEnumPlugin<Verbosity> _enum_plugin({
        {"silent", "only the most basic output"},
        {"normal", "relevant information to monitor progress"},
        {"verbose", "full output"},
        {"debug", "like verbose with additional debug output"}
    });

void Log::add_prefix() const {
    stream << "[t=";
    streamsize previous_precision = cout.precision(TIMER_PRECISION);
    ios_base::fmtflags previous_flags = stream.flags();
    stream.setf(ios_base::fixed, ios_base::floatfield);
    stream << g_timer;
    stream.flags(previous_flags);
    cout.precision(previous_precision);
    stream << ", "
           << get_peak_memory_in_kb() << " KB] ";
}
}<|MERGE_RESOLUTION|>--- conflicted
+++ resolved
@@ -33,19 +33,14 @@
         "normal");
 }
 
-<<<<<<< HEAD
-
-LogProxy get_log(const Verbosity &verbosity) {
-    /* NOTE: We return (a proxy to) the global log if all options match the
-       default values of the global log. */
-=======
-tuple<Verbosity> get_log_arguments_from_options(
+tuple<string, Verbosity> get_log_arguments_from_options(
     const plugins::Options &opts) {
-    return make_tuple<Verbosity>(opts.get<Verbosity>("verbosity"));
+    return make_tuple(
+opts.get<string>("name"),
+            opts.get<Verbosity>("verbosity"));
 }
 
 LogProxy get_log_for_verbosity(const Verbosity &verbosity) {
->>>>>>> 54e86694
     if (verbosity == Verbosity::NORMAL) {
         return LogProxy(global_log);
     }
@@ -53,11 +48,7 @@
 }
 
 LogProxy get_silent_log() {
-<<<<<<< HEAD
-    return LogProxy(make_shared<Log>(utils::Verbosity::SILENT));
-=======
     return utils::get_log_for_verbosity(utils::Verbosity::SILENT);
->>>>>>> 54e86694
 }
 
 ContextError::ContextError(const string &msg)
