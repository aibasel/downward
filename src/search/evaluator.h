#ifndef EVALUATOR_H
#define EVALUATOR_H

#include "abstract_task.h"
#include "component.h"
#include "evaluation_result.h"

#include "utils/logging.h"

#include <set>

class EvaluationContext;
class State;

namespace plugins {
class Options;
}

class Evaluator : public Component {
    const bool use_for_reporting_minima;
    const bool use_for_boosting;
    const bool use_for_counting_evaluations;
protected:
    const std::string name;
    mutable utils::LogProxy log;
public:
<<<<<<< HEAD
    explicit Evaluator(
        const std::string &name,
        utils::Verbosity verbosity,
        bool use_for_reporting_minima,
        bool use_for_boosting,
        bool use_for_counting_evaluations);
=======
    Evaluator(
        bool use_for_reporting_minima, bool use_for_boosting,
        bool use_for_counting_evaluations,
        const std::string &description, utils::Verbosity verbosity);
>>>>>>> 54e86694
    virtual ~Evaluator() = default;

    /*
      dead_ends_are_reliable should return true if the evaluator is
      "safe", i.e., infinite estimates can be trusted.

      The default implementation returns true.
    */
    virtual bool dead_ends_are_reliable() const;

    /*
      get_path_dependent_evaluators should insert all path-dependent
      evaluators that this evaluator directly or indirectly depends on
      into the result set, including itself if necessary.

      The two notify methods below will be called for these and only
      these evaluators. In other words, "path-dependent" for our
      purposes means "needs to be notified of the initial state and
      state transitions".
    */
    virtual void get_path_dependent_evaluators(
        std::set<Evaluator *> &evals) = 0;


    virtual void notify_initial_state(const State & /*initial_state*/) {
    }

    virtual void notify_state_transition(
        const State & /*parent_state*/,
        OperatorID /*op_id*/,
        const State & /*state*/) {
    }

    /*
      compute_result should compute the estimate and possibly
      preferred operators for the given evaluation context and return
      them as an EvaluationResult instance.

      It should not add the result to the evaluation context -- this
      is done automatically elsewhere.

      The passed-in evaluation context is not const because this
      evaluator might depend on other evaluators, in which case their
      results will be stored in the evaluation context as a side
      effect (to make sure they are only computed once).

      TODO: We should make sure that evaluators don't directly call
      compute_result for their subevaluators, as this could circumvent
      the caching mechanism provided by the EvaluationContext. The
      compute_result method should only be called by
      EvaluationContext. We need to think of a clean way to achieve
      this.
    */
    virtual EvaluationResult compute_result(
        EvaluationContext &eval_context) = 0;

    void report_value_for_initial_state(const EvaluationResult &result) const;
    void report_new_minimum_value(const EvaluationResult &result) const;

    const std::string &get_name() const;
    bool is_used_for_reporting_minima() const;
    bool is_used_for_boosting() const;
    bool is_used_for_counting_evaluations() const;

    virtual bool does_cache_estimates() const;
    virtual bool is_estimate_cached(const State &state) const;
    /*
      Calling get_cached_estimate is only allowed if an estimate for
      the given state is cached, i.e., is_estimate_cached returns true.
    */
    virtual int get_cached_estimate(const State &state) const;
};

<<<<<<< HEAD
class TaskIndependentEvaluator : public TaskIndependentComponent {
    const bool use_for_reporting_minima;
    const bool use_for_boosting;
    const bool use_for_counting_evaluations;
public:
    explicit TaskIndependentEvaluator(
        const std::string &name,
        utils::Verbosity verbosity,
        bool use_for_reporting_minima,
        bool use_for_boosting,
        bool use_for_counting_evaluations);
    virtual ~TaskIndependentEvaluator() = default;

    virtual std::shared_ptr<Evaluator>
    get_task_specific(const std::shared_ptr<AbstractTask> &task, std::unique_ptr<ComponentMap> &component_map,
                      int depth = -1) const = 0;
};


extern void add_evaluator_options_to_feature(plugins::Feature &feature, const std::string &name);
=======
extern void add_evaluator_options_to_feature(
    plugins::Feature &feature, const std::string &description);
>>>>>>> 54e86694

extern std::tuple<std::string, utils::Verbosity>
get_evaluator_arguments_from_options(const plugins::Options &opts);
#endif<|MERGE_RESOLUTION|>--- conflicted
+++ resolved
@@ -21,22 +21,13 @@
     const bool use_for_boosting;
     const bool use_for_counting_evaluations;
 protected:
-    const std::string name;
+    const std::string description;
     mutable utils::LogProxy log;
 public:
-<<<<<<< HEAD
-    explicit Evaluator(
-        const std::string &name,
-        utils::Verbosity verbosity,
-        bool use_for_reporting_minima,
-        bool use_for_boosting,
-        bool use_for_counting_evaluations);
-=======
     Evaluator(
         bool use_for_reporting_minima, bool use_for_boosting,
         bool use_for_counting_evaluations,
         const std::string &description, utils::Verbosity verbosity);
->>>>>>> 54e86694
     virtual ~Evaluator() = default;
 
     /*
@@ -96,7 +87,7 @@
     void report_value_for_initial_state(const EvaluationResult &result) const;
     void report_new_minimum_value(const EvaluationResult &result) const;
 
-    const std::string &get_name() const;
+    const std::string &get_description() const;
     bool is_used_for_reporting_minima() const;
     bool is_used_for_boosting() const;
     bool is_used_for_counting_evaluations() const;
@@ -110,7 +101,6 @@
     virtual int get_cached_estimate(const State &state) const;
 };
 
-<<<<<<< HEAD
 class TaskIndependentEvaluator : public TaskIndependentComponent {
     const bool use_for_reporting_minima;
     const bool use_for_boosting;
@@ -130,11 +120,8 @@
 };
 
 
-extern void add_evaluator_options_to_feature(plugins::Feature &feature, const std::string &name);
-=======
 extern void add_evaluator_options_to_feature(
     plugins::Feature &feature, const std::string &description);
->>>>>>> 54e86694
 
 extern std::tuple<std::string, utils::Verbosity>
 get_evaluator_arguments_from_options(const plugins::Options &opts);
