Mechanical changes: <TODO issue1082 remove this file>

- Choose one class with ByOptions-constructor [e.g. HMHeuristic] and announce on discord your choice to block it for others.
- Check all classes that are higher up in the hierarchy [e.g. Heuristic, Evaluator] starting with the root [e.g. Evaluator]:

	- Each of these base classes keep their ByOptions-constructor but get a `// TODO issue1082 remove this` comment (until all its children are updated, then it can be removed).
    - If not there yet, add flat constructors.
      - The flat constructor is not `explicit` if it receives more than one parameter.
      - It expects the arguments in the same order as its base class, new introduced parameter are added to the front.
    The new introduced parameters are the ones extracted from the options object by the ByOptions-constructor (not by the base class constructor).
      - If the base class has parameters for its constructor, then add a `get_<baseComponent>_parameters_from_options` function that returns a shared pointer to a tuple with the parameters to call the constructor of that component (in the fitting order). [cf. src/search/heuristic.cc]
      - If the constructor uses `opts.get_unparsed_configs`, then adjust the 'add_<component>_options_to_feature' to expect a string parameter to forward the fitting default string. You might have to overload the function that eventually calls 'add_<baseComponent>_options_to_feature' with such an additional string parameter. If you do, then mark the old one with `// TODO issue1082 remove` [cf. Heuristic::add_options_to_feature].


- For the chosen class and all its children:
  - Replace the ByOptions-constructor with a flat constructor.
If needed, use one of the overloaded `add_<whatever>_options` calls to forward the default description. It should be the same as the feature_key (the string used to call the TypedFeature constructor in the XyzFeature constructor).
  - If not already there, add a `create_component` function in the XyzFeature. The body is simply:
    `return plugins::make_shared_from_args_tuple_and_args<Xyz>(
get_<baseComponent>_parameters_from_options(opts),
opts.get<int>("a"),
// ... further new introduced parameters extracted from options
opts.get<double>("z")
);`
[cf. src/search/heuristics/hm_heuristic.cc]
  - **ELSE** there is probably something acting on a copy of the options object.
  use that opts_copy to call `plugins::make_shared_from_args_tuple_and_args<Xyz>` like above but with `opts_copy`.
[cf. merge_and_shrink/merge_scoring_function_miasm.cc]


Confirm with `./builds/release/bin/downward --help --txt2tags <feature_key>` that the order and parameter names are the same as they would appear in the wiki as in the constructor. If they are not, then change the order of the 'add_options' calls and/or the parameters in the flat constructor.
DriveBy cleanup: Do we need the destructor? and is there a reason why we cannot use = default? Our convention is to leave it out if it is using its default.


Change constuctor calls in other files.
If possible remove the plugins include as plugins::Options is not needed anymore.
[cf. src/search/cartesian_abstractions/utils.cc]

Mark in the list below what you updated: 

- ❌ not updated yet
- ✅ updated (or no need to update)
- ❓ not checked if it should be updated

```
search
<<<<<<< HEAD
├── abstract_task.cc
├── abstract_task.h
├── algorithms
├── axioms.cc
├── axioms.h
├── cartesian_abstractions
├── cmake
├── CMakeLists.txt
├── command_line.cc
├── command_line.h
├── evaluation_context.cc
├── evaluation_context.h
├── evaluation_result.cc
├── evaluation_result.h
├── evaluator_cache.cc
├── evaluator_cache.h
├── evaluator.cc
├── evaluator.h
├── evaluators
├── heuristic.cc
├── heuristic.h
├── heuristics
│   ├── additive_heuristic.cc✅
│   ├── additive_heuristic.h✅
│   ├── array_pool.h
│   ├── blind_search_heuristic.cc
│   ├── blind_search_heuristic.h
│   ├── cea_heuristic.cc
│   ├── cea_heuristic.h
│   ├── cg_cache.cc
│   ├── cg_cache.h
│   ├── cg_heuristic.cc
│   ├── cg_heuristic.h
│   ├── domain_transition_graph.cc
│   ├── domain_transition_graph.h
│   ├── ff_heuristic.cc✅
│   ├── ff_heuristic.h✅
│   ├── goal_count_heuristic.cc
│   ├── goal_count_heuristic.h
│   ├── hm_heuristic.cc✅
│   ├── hm_heuristic.h✅
│   ├── lm_cut_heuristic.cc
│   ├── lm_cut_heuristic.h
│   ├── lm_cut_landmarks.cc
│   ├── lm_cut_landmarks.h
│   ├── max_heuristic.cc✅
│   ├── max_heuristic.h✅
│   ├── relaxation_heuristic.cc✅
│   └── relaxation_heuristic.h✅
├── landmarks
├── lp
├── merge_and_shrink✅
│   ├── distances.cc✅
│   ├── distances.h✅
│   ├── factored_transition_system.cc✅
│   ├── factored_transition_system.h✅
│   ├── fts_factory.cc✅
│   ├── fts_factory.h✅
│   ├── label_reduction.cc✅
│   ├── label_reduction.h✅
│   ├── labels.cc✅
│   ├── labels.h✅
│   ├── merge_and_shrink_algorithm.cc✅
│   ├── merge_and_shrink_algorithm.h✅
│   ├── merge_and_shrink_heuristic.cc✅
│   ├── merge_and_shrink_heuristic.h✅
│   ├── merge_and_shrink_representation.cc✅
│   ├── merge_and_shrink_representation.h✅
│   ├── merge_scoring_function.cc✅
│   ├── merge_scoring_function_dfp.cc✅ 
│   ├── merge_scoring_function_dfp.h✅ 
│   ├── merge_scoring_function_goal_relevance.cc✅ 
│   ├── merge_scoring_function_goal_relevance.h✅ 
│   ├── merge_scoring_function.h✅
│   ├── merge_scoring_function_miasm.cc✅ 
│   ├── merge_scoring_function_miasm.h✅ 
│   ├── merge_scoring_function_miasm_utils.cc✅
│   ├── merge_scoring_function_miasm_utils.h✅
│   ├── merge_scoring_function_single_random.cc✅ 
│   ├── merge_scoring_function_single_random.h✅ 
│   ├── merge_scoring_function_total_order.cc✅ 
│   ├── merge_scoring_function_total_order.h✅ 
│   ├── merge_selector.cc✅
│   ├── merge_selector.h✅
│   ├── merge_selector_score_based_filtering.cc✅
│   ├── merge_selector_score_based_filtering.h✅
│   ├── merge_strategy.cc✅
│   ├── merge_strategy_factory.cc✅
│   ├── merge_strategy_factory.h✅
│   ├── merge_strategy_factory_precomputed.cc✅
│   ├── merge_strategy_factory_precomputed.h✅
│   ├── merge_strategy_factory_sccs.cc✅
│   ├── merge_strategy_factory_sccs.h✅
│   ├── merge_strategy_factory_stateless.cc✅
│   ├── merge_strategy_factory_stateless.h✅
│   ├── merge_strategy.h✅
│   ├── merge_strategy_precomputed.cc✅
│   ├── merge_strategy_precomputed.h✅
│   ├── merge_strategy_sccs.cc✅
│   ├── merge_strategy_sccs.h✅
│   ├── merge_strategy_stateless.cc✅
│   ├── merge_strategy_stateless.h✅
│   ├── merge_tree.cc✅
│   ├── merge_tree_factory.cc✅
│   ├── merge_tree_factory.h✅
│   ├── merge_tree_factory_linear.cc✅
│   ├── merge_tree_factory_linear.h✅
│   ├── merge_tree.h✅
│   ├── shrink_bisimulation.cc✅
│   ├── shrink_bisimulation.h✅
│   ├── shrink_bucket_based.cc✅
│   ├── shrink_bucket_based.h✅
│   ├── shrink_fh.cc✅
│   ├── shrink_fh.h✅
│   ├── shrink_random.cc✅
│   ├── shrink_random.h✅
│   ├── shrink_strategy.cc✅
│   ├── shrink_strategy.h✅
│   ├── transition_system.cc✅
│   ├── transition_system.h✅
│   ├── types.cc✅
│   ├── types.h✅
│   ├── utils.cc✅
│   └── utils.h✅
├── open_list_factory.cc
├── open_list_factory.h
├── open_list.h
├── open_lists
├── operator_cost.cc
├── operator_cost.h
├── operator_counting
├── operator_id.cc
├── operator_id.h
├── parser
├── pdbs✅
├── per_state_array.h
├── per_state_bitset.cc
├── per_state_bitset.h
├── per_state_information.h
├── per_task_information.h
├── plan_manager.cc
├── plan_manager.h
├── planner.cc
├── plugins
├── potentials
├── pruning
├── pruning_method.cc
├── pruning_method.h
├── search_algorithm.cc
├── search_algorithm.h
├── search_algorithms
├── search_node_info.cc
├── search_node_info.h
├── search_progress.cc
├── search_progress.h
├── search_space.cc
├── search_space.h
├── search_statistics.cc
├── search_statistics.h
├── state_id.cc
├── state_id.h
├── state_registry.cc
├── state_registry.h
├── task_id.h
├── task_proxy.cc
├── task_proxy.h
├── tasks
├── task_utils
└── utils
=======
├── ✅ abstract_task.cc
├── ✅ abstract_task.h
├── ✅ algorithms
├── ✅ axioms.cc
├── ✅ axioms.h
├── ❌ cartesian_abstractions
├── ✅ cmake
├── ✅ CMakeLists.txt
├── ✅ command_line.cc
├── ✅ command_line.h
├── ✅ evaluation_context.cc
├── ✅ evaluation_context.h
├── ✅ evaluation_result.cc
├── ✅ evaluation_result.h
├── ✅ evaluator_cache.cc
├── ✅ evaluator_cache.h
├── ❓ evaluator.cc
├── ❓ evaluator.h
├── ❌ evaluators
├── ❓ heuristic.cc
├── ❓ heuristic.h
├── ✅ heuristics
│   ├── ✅ additive_heuristic.cc
│   ├── ✅ additive_heuristic.h
│   ├── ✅ array_pool.h
│   ├── ✅ blind_search_heuristic.cc
│   ├── ✅ blind_search_heuristic.h
│   ├── ✅ cea_heuristic.cc
│   ├── ✅ cea_heuristic.h
│   ├── ✅ cg_cache.cc
│   ├── ✅ cg_cache.h
│   ├── ✅ cg_heuristic.cc
│   ├── ✅ cg_heuristic.h
│   ├── ✅ domain_transition_graph.cc
│   ├── ✅ domain_transition_graph.h
│   ├── ✅ ff_heuristic.cc
│   ├── ✅ ff_heuristic.h
│   ├── ✅ goal_count_heuristic.cc
│   ├── ✅ goal_count_heuristic.h
│   ├── ✅ hm_heuristic.cc
│   ├── ✅ hm_heuristic.h
│   ├── ✅ lm_cut_heuristic.cc
│   ├── ✅ lm_cut_heuristic.h
│   ├── ✅ lm_cut_landmarks.cc
│   ├── ✅ lm_cut_landmarks.h
│   ├── ✅ max_heuristic.cc
│   ├── ✅ max_heuristic.h
│   ├── ✅ relaxation_heuristic.cc
│   └── ✅ relaxation_heuristic.h
├── ❌ landmarks
├── ❌ lp
├── ❌ merge_and_shrink
│   ├── ✅ distances.cc
│   ├── ✅ distances.h
│   ├── ✅ factored_transition_system.cc
│   ├── ✅ factored_transition_system.h
│   ├── ✅ fts_factory.cc
│   ├── ✅ fts_factory.h
│   ├── ❌ label_reduction.cc
│   ├── ❌ label_reduction.h
│   ├── ✅ labels.cc
│   ├── ✅ labels.h
│   ├── ❌ merge_and_shrink_algorithm.cc
│   ├── ❌ merge_and_shrink_algorithm.h
│   ├── ❌ merge_and_shrink_heuristic.cc
│   ├── ❌ merge_and_shrink_heuristic.h
│   ├── ✅ merge_and_shrink_representation.cc
│   ├── ✅ merge_and_shrink_representation.h
│   ├── ✅ merge_scoring_function.cc
│   ├── ✅ merge_scoring_function_dfp.cc
│   ├── ✅ merge_scoring_function_dfp.h
│   ├── ✅ merge_scoring_function_goal_relevance.cc
│   ├── ✅ merge_scoring_function_goal_relevance.h
│   ├── ✅ merge_scoring_function.h
│   ├── ✅ merge_scoring_function_miasm.cc
│   ├── ✅ merge_scoring_function_miasm.h
│   ├── ✅ merge_scoring_function_miasm_utils.cc
│   ├── ✅ merge_scoring_function_miasm_utils.h
│   ├── ✅ merge_scoring_function_single_random.cc
│   ├── ✅ merge_scoring_function_single_random.h
│   ├── ✅ merge_scoring_function_total_order.cc
│   ├── ✅ merge_scoring_function_total_order.h
│   ├── ✅ merge_selector.cc
│   ├── ✅ merge_selector.h
│   ├── ❌ merge_selector_score_based_filtering.cc
│   ├── ❌ merge_selector_score_based_filtering.h
│   ├── ✅ merge_strategy.cc
│   ├── ✅ merge_strategy_factory.cc
│   ├── ✅ merge_strategy_factory.h
│   ├── ❓ merge_strategy_factory_precomputed.cc
│   ├── ❓ merge_strategy_factory_precomputed.h
│   ├── ❓ merge_strategy_factory_sccs.cc
│   ├── ❓ merge_strategy_factory_sccs.h
│   ├── ❓ merge_strategy_factory_stateless.cc
│   ├── ❓ merge_strategy_factory_stateless.h
│   ├── ✅ merge_strategy.h
│   ├── ✅ merge_strategy_precomputed.cc
│   ├── ✅ merge_strategy_precomputed.h
│   ├── ✅ merge_strategy_sccs.cc
│   ├── ✅ merge_strategy_sccs.h
│   ├── ✅ merge_strategy_stateless.cc
│   ├── ✅ merge_strategy_stateless.h
│   ├── ✅ merge_tree.cc
│   ├── ✅ merge_tree_factory.cc
│   ├── ✅ merge_tree_factory.h
│   ├── ✅ merge_tree_factory_linear.cc
│   ├── ✅ merge_tree_factory_linear.h
│   ├── ✅ merge_tree.h
│   ├── ❌ shrink_bisimulation.cc
│   ├── ❌ shrink_bisimulation.h
│   ├── ✅ shrink_bucket_based.cc
│   ├── ✅ shrink_bucket_based.h
│   ├── ❌ shrink_fh.cc
│   ├── ❌ shrink_fh.h
│   ├── ❌ shrink_random.cc
│   ├── ❌ shrink_random.h
│   ├── ✅ shrink_strategy.cc
│   ├── ✅ shrink_strategy.h
│   ├── ✅ transition_system.cc
│   ├── ✅ transition_system.h
│   ├── ✅ types.cc
│   ├── ✅ types.h
│   ├── ✅ utils.cc
│   └── ✅ utils.h
├── ✅ open_list_factory.cc
├── ✅ open_list_factory.h
├── ✅ open_list.h
├── ❌ open_lists
├── ✅ operator_cost.cc
├── ✅ operator_cost.h
├── ❌ operator_counting
├── ✅ operator_id.cc
├── ✅ operator_id.h
├── ✅ parser
├── ✅ pdbs
├── ✅ per_state_array.h
├── ✅ per_state_bitset.cc
├── ✅ per_state_bitset.h
├── ✅ per_state_information.h
├── ✅ per_task_information.h
├── ✅ plan_manager.cc
├── ✅ plan_manager.h
├── ✅ planner.cc
├── ✅ plugins
├── ❌ potentials
├── ❌ pruning
├── ❌ pruning_method.cc
├── ❌ pruning_method.h
├── ❌ search_algorithm.cc
├── ❌ search_algorithm.h
├── ❌ search_algorithms
├── ✅ search_node_info.cc
├── ✅ search_node_info.h
├── ✅ search_progress.cc
├── ✅ search_progress.h
├── ✅ search_space.cc
├── ✅ search_space.h
├── ✅ search_statistics.cc
├── ✅ search_statistics.h
├── ✅ state_id.cc
├── ✅ state_id.h
├── ✅ state_registry.cc
├── ✅ state_registry.h
├── ✅ task_id.h
├── ✅ task_proxy.cc
├── ✅ task_proxy.h
├── ❌ tasks
├── ✅ task_utils
└── ✅ utils
>>>>>>> 21250769

  
```<|MERGE_RESOLUTION|>--- conflicted
+++ resolved
@@ -40,181 +40,10 @@
 
 - ❌ not updated yet
 - ✅ updated (or no need to update)
-- ❓ not checked if it should be updated
+- no mark = not checked if it should be updated
 
 ```
 search
-<<<<<<< HEAD
-├── abstract_task.cc
-├── abstract_task.h
-├── algorithms
-├── axioms.cc
-├── axioms.h
-├── cartesian_abstractions
-├── cmake
-├── CMakeLists.txt
-├── command_line.cc
-├── command_line.h
-├── evaluation_context.cc
-├── evaluation_context.h
-├── evaluation_result.cc
-├── evaluation_result.h
-├── evaluator_cache.cc
-├── evaluator_cache.h
-├── evaluator.cc
-├── evaluator.h
-├── evaluators
-├── heuristic.cc
-├── heuristic.h
-├── heuristics
-│   ├── additive_heuristic.cc✅
-│   ├── additive_heuristic.h✅
-│   ├── array_pool.h
-│   ├── blind_search_heuristic.cc
-│   ├── blind_search_heuristic.h
-│   ├── cea_heuristic.cc
-│   ├── cea_heuristic.h
-│   ├── cg_cache.cc
-│   ├── cg_cache.h
-│   ├── cg_heuristic.cc
-│   ├── cg_heuristic.h
-│   ├── domain_transition_graph.cc
-│   ├── domain_transition_graph.h
-│   ├── ff_heuristic.cc✅
-│   ├── ff_heuristic.h✅
-│   ├── goal_count_heuristic.cc
-│   ├── goal_count_heuristic.h
-│   ├── hm_heuristic.cc✅
-│   ├── hm_heuristic.h✅
-│   ├── lm_cut_heuristic.cc
-│   ├── lm_cut_heuristic.h
-│   ├── lm_cut_landmarks.cc
-│   ├── lm_cut_landmarks.h
-│   ├── max_heuristic.cc✅
-│   ├── max_heuristic.h✅
-│   ├── relaxation_heuristic.cc✅
-│   └── relaxation_heuristic.h✅
-├── landmarks
-├── lp
-├── merge_and_shrink✅
-│   ├── distances.cc✅
-│   ├── distances.h✅
-│   ├── factored_transition_system.cc✅
-│   ├── factored_transition_system.h✅
-│   ├── fts_factory.cc✅
-│   ├── fts_factory.h✅
-│   ├── label_reduction.cc✅
-│   ├── label_reduction.h✅
-│   ├── labels.cc✅
-│   ├── labels.h✅
-│   ├── merge_and_shrink_algorithm.cc✅
-│   ├── merge_and_shrink_algorithm.h✅
-│   ├── merge_and_shrink_heuristic.cc✅
-│   ├── merge_and_shrink_heuristic.h✅
-│   ├── merge_and_shrink_representation.cc✅
-│   ├── merge_and_shrink_representation.h✅
-│   ├── merge_scoring_function.cc✅
-│   ├── merge_scoring_function_dfp.cc✅ 
-│   ├── merge_scoring_function_dfp.h✅ 
-│   ├── merge_scoring_function_goal_relevance.cc✅ 
-│   ├── merge_scoring_function_goal_relevance.h✅ 
-│   ├── merge_scoring_function.h✅
-│   ├── merge_scoring_function_miasm.cc✅ 
-│   ├── merge_scoring_function_miasm.h✅ 
-│   ├── merge_scoring_function_miasm_utils.cc✅
-│   ├── merge_scoring_function_miasm_utils.h✅
-│   ├── merge_scoring_function_single_random.cc✅ 
-│   ├── merge_scoring_function_single_random.h✅ 
-│   ├── merge_scoring_function_total_order.cc✅ 
-│   ├── merge_scoring_function_total_order.h✅ 
-│   ├── merge_selector.cc✅
-│   ├── merge_selector.h✅
-│   ├── merge_selector_score_based_filtering.cc✅
-│   ├── merge_selector_score_based_filtering.h✅
-│   ├── merge_strategy.cc✅
-│   ├── merge_strategy_factory.cc✅
-│   ├── merge_strategy_factory.h✅
-│   ├── merge_strategy_factory_precomputed.cc✅
-│   ├── merge_strategy_factory_precomputed.h✅
-│   ├── merge_strategy_factory_sccs.cc✅
-│   ├── merge_strategy_factory_sccs.h✅
-│   ├── merge_strategy_factory_stateless.cc✅
-│   ├── merge_strategy_factory_stateless.h✅
-│   ├── merge_strategy.h✅
-│   ├── merge_strategy_precomputed.cc✅
-│   ├── merge_strategy_precomputed.h✅
-│   ├── merge_strategy_sccs.cc✅
-│   ├── merge_strategy_sccs.h✅
-│   ├── merge_strategy_stateless.cc✅
-│   ├── merge_strategy_stateless.h✅
-│   ├── merge_tree.cc✅
-│   ├── merge_tree_factory.cc✅
-│   ├── merge_tree_factory.h✅
-│   ├── merge_tree_factory_linear.cc✅
-│   ├── merge_tree_factory_linear.h✅
-│   ├── merge_tree.h✅
-│   ├── shrink_bisimulation.cc✅
-│   ├── shrink_bisimulation.h✅
-│   ├── shrink_bucket_based.cc✅
-│   ├── shrink_bucket_based.h✅
-│   ├── shrink_fh.cc✅
-│   ├── shrink_fh.h✅
-│   ├── shrink_random.cc✅
-│   ├── shrink_random.h✅
-│   ├── shrink_strategy.cc✅
-│   ├── shrink_strategy.h✅
-│   ├── transition_system.cc✅
-│   ├── transition_system.h✅
-│   ├── types.cc✅
-│   ├── types.h✅
-│   ├── utils.cc✅
-│   └── utils.h✅
-├── open_list_factory.cc
-├── open_list_factory.h
-├── open_list.h
-├── open_lists
-├── operator_cost.cc
-├── operator_cost.h
-├── operator_counting
-├── operator_id.cc
-├── operator_id.h
-├── parser
-├── pdbs✅
-├── per_state_array.h
-├── per_state_bitset.cc
-├── per_state_bitset.h
-├── per_state_information.h
-├── per_task_information.h
-├── plan_manager.cc
-├── plan_manager.h
-├── planner.cc
-├── plugins
-├── potentials
-├── pruning
-├── pruning_method.cc
-├── pruning_method.h
-├── search_algorithm.cc
-├── search_algorithm.h
-├── search_algorithms
-├── search_node_info.cc
-├── search_node_info.h
-├── search_progress.cc
-├── search_progress.h
-├── search_space.cc
-├── search_space.h
-├── search_statistics.cc
-├── search_statistics.h
-├── state_id.cc
-├── state_id.h
-├── state_registry.cc
-├── state_registry.h
-├── task_id.h
-├── task_proxy.cc
-├── task_proxy.h
-├── tasks
-├── task_utils
-└── utils
-=======
 ├── ✅ abstract_task.cc
 ├── ✅ abstract_task.h
 ├── ✅ algorithms
@@ -266,79 +95,7 @@
 │   └── ✅ relaxation_heuristic.h
 ├── ❌ landmarks
 ├── ❌ lp
-├── ❌ merge_and_shrink
-│   ├── ✅ distances.cc
-│   ├── ✅ distances.h
-│   ├── ✅ factored_transition_system.cc
-│   ├── ✅ factored_transition_system.h
-│   ├── ✅ fts_factory.cc
-│   ├── ✅ fts_factory.h
-│   ├── ❌ label_reduction.cc
-│   ├── ❌ label_reduction.h
-│   ├── ✅ labels.cc
-│   ├── ✅ labels.h
-│   ├── ❌ merge_and_shrink_algorithm.cc
-│   ├── ❌ merge_and_shrink_algorithm.h
-│   ├── ❌ merge_and_shrink_heuristic.cc
-│   ├── ❌ merge_and_shrink_heuristic.h
-│   ├── ✅ merge_and_shrink_representation.cc
-│   ├── ✅ merge_and_shrink_representation.h
-│   ├── ✅ merge_scoring_function.cc
-│   ├── ✅ merge_scoring_function_dfp.cc
-│   ├── ✅ merge_scoring_function_dfp.h
-│   ├── ✅ merge_scoring_function_goal_relevance.cc
-│   ├── ✅ merge_scoring_function_goal_relevance.h
-│   ├── ✅ merge_scoring_function.h
-│   ├── ✅ merge_scoring_function_miasm.cc
-│   ├── ✅ merge_scoring_function_miasm.h
-│   ├── ✅ merge_scoring_function_miasm_utils.cc
-│   ├── ✅ merge_scoring_function_miasm_utils.h
-│   ├── ✅ merge_scoring_function_single_random.cc
-│   ├── ✅ merge_scoring_function_single_random.h
-│   ├── ✅ merge_scoring_function_total_order.cc
-│   ├── ✅ merge_scoring_function_total_order.h
-│   ├── ✅ merge_selector.cc
-│   ├── ✅ merge_selector.h
-│   ├── ❌ merge_selector_score_based_filtering.cc
-│   ├── ❌ merge_selector_score_based_filtering.h
-│   ├── ✅ merge_strategy.cc
-│   ├── ✅ merge_strategy_factory.cc
-│   ├── ✅ merge_strategy_factory.h
-│   ├── ❓ merge_strategy_factory_precomputed.cc
-│   ├── ❓ merge_strategy_factory_precomputed.h
-│   ├── ❓ merge_strategy_factory_sccs.cc
-│   ├── ❓ merge_strategy_factory_sccs.h
-│   ├── ❓ merge_strategy_factory_stateless.cc
-│   ├── ❓ merge_strategy_factory_stateless.h
-│   ├── ✅ merge_strategy.h
-│   ├── ✅ merge_strategy_precomputed.cc
-│   ├── ✅ merge_strategy_precomputed.h
-│   ├── ✅ merge_strategy_sccs.cc
-│   ├── ✅ merge_strategy_sccs.h
-│   ├── ✅ merge_strategy_stateless.cc
-│   ├── ✅ merge_strategy_stateless.h
-│   ├── ✅ merge_tree.cc
-│   ├── ✅ merge_tree_factory.cc
-│   ├── ✅ merge_tree_factory.h
-│   ├── ✅ merge_tree_factory_linear.cc
-│   ├── ✅ merge_tree_factory_linear.h
-│   ├── ✅ merge_tree.h
-│   ├── ❌ shrink_bisimulation.cc
-│   ├── ❌ shrink_bisimulation.h
-│   ├── ✅ shrink_bucket_based.cc
-│   ├── ✅ shrink_bucket_based.h
-│   ├── ❌ shrink_fh.cc
-│   ├── ❌ shrink_fh.h
-│   ├── ❌ shrink_random.cc
-│   ├── ❌ shrink_random.h
-│   ├── ✅ shrink_strategy.cc
-│   ├── ✅ shrink_strategy.h
-│   ├── ✅ transition_system.cc
-│   ├── ✅ transition_system.h
-│   ├── ✅ types.cc
-│   ├── ✅ types.h
-│   ├── ✅ utils.cc
-│   └── ✅ utils.h
+├── ✅ merge_and_shrink
 ├── ✅ open_list_factory.cc
 ├── ✅ open_list_factory.h
 ├── ✅ open_list.h
@@ -384,7 +141,6 @@
 ├── ❌ tasks
 ├── ✅ task_utils
 └── ✅ utils
->>>>>>> 21250769
 
   
 ```