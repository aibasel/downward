#ifndef MERGE_AND_SHRINK_SHRINK_STRATEGY_H
#define MERGE_AND_SHRINK_SHRINK_STRATEGY_H

#include <string>
#include <vector>
#include <ext/slist>

class TransitionSystem;
class OptionParser;
class Options;

class ShrinkStrategy {
    const int max_states;
    const int max_states_before_merge;
protected:
    /* An equivalence class is a set of abstract states that shall be
       mapped (shrunk) to the same abstract state.

       An equivalence relation is a partitioning of states into
       equivalence classes. It may omit certain states entirely; these
       will be dropped completely and receive an h value of infinity.
       This is used to remove unreachable and irrelevant states.
    */

    typedef int AbstractStateRef;
    typedef __gnu_cxx::slist<AbstractStateRef> EquivalenceClass;
    typedef std::vector<EquivalenceClass> EquivalenceRelation;
public:
    // HACK/TODO: The following method would usually be protected, but
    // the option parser requires it to be public for the
    // DefaultValueNamer. We need to reconsider the use of the
    // DefaultValueNamer here anyway, along with the way the default
    // strategy is specified. Maybe add a capability to have the default
    // value be a factory function with a string description?
    virtual std::string name() const = 0;
protected:
    virtual void dump_strategy_specific_options() const;

    std::pair<std::size_t, std::size_t> compute_shrink_sizes(
        std::size_t size1, std::size_t size2) const;
    bool must_shrink(const TransitionSystem &abs, int threshold, bool force) const;
    void apply(TransitionSystem &abs,
               EquivalenceRelation &equivalence_relation,
               int threshold) const;
public:
    ShrinkStrategy(const Options &opts);
    virtual ~ShrinkStrategy();

    /* Set this to true to apply label reduction before shrinking, in
       addition to the times when it is usually applied. Some shrink
       strategies may require labels to be reduced (e.g. ones based on
       bisimulations), and others might prefer reduced labels because
       it makes their computation more efficient.

       Set this to false if the shrink strategy does not benefit (or
       not much) from label reduction. Label reduction costs quite a
       bit of time and should not be performed without need.
    */
    virtual bool reduce_labels_before_shrinking() const = 0;

    void dump_options() const;

    /* TODO: Make sure that *all* shrink strategies prune irrelevant
       and unreachable states, then update documentation below
       accordingly? Currently the only exception is ShrinkRandom, I
       think. */

    /* Shrink the transition system to size threshold.

       In most shrink stategies, this also prunes all irrelevant and
       unreachable states, which may cause the resulting size to be
       lower than threshold.

       Does nothing if threshold >= abs.size() unless force is true
       (in which case it only prunes irrelevant and unreachable
       states).
    */

    // TODO: Should all three of these be virtual?
    // TODO: Should all three of these be public?
    //       If not, also modify in derived clases.

    virtual void shrink(TransitionSystem &abs, int threshold,
                        bool force = false) = 0;
<<<<<<< HEAD
    virtual void shrink_before_merge(Abstraction &abs1, Abstraction &abs2);
=======
    virtual void shrink_atomic(TransitionSystem &abs1);
    virtual void shrink_before_merge(TransitionSystem &abs1, TransitionSystem &abs2);
>>>>>>> 318ce5ef

    static void add_options_to_parser(OptionParser &parser);
    static void handle_option_defaults(Options &opts);
};

#endif<|MERGE_RESOLUTION|>--- conflicted
+++ resolved
@@ -82,12 +82,7 @@
 
     virtual void shrink(TransitionSystem &abs, int threshold,
                         bool force = false) = 0;
-<<<<<<< HEAD
-    virtual void shrink_before_merge(Abstraction &abs1, Abstraction &abs2);
-=======
-    virtual void shrink_atomic(TransitionSystem &abs1);
     virtual void shrink_before_merge(TransitionSystem &abs1, TransitionSystem &abs2);
->>>>>>> 318ce5ef
 
     static void add_options_to_parser(OptionParser &parser);
     static void handle_option_defaults(Options &opts);
