--- conflicted
+++ resolved
@@ -43,13 +43,8 @@
     vector<unique_ptr<Distances>> &&distances,
     const bool compute_init_distances,
     const bool compute_goal_distances,
-<<<<<<< HEAD
-    utils::Verbosity verbosity)
+    utils::LogProxy &log)
     : global_labels(move(global_labels)),
-=======
-    utils::LogProxy &log)
-    : labels(move(labels)),
->>>>>>> bc6cf7a6
       transition_systems(move(transition_systems)),
       mas_representations(move(mas_representations)),
       distances(move(distances)),
