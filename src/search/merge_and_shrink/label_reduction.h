--- conflicted
+++ resolved
@@ -69,14 +69,9 @@
         const equivalence_relation::EquivalenceRelation &relation,
         const FactoredTransitionSystem &fts,
         std::vector<std::pair<int, std::vector<int>>> &label_mapping,
-<<<<<<< HEAD
-        utils::Verbosity verbosity) const;
-    equivalence_relation::EquivalenceRelation compute_combinable_equivalence_relation(
-=======
         utils::LogProxy &log) const;
     equivalence_relation::EquivalenceRelation
-    *compute_combinable_equivalence_relation(
->>>>>>> bc6cf7a6
+    compute_combinable_equivalence_relation(
         int ts_index,
         const FactoredTransitionSystem &fts) const;
 public:
