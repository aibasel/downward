--- conflicted
+++ resolved
@@ -43,16 +43,10 @@
 
     virtual bool reduce_labels_before_shrinking() const;
 
-<<<<<<< HEAD
-    virtual void shrink(Abstraction &abs, int target, bool force = false);
-    virtual void shrink_before_merge(Abstraction &abs1, Abstraction &abs2);
-=======
     virtual void shrink(TransitionSystem &abs, int target, bool force = false);
-    virtual void shrink_atomic(TransitionSystem &abs);
     virtual void shrink_before_merge(TransitionSystem &abs1, TransitionSystem &abs2);
 
     static ShrinkStrategy *create_default();
->>>>>>> 9a9b2b93
 };
 
 #endif