--- conflicted
+++ resolved
@@ -184,10 +184,6 @@
             label_reduction=exact(before_shrinking=true,before_merging=false)))
     */
     for (GroupAndTransitions gat : ts) {
-<<<<<<< HEAD
-=======
-        const LabelGroup &label_group = gat.label_group;
->>>>>>> c5a225ff
         const vector<Transition> &transitions = gat.transitions;
         for (const Transition &transition : transitions) {
             assert(signatures[transition.src + 1].state == transition.src);
