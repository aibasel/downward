--- conflicted
+++ resolved
@@ -76,7 +76,6 @@
     int max_h;
 
     bool transitions_sorted_unique;
-
     bool goal_relevant;
 
     mutable int peak_memory;
@@ -118,33 +117,14 @@
 
     static void build_atomic_transition_systems(std::vector<TransitionSystem *> &result,
                                                 Labels *labels);
-<<<<<<< HEAD
     void apply_abstraction(std::vector<__gnu_cxx::slist<AbstractStateRef> > &collapsed_groups);
-    void release_memory();
 
     // Method to identify the transition system in output. It upper-cases the
     // first letter of description() and appends ": ".
     std::string tag() const;
 
-    bool is_solvable() const;
-=======
-
+    // This is public exclusively for ShrinkBisimulation
     int get_label_cost_by_index(int label_no) const;
-    bool are_distances_computed() const;
-    void compute_distances_and_prune();
-    bool is_normalized() const;
-    void normalize();
-    EquivalenceRelation *compute_local_equivalence_relation() const;
->>>>>>> c5f256b1
-
-    int get_cost(const GlobalState &state) const;
-    void statistics(bool include_expensive_statistics) const;
-    // NOTE: This will only return something useful if the memory estimates
-    //       have been computed along the way by calls to statistics().
-    // TODO: Find a better way of doing this that doesn't require
-    //       a mutable attribute?
-<<<<<<< HEAD
-
     bool are_distances_computed() const;
     /*
       A transition system is normalized if:
@@ -161,16 +141,18 @@
     void normalize();
     EquivalenceRelation *compute_local_equivalence_relation() const;
 
-=======
+    bool is_solvable() const;
+    int get_cost(const GlobalState &state) const;
+    void statistics(bool include_expensive_statistics) const;
+    // NOTE: This will only return something useful if the memory estimates
+    //       have been computed along the way by calls to statistics().
+    // TODO: Find a better way of doing this that doesn't require
+    //       a mutable attribute?
     int get_peak_memory_estimate() const;
     void release_memory();
->>>>>>> c5f256b1
     void dump_relevant_labels() const;
     void dump() const;
 
-    bool is_solvable() const {
-        return init_state != PRUNED_STATE;
-    }
     int get_size() const {
         return num_states;
     }
@@ -198,14 +180,9 @@
         return transitions_by_label[label_no];
     }
     int get_num_labels() const;
-<<<<<<< HEAD
-    // These methods are used by non_linear_merge_strategy
+
+    // Methods only used by MergeDFP.
     void compute_label_ranks(std::vector<int> &label_ranks) const;
-=======
-
-    // Methods only used by MergeDFP.
-    void compute_label_ranks(std::vector<int> &label_ranks);
->>>>>>> c5f256b1
     bool is_goal_relevant() const {
         return goal_relevant;
     }
