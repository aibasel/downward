#ifndef MERGE_AND_SHRINK_LABELS_H
#define MERGE_AND_SHRINK_LABELS_H

#include <memory>
#include <vector>

<<<<<<< HEAD
class Label {
    /*
      This class implements labels as used by merge-and-shrink transition systems.
      Labels are opaque tokens that have an associated cost.
    */
    int cost;
public:
    explicit Label(int cost_)
        : cost(cost_) {
    }
    ~Label() {}
    int get_cost() const {
        return cost;
    }
};
=======
class EquivalenceRelation;
class Options;
class TaskProxy;


namespace MergeAndShrink {
class Label;
class FactoredTransitionSystem;
>>>>>>> 90f70f16

/*
  This class serves both as a container class to handle the set of all labels
  and to perform label reduction on this set.
*/
class Labels {
    std::vector<std::unique_ptr<Label>> labels;
    int max_size; // the maximum number of labels that can be created
public:
    explicit Labels(std::vector<std::unique_ptr<Label>> &&labels);
    ~Labels() = default;
    void reduce_labels(const std::vector<int> &old_label_nos);
    bool is_current_label(int label_no) const;
    int get_label_cost(int label_no) const;
    void dump_labels() const;
    int get_size() const {
        return labels.size();
    }
    int get_max_size() const {
        return max_size;
    }
};
}

#endif<|MERGE_RESOLUTION|>--- conflicted
+++ resolved
@@ -4,7 +4,7 @@
 #include <memory>
 #include <vector>
 
-<<<<<<< HEAD
+namespace MergeAndShrink {
 class Label {
     /*
       This class implements labels as used by merge-and-shrink transition systems.
@@ -20,16 +20,6 @@
         return cost;
     }
 };
-=======
-class EquivalenceRelation;
-class Options;
-class TaskProxy;
-
-
-namespace MergeAndShrink {
-class Label;
-class FactoredTransitionSystem;
->>>>>>> 90f70f16
 
 /*
   This class serves both as a container class to handle the set of all labels
