#include "transition_system.h"

#include "distances.h"
#include "global_labels.h"

#include "../utils/collections.h"
#include "../utils/logging.h"
#include "../utils/memory.h"

#include <algorithm>
#include <cassert>
#include <iostream>
#include <set>
#include <sstream>
#include <string>
#include <unordered_map>
#include <unordered_set>

using namespace std;
using utils::ExitCode;

namespace merge_and_shrink {
ostream &operator<<(ostream &os, const Transition &trans) {
    os << trans.src << "->" << trans.target;
    return os;
}

// Sorts the given set of transitions and removes duplicates.
static void normalize_given_transitions(vector<Transition> &transitions) {
    sort(transitions.begin(), transitions.end());
    transitions.erase(unique(transitions.begin(), transitions.end()), transitions.end());
}

void LocalLabelInfo::add_label(int label, int label_cost) {
    label_group.push_back(label);
    cost = min(cost, label_cost);
}

void LocalLabelInfo::merge_local_label_info(LocalLabelInfo &local_label_info) {
    assert(transitions == local_label_info.transitions);
    label_group.insert(
        label_group.end(),
        make_move_iterator(local_label_info.label_group.begin()),
        make_move_iterator(local_label_info.label_group.end()));
    cost = min(cost, local_label_info.cost);
    local_label_info.clear();
}

void LocalLabelInfo::clear() {
    utils::release_vector_memory(transitions);
    utils::release_vector_memory(label_group);
    cost = -1;
}


/*
  Implementation note: Transitions are grouped by their (local) labels,
  not by source state or any such thing. Such a grouping is beneficial
  for fast generation of products because we can iterate label by label
  (and the global labels they represent), and it also allows applying
  transition system mappings very efficiently.

  We rarely need to be able to efficiently query the successors of a
  given state; actually, only the distance computation requires that,
  and it simply generates such a graph representation of the
  transitions itself. Various experiments have shown that maintaining
  a graph representation permanently for the benefit of distance
  computation is not worth the overhead.
*/

TransitionSystem::TransitionSystem(
    int num_variables,
    vector<int> &&incorporated_variables,
    const GlobalLabels &global_labels,
    vector<int> &&global_label_to_local_label,
    vector<LocalLabelInfo> &&local_label_infos,
    int num_states,
    vector<bool> &&goal_states,
    int init_state)
    : num_variables(num_variables),
      incorporated_variables(move(incorporated_variables)),
      global_labels(move(global_labels)),
      global_label_to_local_label(move(global_label_to_local_label)),
      local_label_infos(move(local_label_infos)),
      num_states(num_states),
      goal_states(move(goal_states)),
      init_state(init_state) {
    assert(is_valid());
}

TransitionSystem::TransitionSystem(const TransitionSystem &other)
    : num_variables(other.num_variables),
      incorporated_variables(other.incorporated_variables),
      global_labels(other.global_labels),
      global_label_to_local_label(other.global_label_to_local_label),
      local_label_infos(other.local_label_infos),
      num_states(other.num_states),
      goal_states(other.goal_states),
      init_state(other.init_state) {
}

TransitionSystem::~TransitionSystem() {
}

unique_ptr<TransitionSystem> TransitionSystem::merge(
    const GlobalLabels &global_labels,
    const TransitionSystem &ts1,
    const TransitionSystem &ts2,
    utils::LogProxy &log) {
    if (log.is_at_least_verbose()) {
        log << "Merging " << ts1.get_description() << " and "
            << ts2.get_description() << endl;
    }

    assert(ts1.init_state != PRUNED_STATE && ts2.init_state != PRUNED_STATE);
    assert(ts1.is_valid() && ts2.is_valid());

    int num_variables = ts1.num_variables;
    vector<int> incorporated_variables;
    ::set_union(
        ts1.incorporated_variables.begin(), ts1.incorporated_variables.end(),
        ts2.incorporated_variables.begin(), ts2.incorporated_variables.end(),
        back_inserter(incorporated_variables));
    vector<int> global_label_to_local_label(global_labels.get_max_num_labels(), -1);
    vector<LocalLabelInfo> local_label_infos;
    int max_num_local_labels_product =
        min(static_cast<int>(ts1.local_label_infos.size()) *
            static_cast<int>(ts2.local_label_infos.size()),
            global_labels.get_num_active_labels());
    local_label_infos.reserve(max_num_local_labels_product);

    int ts1_size = ts1.get_size();
    int ts2_size = ts2.get_size();
    int num_states = ts1_size * ts2_size;
    vector<bool> goal_states(num_states, false);
    int init_state = -1;

    for (int s1 = 0; s1 < ts1_size; ++s1) {
        for (int s2 = 0; s2 < ts2_size; ++s2) {
            int state = s1 * ts2_size + s2;
            if (ts1.goal_states[s1] && ts2.goal_states[s2])
                goal_states[state] = true;
            if (s1 == ts1.init_state && s2 == ts2.init_state)
                init_state = state;
        }
    }
    assert(init_state != -1);

    /*
      We can compute the local equivalence relation of a composite T
      from the local equivalence relations of the two components T1 and T2:
      l and l' are locally equivalent in T iff:
      (A) they are locally equivalent in T1 and in T2, or
      (B) they are both dead in T (e.g., this includes the case where
          l is dead in T1 only and l' is dead in T2 only, so they are not
          locally equivalent in either of the components).
    */
    int multiplier = ts2_size;
    LabelGroup dead_labels;
    for (const LocalLabelInfo &local_label_info : ts1) {
        const LabelGroup &group1 = local_label_info.get_label_group();
        const vector<Transition> &transitions1 = local_label_info.get_transitions();

        // Distribute the labels of this group among the "buckets"
        // corresponding to the groups of ts2.
        unordered_map<int, LabelGroup> buckets;
        for (int label : group1) {
            int ts_local_label2 = ts2.global_label_to_local_label[label];
            buckets[ts_local_label2].push_back(label);
        }
        // Now buckets contains all equivalence classes that are
        // refinements of group1.

        // Now create the new groups together with their transitions.
        for (auto &bucket : buckets) {
            const vector<Transition> &transitions2 =
                ts2.local_label_infos[bucket.first].get_transitions();

            // Create the new transitions for this bucket
            vector<Transition> new_transitions;
            if (!transitions1.empty() && !transitions2.empty()
                && transitions1.size() > new_transitions.max_size() / transitions2.size())
                utils::exit_with(ExitCode::SEARCH_OUT_OF_MEMORY);
            new_transitions.reserve(transitions1.size() * transitions2.size());
            for (const Transition &transition1 : transitions1) {
                int src1 = transition1.src;
                int target1 = transition1.target;
                for (const Transition &transition2 : transitions2) {
                    int src2 = transition2.src;
                    int target2 = transition2.target;
                    int src = src1 * multiplier + src2;
                    int target = target1 * multiplier + target2;
                    new_transitions.emplace_back(src, target);
                }
            }

            // Create a new group if the transitions are not empty
            LabelGroup &new_labels = bucket.second;
            if (new_transitions.empty()) {
                dead_labels.insert(dead_labels.end(), new_labels.begin(), new_labels.end());
            } else {
                sort(new_transitions.begin(), new_transitions.end());
                int new_local_label = local_label_infos.size();
                int cost = INF;
                for (int label : new_labels) {
                    cost = min(ts1.global_labels.get_label_cost(label), cost);
                    global_label_to_local_label[label] = new_local_label;
                }
                local_label_infos.emplace_back(move(new_labels), move(new_transitions), cost);
            }
        }
    }

    /*
      We collect all dead labels separately, because the bucket refining
      does not work in cases where there are at least two dead labels l1
      and l2 in the composite, where l1 was only a dead label in the first
      component and l2 was only a dead label in the second component.
      All dead labels should form one single label group.
    */
    if (!dead_labels.empty()) {
        int new_local_label = local_label_infos.size();
        int cost = INF;
        for (int label : dead_labels) {
            cost = min(cost, ts1.global_labels.get_label_cost(label));
            global_label_to_local_label[label] = new_local_label;
        }
        // Dead labels have empty transitions
        local_label_infos.emplace_back(move(dead_labels), vector<Transition>(), cost);
    }

    assert(static_cast<int>(local_label_infos.size()) <= max_num_local_labels_product);

    return utils::make_unique_ptr<TransitionSystem>(
        num_variables,
        move(incorporated_variables),
        ts1.global_labels,
        move(global_label_to_local_label),
        move(local_label_infos),
        num_states,
        move(goal_states),
        init_state
        );
}

void TransitionSystem::make_local_labels_contiguous() {
    int num_local_labels = local_label_infos.size();
    int new_num_local_labels = 0;
    for (int local_label = 0; local_label < num_local_labels; ++local_label) {
        if (!local_label_infos[local_label].empty()) {
            ++new_num_local_labels;
        }
    }

    if (new_num_local_labels < num_local_labels) {
        vector<LocalLabelInfo> new_local_label_infos;
        new_local_label_infos.reserve(new_num_local_labels);
        int new_local_label = 0;
        for (int local_label = 0; local_label < num_local_labels; ++local_label) {
            if (!local_label_infos[local_label].empty()) {
                for (int label : local_label_infos[local_label].get_label_group()) {
                    assert(global_label_to_local_label[label] == local_label);
                    global_label_to_local_label[label] = new_local_label;
                }
                new_local_label_infos.push_back(move(local_label_infos[local_label]));
                ++new_local_label;
            }
        }
        new_local_label_infos.swap(local_label_infos);
    }
}

void TransitionSystem::compute_locally_equivalent_labels() {
    /*
      Compare every group of labels and their transitions to all others and
      merge two groups whenever the transitions are the same.

      Note that there can be empty local label groups after applying label
      reduction when combining labels which are combinable for this transition
      system.
    */
    int num_local_labels = local_label_infos.size();
    for (int local_label1 = 0; local_label1 < num_local_labels;
         ++local_label1) {
        if (!local_label_infos[local_label1].empty()) {
            const vector<Transition> &transitions1 = local_label_infos[local_label1].get_transitions();
            for (int local_label2 = local_label1 + 1;
                 local_label2 < num_local_labels; ++local_label2) {
                if (!local_label_infos[local_label2].empty()) {
                    const vector<Transition> &transitions2 = local_label_infos[local_label2].get_transitions();
                    // Comparing transitions directly works because they are sorted and unique.
                    if (transitions1 == transitions2) {
                        for (int global_label : local_label_infos[local_label2].get_label_group()) {
                            global_label_to_local_label[global_label] = local_label1;
                        }
                        local_label_infos[local_label1].merge_local_label_info(
                            local_label_infos[local_label2]);
                    }
                }
            }
        }
    }

    make_local_labels_contiguous();
}

void TransitionSystem::apply_abstraction(
    const StateEquivalenceRelation &state_equivalence_relation,
    const vector<int> &abstraction_mapping,
<<<<<<< HEAD
    utils::Verbosity verbosity) {
    assert(is_valid());
=======
    utils::LogProxy &log) {
    assert(are_transitions_sorted_unique());
    assert(in_sync_with_label_equivalence_relation());
>>>>>>> bc6cf7a6

    int new_num_states = state_equivalence_relation.size();
    assert(new_num_states < num_states);
    if (log.is_at_least_verbose()) {
        log << tag() << "applying abstraction (" << get_size()
            << " to " << new_num_states << " states)" << endl;
    }

    vector<bool> new_goal_states(new_num_states, false);
    for (int new_state = 0; new_state < new_num_states; ++new_state) {
        const StateEquivalenceClass &state_equivalence_class =
            state_equivalence_relation[new_state];
        assert(!state_equivalence_class.empty());

        for (int old_state : state_equivalence_class) {
            if (goal_states[old_state]) {
                new_goal_states[new_state] = true;
                break;
            }
        }
    }
    goal_states = move(new_goal_states);

    // Update all transitions.
    for (LocalLabelInfo &local_label_info : local_label_infos) {
        vector<Transition> &transitions = local_label_info.transitions;
        if (!transitions.empty()) {
            vector<Transition> new_transitions;
            /*
            We reserve more memory than necessary here, but this is better
            than potentially resizing the vector several times when inserting
            transitions one after the other. See issue604-v6.

            An alternative could be to not use a new vector, but to modify
            the existing transitions inplace, and to remove all empty
            positions in the end. This would be more ugly, though.
            */
            new_transitions.reserve(transitions.size());
            for (size_t i = 0; i < transitions.size(); ++i) {
                const Transition &transition = transitions[i];
                int src = abstraction_mapping[transition.src];
                int target = abstraction_mapping[transition.target];
                if (src != PRUNED_STATE && target != PRUNED_STATE)
                    new_transitions.emplace_back(src, target);
            }
            normalize_given_transitions(new_transitions);
            transitions = move(new_transitions);
        }
    }

    compute_locally_equivalent_labels();

    num_states = new_num_states;
    init_state = abstraction_mapping[init_state];
    if (log.is_at_least_verbose() && init_state == PRUNED_STATE) {
        log << tag() << "initial state pruned; task unsolvable" << endl;
    }

    assert(is_valid());
}

void TransitionSystem::apply_label_reduction(
    const vector<pair<int, vector<int>>> &label_mapping,
    bool only_equivalent_labels) {
    /*
      We iterate over the given label mapping, treating every new label and
      the reduced old labels separately. We further distinguish the case
      where we know that the reduced labels are all from the same equivalence
      class from the case where we may combine arbitrary labels.

      The case where only equivalent labels are combined is simple: remove all
      old global labels from the local label they belong to (they all belong
      to the same local label because we know they are equivalent) and add the
      new global label to the local label instead. Thus the affected local
      label is "non-empty" in the sense that there are still global labels
      associated to it.

      The other case is more involved: again remove all old labels from their
      local labels, and the local labels themselves if they do not represent
      any global labels anymore. Also collect the transitions of all reduced
      labels. Add a new local label for every new global label and assign the
      collected transitions to it. Recompute the cost of all affected local
      labels and re-compute locally equivalent labels.
    */

    if (only_equivalent_labels) {
        // Update both label mappings.
        for (const pair<int, vector<int>> &mapping : label_mapping) {
            int new_label = mapping.first;
            const vector<int> &old_labels = mapping.second;
            assert(old_labels.size() >= 2);
            int local_label = global_label_to_local_label[old_labels.front()];
            LabelGroup &label_group = local_label_infos[local_label].label_group;
            label_group.push_back(new_label);
            global_label_to_local_label[new_label] = local_label;

            for (int old_label : old_labels) {
                assert(global_label_to_local_label[old_label] == local_label);
                label_group.erase(find(label_group.begin(), label_group.end(), old_label));
                // Reset (for consistency only, old labels are never accessed).
                global_label_to_local_label[old_label] = -1;
                // NOTE: if we were combining labels with different cost,
                // we would need to recompute the cost of the local label here.
            }
        }
    } else {
        /*
          Go over all label reductions (given by label_mapping). For each
          reduction, go over the reduced labels to combine their transitions
          into the transitions of the new label. Also remember the affected
          local labels. Furthermore, remove the reduced labels from their
          local labels. Add the new label together with its transitions as
          a new local label.
        */
        unordered_set<int> affected_local_labels;
        for (const pair<int, vector<int>> &mapping: label_mapping) {
            const vector<int> &old_labels = mapping.second;
            assert(old_labels.size() >= 2);
            unordered_set<int> seen_local_labels;
            // TODO: consider using vector and sort and make unique once at the end.
            set<Transition> new_label_transitions;
            for (int old_label : old_labels) {
                int old_local_label = global_label_to_local_label[old_label];
                if (seen_local_labels.insert(old_local_label).second) {
                    affected_local_labels.insert(old_local_label);
                    const vector<Transition> &transitions = local_label_infos[old_local_label].get_transitions();
                    new_label_transitions.insert(transitions.begin(), transitions.end());
                }

                LabelGroup &label_group = local_label_infos[old_local_label].label_group;
                label_group.erase(find(label_group.begin(), label_group.end(), old_label));
                // Reset (for consistency only, old labels are never accessed).
                global_label_to_local_label[old_label] = -1;
            }
            vector<Transition> new_transitions(
                new_label_transitions.begin(), new_label_transitions.end());

            int new_label = mapping.first;
            int new_local_label = local_label_infos.size();
            global_label_to_local_label[new_label] = new_local_label;
            int new_cost = global_labels.get_label_cost(new_label);

            LabelGroup new_label_group = {new_label};
            local_label_infos.emplace_back(move(new_label_group), move(new_transitions), new_cost);
        }

        // Update all affected local labels.
        for (int local_label : affected_local_labels) {
            LocalLabelInfo &local_label_info = local_label_infos[local_label];
            // If the local label does not represent any global label anymore,
            // invalidate the entry.
            if (local_label_infos[local_label].empty()) {
                local_label_infos[local_label].clear();
            }

            // Otherwise, recompute its cost.
            local_label_infos[local_label].cost = INF;
            for (int label : local_label_info.label_group) {
                int cost = global_labels.get_label_cost(label);
                local_label_infos[local_label].cost = min(
                    local_label_infos[local_label].cost, cost);
            }
        }

        compute_locally_equivalent_labels();
    }

    assert(is_valid());
}

string TransitionSystem::tag() const {
    string desc(get_description());
    desc[0] = toupper(desc[0]);
    return desc + ": ";
}

bool TransitionSystem::are_transitions_sorted_unique() const {
    for (const LocalLabelInfo &local_label_info : *this) {
        if (!utils::is_sorted_unique(local_label_info.get_transitions()))
            return false;
    }
    return true;
}

bool TransitionSystem::is_valid() const {
    return are_transitions_sorted_unique()
           && is_label_mapping_consistent();
}

bool TransitionSystem::is_label_mapping_consistent() const {
    for (int global_label : global_labels) {
        int local_label = global_label_to_local_label[global_label];
        const LabelGroup &label_group = local_label_infos[local_label].get_label_group();
        assert(!label_group.empty());

        if (find(label_group.begin(),
                 label_group.end(),
                 global_label)
            == label_group.end()) {
            dump_label_mapping();
            cerr << "global label " << global_label << " is not part of the "
                "local label it is mapped to" << endl;
            return false;
        }
    }

    for (size_t local_label = 0; local_label < local_label_infos.size(); ++local_label) {
        const LocalLabelInfo &local_label_info = local_label_infos[local_label];
        for (int global_label : local_label_info.label_group) {
            if (global_label_to_local_label[global_label] != static_cast<int>(local_label)) {
                dump_label_mapping();
                cerr << "global label " << global_label << " is not mapped "
                    "to the local label it is part of" << endl;
                return false;
            }
        }
    }
    return true;
}

void TransitionSystem::dump_label_mapping() const {
    utils::g_log << "global to local label mapping: ";
    for (int global_label : global_labels) {
        utils::g_log << global_label << " -> "
                     << global_label_to_local_label[global_label] << ", ";
    }
    utils::g_log << endl;
    utils::g_log << "local to global label mapping: ";
    for (size_t local_label = 0;
         local_label < local_label_infos.size(); ++local_label) {
        utils::g_log << local_label << ": "
                     << local_label_infos[local_label].label_group << ", ";
    }
    utils::g_log << endl;
}

bool TransitionSystem::is_solvable(const Distances &distances) const {
    if (init_state == PRUNED_STATE) {
        return false;
    }
    if (distances.are_goal_distances_computed() && distances.get_goal_distance(init_state) == INF) {
        return false;
    }
    return true;
}

int TransitionSystem::compute_total_transitions() const {
    int total = 0;
    for (const LocalLabelInfo &local_label_info : *this) {
        total += local_label_info.get_transitions().size();
    }
    return total;
}

string TransitionSystem::get_description() const {
    ostringstream s;
    if (incorporated_variables.size() == 1) {
        s << "atomic transition system #" << *incorporated_variables.begin();
    } else {
        s << "composite transition system with "
          << incorporated_variables.size() << "/" << num_variables << " vars";
    }
    return s.str();
}

<<<<<<< HEAD
void TransitionSystem::dump_dot_graph() const {
    assert(is_valid());
    utils::g_log << "digraph transition_system";
    for (size_t i = 0; i < incorporated_variables.size(); ++i)
        utils::g_log << "_" << incorporated_variables[i];
    utils::g_log << " {" << endl;
    utils::g_log << "    node [shape = none] start;" << endl;
    for (int i = 0; i < num_states; ++i) {
        bool is_init = (i == init_state);
        bool is_goal = goal_states[i];
        utils::g_log << "    node [shape = " << (is_goal ? "doublecircle" : "circle")
                     << "] node" << i << ";" << endl;
        if (is_init)
            utils::g_log << "    start -> node" << i << ";" << endl;
    }
    for (const LocalLabelInfo &local_label_info : *this) {
        const LabelGroup &label_group = local_label_info.get_label_group();
        const vector<Transition> &transitions = local_label_info.get_transitions();
        for (const Transition &transition : transitions) {
            int src = transition.src;
            int target = transition.target;
            utils::g_log << "    node" << src << " -> node" << target << " [label = ";
            for (size_t i = 0; i < label_group.size(); ++i) {
                if (i != 0)
                    utils::g_log << "_";
                utils::g_log << "x" << label_group[i];
=======
void TransitionSystem::dump_dot_graph(utils::LogProxy &log) const {
    if (log.is_at_least_debug()) {
        assert(are_transitions_sorted_unique());
        log << "digraph transition_system";
        for (size_t i = 0; i < incorporated_variables.size(); ++i)
            log << "_" << incorporated_variables[i];
        log << " {" << endl;
        log << "    node [shape = none] start;" << endl;
        for (int i = 0; i < num_states; ++i) {
            bool is_init = (i == init_state);
            bool is_goal = goal_states[i];
            log << "    node [shape = " << (is_goal ? "doublecircle" : "circle")
                << "] node" << i << ";" << endl;
            if (is_init)
                log << "    start -> node" << i << ";" << endl;
        }
        for (GroupAndTransitions gat : *this) {
            const LabelGroup &label_group = gat.label_group;
            const vector<Transition> &transitions = gat.transitions;
            for (const Transition &transition : transitions) {
                int src = transition.src;
                int target = transition.target;
                log << "    node" << src << " -> node" << target << " [label = ";
                for (LabelConstIter label_it = label_group.begin();
                     label_it != label_group.end(); ++label_it) {
                    if (label_it != label_group.begin())
                        log << "_";
                    log << "x" << *label_it;
                }
                log << "];" << endl;
            }
        }
        log << "}" << endl;
    }
}

void TransitionSystem::dump_labels_and_transitions(utils::LogProxy &log) const {
    if (log.is_at_least_debug()) {
        log << tag() << "transitions" << endl;
        for (GroupAndTransitions gat : *this) {
            const LabelGroup &label_group = gat.label_group;
            //        log << "group ID: " << ts_it.get_id() << endl;
            log << "labels: ";
            for (LabelConstIter label_it = label_group.begin();
                 label_it != label_group.end(); ++label_it) {
                if (label_it != label_group.begin())
                    log << ",";
                log << *label_it;
>>>>>>> bc6cf7a6
            }
            log << endl;
            log << "transitions: ";
            const vector<Transition> &transitions = gat.transitions;
            for (size_t i = 0; i < transitions.size(); ++i) {
                int src = transitions[i].src;
                int target = transitions[i].target;
                if (i != 0)
                    log << ",";
                log << src << " -> " << target;
            }
            log << endl;
            log << "cost: " << label_group.get_cost() << endl;
        }
    }
}

<<<<<<< HEAD
void TransitionSystem::dump_labels_and_transitions() const {
    utils::g_log << tag() << "transitions" << endl;
    for (const LocalLabelInfo &local_label_info : *this) {
        const LabelGroup &label_group = local_label_info.get_label_group();
        utils::g_log << "labels: " << label_group << endl;
        utils::g_log << "transitions: ";
        const vector<Transition> &transitions = local_label_info.get_transitions();
        for (size_t i = 0; i < transitions.size(); ++i) {
            int src = transitions[i].src;
            int target = transitions[i].target;
            if (i != 0)
                utils::g_log << ",";
            utils::g_log << src << " -> " << target;
        }
        utils::g_log << endl;
        utils::g_log << "cost: " << local_label_info.cost << endl;
=======
void TransitionSystem::statistics(utils::LogProxy &log) const {
    if (log.is_at_least_verbose()) {
        log << tag() << get_size() << " states, "
            << compute_total_transitions() << " arcs " << endl;
>>>>>>> bc6cf7a6
    }
}
}<|MERGE_RESOLUTION|>--- conflicted
+++ resolved
@@ -307,14 +307,8 @@
 void TransitionSystem::apply_abstraction(
     const StateEquivalenceRelation &state_equivalence_relation,
     const vector<int> &abstraction_mapping,
-<<<<<<< HEAD
-    utils::Verbosity verbosity) {
+    utils::LogProxy &log) {
     assert(is_valid());
-=======
-    utils::LogProxy &log) {
-    assert(are_transitions_sorted_unique());
-    assert(in_sync_with_label_equivalence_relation());
->>>>>>> bc6cf7a6
 
     int new_num_states = state_equivalence_relation.size();
     assert(new_num_states < num_states);
@@ -580,37 +574,9 @@
     return s.str();
 }
 
-<<<<<<< HEAD
-void TransitionSystem::dump_dot_graph() const {
+void TransitionSystem::dump_dot_graph(utils::LogProxy &log) const {
     assert(is_valid());
-    utils::g_log << "digraph transition_system";
-    for (size_t i = 0; i < incorporated_variables.size(); ++i)
-        utils::g_log << "_" << incorporated_variables[i];
-    utils::g_log << " {" << endl;
-    utils::g_log << "    node [shape = none] start;" << endl;
-    for (int i = 0; i < num_states; ++i) {
-        bool is_init = (i == init_state);
-        bool is_goal = goal_states[i];
-        utils::g_log << "    node [shape = " << (is_goal ? "doublecircle" : "circle")
-                     << "] node" << i << ";" << endl;
-        if (is_init)
-            utils::g_log << "    start -> node" << i << ";" << endl;
-    }
-    for (const LocalLabelInfo &local_label_info : *this) {
-        const LabelGroup &label_group = local_label_info.get_label_group();
-        const vector<Transition> &transitions = local_label_info.get_transitions();
-        for (const Transition &transition : transitions) {
-            int src = transition.src;
-            int target = transition.target;
-            utils::g_log << "    node" << src << " -> node" << target << " [label = ";
-            for (size_t i = 0; i < label_group.size(); ++i) {
-                if (i != 0)
-                    utils::g_log << "_";
-                utils::g_log << "x" << label_group[i];
-=======
-void TransitionSystem::dump_dot_graph(utils::LogProxy &log) const {
     if (log.is_at_least_debug()) {
-        assert(are_transitions_sorted_unique());
         log << "digraph transition_system";
         for (size_t i = 0; i < incorporated_variables.size(); ++i)
             log << "_" << incorporated_variables[i];
@@ -624,18 +590,17 @@
             if (is_init)
                 log << "    start -> node" << i << ";" << endl;
         }
-        for (GroupAndTransitions gat : *this) {
-            const LabelGroup &label_group = gat.label_group;
-            const vector<Transition> &transitions = gat.transitions;
+        for (const LocalLabelInfo &local_label_info : *this) {
+            const LabelGroup &label_group = local_label_info.get_label_group();
+            const vector<Transition> &transitions = local_label_info.get_transitions();
             for (const Transition &transition : transitions) {
                 int src = transition.src;
                 int target = transition.target;
                 log << "    node" << src << " -> node" << target << " [label = ";
-                for (LabelConstIter label_it = label_group.begin();
-                     label_it != label_group.end(); ++label_it) {
-                    if (label_it != label_group.begin())
+                for (size_t i = 0; i < label_group.size(); ++i) {
+                    if (i != 0)
                         log << "_";
-                    log << "x" << *label_it;
+                    log << "x" << label_group[i];
                 }
                 log << "];" << endl;
             }
@@ -647,20 +612,11 @@
 void TransitionSystem::dump_labels_and_transitions(utils::LogProxy &log) const {
     if (log.is_at_least_debug()) {
         log << tag() << "transitions" << endl;
-        for (GroupAndTransitions gat : *this) {
-            const LabelGroup &label_group = gat.label_group;
-            //        log << "group ID: " << ts_it.get_id() << endl;
-            log << "labels: ";
-            for (LabelConstIter label_it = label_group.begin();
-                 label_it != label_group.end(); ++label_it) {
-                if (label_it != label_group.begin())
-                    log << ",";
-                log << *label_it;
->>>>>>> bc6cf7a6
-            }
-            log << endl;
+        for (const LocalLabelInfo &local_label_info : *this) {
+            const LabelGroup &label_group = local_label_info.get_label_group();
+            log << "labels: " << label_group << endl;
             log << "transitions: ";
-            const vector<Transition> &transitions = gat.transitions;
+            const vector<Transition> &transitions = local_label_info.get_transitions();
             for (size_t i = 0; i < transitions.size(); ++i) {
                 int src = transitions[i].src;
                 int target = transitions[i].target;
@@ -668,35 +624,15 @@
                     log << ",";
                 log << src << " -> " << target;
             }
-            log << endl;
-            log << "cost: " << label_group.get_cost() << endl;
-        }
-    }
-}
-
-<<<<<<< HEAD
-void TransitionSystem::dump_labels_and_transitions() const {
-    utils::g_log << tag() << "transitions" << endl;
-    for (const LocalLabelInfo &local_label_info : *this) {
-        const LabelGroup &label_group = local_label_info.get_label_group();
-        utils::g_log << "labels: " << label_group << endl;
-        utils::g_log << "transitions: ";
-        const vector<Transition> &transitions = local_label_info.get_transitions();
-        for (size_t i = 0; i < transitions.size(); ++i) {
-            int src = transitions[i].src;
-            int target = transitions[i].target;
-            if (i != 0)
-                utils::g_log << ",";
-            utils::g_log << src << " -> " << target;
-        }
-        utils::g_log << endl;
-        utils::g_log << "cost: " << local_label_info.cost << endl;
-=======
+            utils::g_log << "cost: " << local_label_info.cost << endl;
+        }
+    }
+}
+
 void TransitionSystem::statistics(utils::LogProxy &log) const {
     if (log.is_at_least_verbose()) {
         log << tag() << get_size() << " states, "
             << compute_total_transitions() << " arcs " << endl;
->>>>>>> bc6cf7a6
     }
 }
 }