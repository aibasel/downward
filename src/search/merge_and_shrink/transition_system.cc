#include "transition_system.h"

#include "distances.h"
#include "global_labels.h"

#include "../utils/collections.h"
#include "../utils/logging.h"
#include "../utils/memory.h"
#include "../utils/system.h"

#include <algorithm>
#include <cassert>
#include <iostream>
#include <iterator>
#include <set>
#include <sstream>
#include <string>
#include <unordered_map>
#include <unordered_set>

using namespace std;
using utils::ExitCode;

namespace merge_and_shrink {
ostream &operator<<(ostream &os, const Transition &trans) {
    os << trans.src << "->" << trans.target;
    return os;
}

// Sorts the given set of transitions and removes duplicates.
static void normalize_given_transitions(vector<Transition> &transitions) {
    sort(transitions.begin(), transitions.end());
    transitions.erase(unique(transitions.begin(), transitions.end()), transitions.end());
}

TSConstIterator::TSConstIterator(
    const vector<vector<int>> &local_to_global_label_nos,
    const vector<vector<Transition>> &transitions_by_local_label_no,
    const vector<int> &local_label_no_to_cost,
    bool end)
    : local_to_global_label_nos(local_to_global_label_nos),
      transitions_by_local_label_no(transitions_by_local_label_no),
      local_label_no_to_cost(local_label_no_to_cost),
      current_label_no((end ? local_to_global_label_nos.size() : 0)) {
}

void TSConstIterator::operator++() {
    ++current_label_no;
}

GroupAndTransitions TSConstIterator::operator*() const {
    return GroupAndTransitions(
        local_to_global_label_nos[current_label_no],
        transitions_by_local_label_no[current_label_no],
        local_label_no_to_cost[current_label_no]);
}


/*
  Implementation note: Transitions are grouped by their (local) labels,
  not by source state or any such thing. Such a grouping is beneficial
  for fast generation of products because we can iterate label by label
  (and the global labels they represent), and it also allows applying
  transition system mappings very efficiently.

  We rarely need to be able to efficiently query the successors of a
  given state; actually, only the distance computation requires that,
  and it simply generates such a graph representation of the
  transitions itself. Various experiments have shown that maintaining
  a graph representation permanently for the benefit of distance
  computation is not worth the overhead.
*/

TransitionSystem::TransitionSystem(
    int num_variables,
    vector<int> &&incorporated_variables,
    const GlobalLabels &global_labels,
    vector<int> &&global_to_local_label_nos,
    vector<vector<int>> &&local_to_global_label_nos,
    vector<vector<Transition>> &&transitions_by_local_label_no,
    vector<int> &&local_label_no_to_cost,
    int num_states,
    vector<bool> &&goal_states,
    int init_state)
    : num_variables(num_variables),
      incorporated_variables(move(incorporated_variables)),
      global_labels(move(global_labels)),
      global_to_local_label_nos(move(global_to_local_label_nos)),
      local_to_global_label_nos(move(local_to_global_label_nos)),
      transitions_by_local_label_no(move(transitions_by_local_label_no)),
      local_label_no_to_cost(move(local_label_no_to_cost)),
      num_states(num_states),
      goal_states(move(goal_states)),
      init_state(init_state) {
    assert(this->local_to_global_label_nos.size() == this->transitions_by_local_label_no.size());
    assert(this->local_to_global_label_nos.size() == this->local_label_no_to_cost.size());
    assert(is_valid());
}

TransitionSystem::TransitionSystem(const TransitionSystem &other)
    : num_variables(other.num_variables),
      incorporated_variables(other.incorporated_variables),
      global_labels(other.global_labels),
      global_to_local_label_nos(other.global_to_local_label_nos),
      local_to_global_label_nos(other.local_to_global_label_nos),
      transitions_by_local_label_no(other.transitions_by_local_label_no),
      local_label_no_to_cost(other.local_label_no_to_cost),
      num_states(other.num_states),
      goal_states(other.goal_states),
      init_state(other.init_state) {
}

TransitionSystem::~TransitionSystem() {
}

unique_ptr<TransitionSystem> TransitionSystem::merge(
    const GlobalLabels &global_labels,
    const TransitionSystem &ts1,
    const TransitionSystem &ts2,
    utils::Verbosity verbosity) {
    if (verbosity >= utils::Verbosity::VERBOSE) {
        utils::g_log << "Merging " << ts1.get_description() << " and "
                     << ts2.get_description() << endl;
    }

    assert(ts1.init_state != PRUNED_STATE && ts2.init_state != PRUNED_STATE);
    assert(ts1.is_valid() && ts2.is_valid());

    int num_variables = ts1.num_variables;
    vector<int> incorporated_variables;
    ::set_union(
        ts1.incorporated_variables.begin(), ts1.incorporated_variables.end(),
        ts2.incorporated_variables.begin(), ts2.incorporated_variables.end(),
        back_inserter(incorporated_variables));
    vector<int> global_to_local_label_nos(global_labels.get_max_size(), -1);
    vector<vector<int>> local_to_global_label_nos;
    vector<vector<Transition>> transitions_by_local_label_no;
    vector<int> local_label_no_to_cost;
    int max_num_local_labels_product =
        min(static_cast<int>(ts1.local_label_no_to_cost.size()) *
            static_cast<int>(ts2.local_label_no_to_cost.size()),
            global_labels.get_num_active_labels());
    local_to_global_label_nos.reserve(max_num_local_labels_product);
    transitions_by_local_label_no.reserve(max_num_local_labels_product);
    local_label_no_to_cost.reserve(max_num_local_labels_product);

    int ts1_size = ts1.get_size();
    int ts2_size = ts2.get_size();
    int num_states = ts1_size * ts2_size;
    vector<bool> goal_states(num_states, false);
    int init_state = -1;

    for (int s1 = 0; s1 < ts1_size; ++s1) {
        for (int s2 = 0; s2 < ts2_size; ++s2) {
            int state = s1 * ts2_size + s2;
            if (ts1.goal_states[s1] && ts2.goal_states[s2])
                goal_states[state] = true;
            if (s1 == ts1.init_state && s2 == ts2.init_state)
                init_state = state;
        }
    }
    assert(init_state != -1);

    /*
      We can compute the local equivalence relation of a composite T
      from the local equivalence relations of the two components T1 and T2:
      l and l' are locally equivalent in T iff:
      (A) they are locally equivalent in T1 and in T2, or
      (B) they are both dead in T (e.g., this includes the case where
          l is dead in T1 only and l' is dead in T2 only, so they are not
          locally equivalent in either of the components).
    */
    int multiplier = ts2_size;
    vector<int> dead_labels;
    for (GroupAndTransitions gat : ts1) {
        const LabelGroup &group1 = gat.label_group;
        const vector<Transition> &transitions1 = gat.transitions;

        // Distribute the labels of this group among the "buckets"
        // corresponding to the groups of ts2.
        unordered_map<int, vector<int>> buckets;
        for (int label_no : group1) {
            int ts_local_label_no2 = ts2.global_to_local_label_nos[label_no];
            buckets[ts_local_label_no2].push_back(label_no);
        }
        // Now buckets contains all equivalence classes that are
        // refinements of group1.

        // Now create the new groups together with their transitions.
        for (auto &bucket : buckets) {
            const vector<Transition> &transitions2 =
                ts2.get_transitions_for_local_label_no(bucket.first);

            // Create the new transitions for this bucket
            vector<Transition> new_transitions;
            if (!transitions1.empty() && !transitions2.empty()
                && transitions1.size() > new_transitions.max_size() / transitions2.size())
                utils::exit_with(ExitCode::SEARCH_OUT_OF_MEMORY);
            new_transitions.reserve(transitions1.size() * transitions2.size());
            for (const Transition &transition1 : transitions1) {
                int src1 = transition1.src;
                int target1 = transition1.target;
                for (const Transition &transition2 : transitions2) {
                    int src2 = transition2.src;
                    int target2 = transition2.target;
                    int src = src1 * multiplier + src2;
                    int target = target1 * multiplier + target2;
                    new_transitions.push_back(Transition(src, target));
                }
            }

            // Create a new group if the transitions are not empty
            vector<int> &new_labels = bucket.second;
            if (new_transitions.empty()) {
                dead_labels.insert(dead_labels.end(), new_labels.begin(), new_labels.end());
            } else {
                sort(new_transitions.begin(), new_transitions.end());
                int new_local_label_no = transitions_by_local_label_no.size();
                int cost = INF;
                for (int label_no : new_labels) {
                    cost = min(ts1.global_labels.get_label_cost(label_no), cost);
                    global_to_local_label_nos[label_no] = new_local_label_no;
                }
                local_to_global_label_nos.push_back(move(new_labels));
                transitions_by_local_label_no.push_back(move(new_transitions));
                local_label_no_to_cost.push_back(cost);
            }
        }
    }

    /*
      We collect all dead labels separately, because the bucket refining
      does not work in cases where there are at least two dead labels l1
      and l2 in the composite, where l1 was only a dead label in the first
      component and l2 was only a dead label in the second component.
      All dead labels should form one single label group.
    */
    if (!dead_labels.empty()) {
        int new_local_label_no = transitions_by_local_label_no.size();
        int cost = INF;
        for (int label_no : dead_labels) {
            cost = min(cost, ts1.global_labels.get_label_cost(label_no));
            global_to_local_label_nos[label_no] = new_local_label_no;
        }
        local_to_global_label_nos.push_back(move(dead_labels));
        // Dead labels have empty transitions
        transitions_by_local_label_no.emplace_back();
        local_label_no_to_cost.push_back(cost);
    }

    assert(static_cast<int>(local_label_no_to_cost.size()) <= max_num_local_labels_product);
    assert(transitions_by_local_label_no.size() == local_to_global_label_nos.size());

    return utils::make_unique_ptr<TransitionSystem>(
        num_variables,
        move(incorporated_variables),
        ts1.global_labels,
        move(global_to_local_label_nos),
        move(local_to_global_label_nos),
        move(transitions_by_local_label_no),
        move(local_label_no_to_cost),
        num_states,
        move(goal_states),
        init_state
        );
}

void TransitionSystem::make_local_labels_contiguous() {
    int num_local_labels = local_to_global_label_nos.size();
    int new_num_local_labels = 0;
    for (int local_label_no = 0; local_label_no < num_local_labels; ++local_label_no) {
        if (!local_to_global_label_nos[local_label_no].empty()) {
            ++new_num_local_labels;
        }
    }

    if (new_num_local_labels < num_local_labels) {
        vector<vector<int>> new_local_to_global_label_nos;
        vector<vector<Transition>> new_transitions_by_local_label_no;
        vector<int> new_local_label_no_to_cost;
        new_local_to_global_label_nos.reserve(new_num_local_labels);
        new_transitions_by_local_label_no.reserve(new_num_local_labels);
        new_local_label_no_to_cost.reserve(new_num_local_labels);
        int new_local_label_no = 0;
        for (int local_label_no = 0; local_label_no < num_local_labels; ++local_label_no) {
            if (!local_to_global_label_nos[local_label_no].empty()) {
                for (int global_label_no : local_to_global_label_nos[local_label_no]) {
                    assert(global_to_local_label_nos[global_label_no] == local_label_no);
                    global_to_local_label_nos[global_label_no] = new_local_label_no;
                }
                new_local_to_global_label_nos.push_back(move(local_to_global_label_nos[local_label_no]));
                new_transitions_by_local_label_no.push_back(move(transitions_by_local_label_no[local_label_no]));
                new_local_label_no_to_cost.push_back(local_label_no_to_cost[local_label_no]);
                ++new_local_label_no;
            }
        }
        new_local_to_global_label_nos.swap(local_to_global_label_nos);
        new_transitions_by_local_label_no.swap(transitions_by_local_label_no);
        new_local_label_no_to_cost.swap(local_label_no_to_cost);
    }
}

void TransitionSystem::compute_locally_equivalent_labels() {
    /*
      Compare every group of labels and their transitions to all others and
      merge two groups whenever the transitions are the same.
    */
    for (size_t local_label_no1 = 0; local_label_no1 < transitions_by_local_label_no.size();
         ++local_label_no1) {
        if (!local_to_global_label_nos[local_label_no1].empty()) {
            const vector<Transition> &transitions1 = transitions_by_local_label_no[local_label_no1];
            for (size_t local_label_no2 = local_label_no1 + 1;
                 local_label_no2 < transitions_by_local_label_no.size(); ++local_label_no2) {
                if (!local_to_global_label_nos[local_label_no2].empty()) {
                    vector<Transition> &transitions2 = transitions_by_local_label_no[local_label_no2];
                    if (transitions1 == transitions2) {
                        for (int global_label_no : local_to_global_label_nos[local_label_no2]) {
                            global_to_local_label_nos[global_label_no] = local_label_no1;
                        }
                        local_to_global_label_nos[local_label_no1].insert(
                            local_to_global_label_nos[local_label_no1].end(),
                            make_move_iterator(local_to_global_label_nos[local_label_no2].begin()),
                            make_move_iterator(local_to_global_label_nos[local_label_no2].end()));
                        local_to_global_label_nos[local_label_no2].clear();
                        utils::release_vector_memory(transitions2);
                    }
                }
            }
        }
    }

    make_local_labels_contiguous();
}

void TransitionSystem::apply_abstraction(
    const StateEquivalenceRelation &state_equivalence_relation,
    const vector<int> &abstraction_mapping,
    utils::Verbosity verbosity) {
    assert(is_valid());

    int new_num_states = state_equivalence_relation.size();
    assert(new_num_states < num_states);
    if (verbosity >= utils::Verbosity::VERBOSE) {
        utils::g_log << tag() << "applying abstraction (" << get_size()
                     << " to " << new_num_states << " states)" << endl;
    }

    vector<bool> new_goal_states(new_num_states, false);
    for (int new_state = 0; new_state < new_num_states; ++new_state) {
        const StateEquivalenceClass &state_equivalence_class =
            state_equivalence_relation[new_state];
        assert(!state_equivalence_class.empty());

        for (int old_state : state_equivalence_class) {
            if (goal_states[old_state]) {
                new_goal_states[new_state] = true;
                break;
            }
        }
    }
    goal_states = move(new_goal_states);

    // Update all transitions.
    for (vector<Transition> &transitions : transitions_by_local_label_no) {
        if (!transitions.empty()) {
            vector<Transition> new_transitions;
            /*
              We reserve more memory than necessary here, but this is better
              than potentially resizing the vector several times when inserting
              transitions one after the other. See issue604-v6.

              An alternative could be to not use a new vector, but to modify
              the existing transitions inplace, and to remove all empty
              positions in the end. This would be more ugly, though.
            */
            new_transitions.reserve(transitions.size());
            for (size_t i = 0; i < transitions.size(); ++i) {
                const Transition &transition = transitions[i];
                int src = abstraction_mapping[transition.src];
                int target = abstraction_mapping[transition.target];
                if (src != PRUNED_STATE && target != PRUNED_STATE)
                    new_transitions.push_back(Transition(src, target));
            }
            normalize_given_transitions(new_transitions);
            transitions = move(new_transitions);
        }
    }

    compute_locally_equivalent_labels();

    num_states = new_num_states;
    init_state = abstraction_mapping[init_state];
    if (verbosity >= utils::Verbosity::VERBOSE && init_state == PRUNED_STATE) {
        utils::g_log << tag() << "initial state pruned; task unsolvable" << endl;
    }

    assert(is_valid());
}

void TransitionSystem::apply_label_reduction(
    const vector<pair<int, vector<int>>> &label_mapping,
    bool only_equivalent_labels) {
    /*
      We iterate over the given label mapping, treating every new label and
      the reduced old labels separately. We further distinguish the case
      where we know that the reduced labels are all from the same equivalence
      class from the case where we may combine arbitrary labels.

      The case where only equivalent labels are combined is simple: remove all
      old labels from the local label they belong to and add the new one to
      the local label instead.

      The other case is more involved: again remove all old labels from their
      local labels, and the local labels themselves if do not represent any
      global labels anymore. Also collect the transitions of all reduced
      labels. Add a new local label for every new label and assign the
      collected transitions to it. Recompute the cost of all affected local
      labels and re-compute locally equivalent labels.
    */

    if (only_equivalent_labels) {
        // Update both label mappings.
        for (const pair<int, vector<int>> &mapping : label_mapping) {
            int new_label_no = mapping.first;
            const vector<int> &old_label_nos = mapping.second;
            int local_label_no = global_to_local_label_nos[old_label_nos.front()];
            local_to_global_label_nos[local_label_no].push_back(new_label_no);
            global_to_local_label_nos[new_label_no] = local_label_no;

            for (int old_label_no : old_label_nos) {
                assert(global_to_local_label_nos[old_label_no] == local_label_no);
                for (vector<int>::const_iterator it = local_to_global_label_nos[local_label_no].begin();
                     it != local_to_global_label_nos[local_label_no].end(); ) {
                    if (*it == old_label_no) {
                        it = local_to_global_label_nos[local_label_no].erase(it);
                    } else {
                        ++it;
                    }
                }
                // Reset (TODO: not necessary).
                global_to_local_label_nos[old_label_no] = -1;
            }
        }
    } else {
        /*
          Go over all mappings, collect transitions of old local labels and
          remember all affected such labels. This needs to happen *before*
          updating the label mappings (because otherwise, we could not find
          the correct local label for a given reduced global label).
        */
        vector<vector<Transition>> new_transitions;
        new_transitions.reserve(label_mapping.size());
        unordered_set<int> affected_local_label_nos;
        for (const pair<int, vector<int>> &mapping: label_mapping) {
            const vector<int> &old_label_nos = mapping.second;
            assert(old_label_nos.size() >= 2);
            unordered_set<int> seen_local_label_nos;
            set<Transition> new_label_transitions;
            for (int old_label_no : old_label_nos) {
                int local_label_no = global_to_local_label_nos[old_label_no];
                if (seen_local_label_nos.insert(local_label_no).second) {
                    affected_local_label_nos.insert(local_label_no);
                    const vector<Transition> &transitions = transitions_by_local_label_no[local_label_no];
                    new_label_transitions.insert(transitions.begin(), transitions.end());
                }
            }
            new_transitions.emplace_back(
                new_label_transitions.begin(), new_label_transitions.end());
        }
        assert(label_mapping.size() == new_transitions.size());

        /*
           Apply all label mappings to the label mappings. This needs
           to happen *before* we can add the new transitions to this transition
           system and *before* we can remove transitions of now obsolete
           local labels because only after updating the label mappings, we
           know the local label of the new labels and which old local labels
           do not represent any global labels anymore.
        */
        // Update both label mappings.
        for (const pair<int, vector<int>> &mapping : label_mapping) {
            int new_label_no = mapping.first;
            const vector<int> &old_label_nos = mapping.second;
            int new_local_label_no = local_to_global_label_nos.size();
            local_to_global_label_nos.push_back({new_label_no});
            local_label_no_to_cost.push_back(global_labels.get_label_cost(new_label_no));
            global_to_local_label_nos[new_label_no] = new_local_label_no;

            for (int old_label_no : old_label_nos) {
                int old_local_label_no = global_to_local_label_nos[old_label_no];
                for (vector<int>::const_iterator it = local_to_global_label_nos[old_local_label_no].begin();
                     it != local_to_global_label_nos[old_local_label_no].end(); ) {
                    if (*it == old_label_no) {
                        it = local_to_global_label_nos[old_local_label_no].erase(it);
                    } else {
                        ++it;
                    }
                }
                // Reset (TODO: not necessary).
                global_to_local_label_nos[old_label_no] = -1;
            }
        }

        // Recompute the cost of all affected local labels.
        for (int local_label_no : affected_local_label_nos) {
            const LabelGroup &label_group = local_to_global_label_nos[local_label_no];
            local_label_no_to_cost[local_label_no] = INF;
            for (int label_no : label_group) {
                int cost = global_labels.get_label_cost(label_no);
                local_label_no_to_cost[local_label_no] = min(local_label_no_to_cost[local_label_no], cost);
            }
        }

        /*
          Go over the transitions of new labels and add them at the correct
          position.

          NOTE: it is important that this happens in increasing order of label
          numbers to ensure that transitions_by_local_label_no are synchronized
          with local_to_global_label_nos and local_label_no_to_cost.
        */
        for (size_t i = 0; i < label_mapping.size(); ++i) {
            vector<Transition> &transitions = new_transitions[i];
<<<<<<< HEAD
            assert(global_to_local_label_nos[label_mapping[i].first]
                == static_cast<int>(transitions_by_local_label_no.size()));
            transitions_by_local_label_no.push_back(move(transitions));
=======
            assert(label_equivalence_relation->get_group_id(label_mapping[i].first)
                   == static_cast<int>(transitions_by_group_id.size()));
            transitions_by_group_id.push_back(move(transitions));
>>>>>>> c5a225ff
        }

        // Finally remove transitions of all local labels that do not represent
        // any global label anymore.
        for (int local_label_no : affected_local_label_nos) {
            if (local_to_global_label_nos[local_label_no].empty()) {
                utils::release_vector_memory(transitions_by_local_label_no[local_label_no]);
            }
        }

        compute_locally_equivalent_labels();
    }

    assert(is_valid());
}

string TransitionSystem::tag() const {
    string desc(get_description());
    desc[0] = toupper(desc[0]);
    return desc + ": ";
}

bool TransitionSystem::are_transitions_sorted_unique() const {
    for (GroupAndTransitions gat : *this) {
        if (!utils::is_sorted_unique(gat.transitions))
            return false;
    }
    return true;
}

bool TransitionSystem::is_valid() const {
    return are_transitions_sorted_unique()
        && local_to_global_label_nos.size() == local_label_no_to_cost.size()
        && local_to_global_label_nos.size() == transitions_by_local_label_no.size()
        && is_label_mapping_consistent();
}

bool TransitionSystem::is_label_mapping_consistent() const {
//    for (int label_no = 0; label_no < global_labels.get_size(); ++label_no) {
//        if (global_labels.is_current_label(label_no)) {
//            cout << "label " << label_no << " -> "
//                 << global_to_local_label_nos[label_no] << endl;
//        }
//    }
//    for (size_t local_label_no = 0; local_label_no < local_to_global_label_nos.size(); ++local_label_no) {
//        cout << "local label " << local_label_no << " <- " << local_to_global_label_nos[local_label_no] << endl;
//    }

    for (int label_no = 0; label_no < global_labels.get_size(); ++label_no) {
        if (global_labels.is_current_label(label_no)) {
            int local_label_no = global_to_local_label_nos[label_no];
            const vector<int> &global_labels = local_to_global_label_nos[local_label_no];
            assert(!local_to_global_label_nos[local_label_no].empty());

            if (find(global_labels.begin(),
                     global_labels.end(),
                     label_no)
                    == global_labels.end()) {
                return false;
            }
        }
    }

    for (size_t local_label_no = 0; local_label_no < local_to_global_label_nos.size(); ++local_label_no) {
        for (int global_label_no : local_to_global_label_nos[local_label_no]) {
            if (global_to_local_label_nos[global_label_no] != static_cast<int>(local_label_no)) {
                return false;
            }
        }
    }
    return true;
}

bool TransitionSystem::is_solvable(const Distances &distances) const {
    if (init_state == PRUNED_STATE) {
        return false;
    }
    if (distances.are_goal_distances_computed() && distances.get_goal_distance(init_state) == INF) {
        return false;
    }
    return true;
}

int TransitionSystem::compute_total_transitions() const {
    int total = 0;
    for (GroupAndTransitions gat : *this) {
        total += gat.transitions.size();
    }
    return total;
}

string TransitionSystem::get_description() const {
    ostringstream s;
    if (incorporated_variables.size() == 1) {
        s << "atomic transition system #" << *incorporated_variables.begin();
    } else {
        s << "composite transition system with "
          << incorporated_variables.size() << "/" << num_variables << " vars";
    }
    return s.str();
}

void TransitionSystem::dump_dot_graph() const {
<<<<<<< HEAD
    assert(is_valid());
    cout << "digraph transition_system";
=======
    assert(are_transitions_sorted_unique());
    utils::g_log << "digraph transition_system";
>>>>>>> c5a225ff
    for (size_t i = 0; i < incorporated_variables.size(); ++i)
        utils::g_log << "_" << incorporated_variables[i];
    utils::g_log << " {" << endl;
    utils::g_log << "    node [shape = none] start;" << endl;
    for (int i = 0; i < num_states; ++i) {
        bool is_init = (i == init_state);
        bool is_goal = goal_states[i];
        utils::g_log << "    node [shape = " << (is_goal ? "doublecircle" : "circle")
                     << "] node" << i << ";" << endl;
        if (is_init)
            utils::g_log << "    start -> node" << i << ";" << endl;
    }
    for (GroupAndTransitions gat : *this) {
        const LabelGroup &label_group = gat.label_group;
        const vector<Transition> &transitions = gat.transitions;
        for (const Transition &transition : transitions) {
            int src = transition.src;
            int target = transition.target;
<<<<<<< HEAD
            cout << "    node" << src << " -> node" << target << " [label = ";
            for (size_t i = 0; i < label_group.size(); ++i) {
                if (i != 0)
                    cout << "_";
                cout << "x" << label_group[i];
=======
            utils::g_log << "    node" << src << " -> node" << target << " [label = ";
            for (LabelConstIter label_it = label_group.begin();
                 label_it != label_group.end(); ++label_it) {
                if (label_it != label_group.begin())
                    utils::g_log << "_";
                utils::g_log << "x" << *label_it;
>>>>>>> c5a225ff
            }
            utils::g_log << "];" << endl;
        }
    }
    utils::g_log << "}" << endl;
}

void TransitionSystem::dump_labels_and_transitions() const {
<<<<<<< HEAD
    cout << tag() << "transitions" << endl;
    for (GroupAndTransitions gat : *this) {
        const LabelGroup &label_group = gat.label_group;
        cout << "labels: " << label_group << endl;
        cout << "transitions: ";
=======
    utils::g_log << tag() << "transitions" << endl;
    for (GroupAndTransitions gat : *this) {
        const LabelGroup &label_group = gat.label_group;
//        utils::g_log << "group ID: " << ts_it.get_id() << endl;
        utils::g_log << "labels: ";
        for (LabelConstIter label_it = label_group.begin();
             label_it != label_group.end(); ++label_it) {
            if (label_it != label_group.begin())
                utils::g_log << ",";
            utils::g_log << *label_it;
        }
        utils::g_log << endl;
        utils::g_log << "transitions: ";
>>>>>>> c5a225ff
        const vector<Transition> &transitions = gat.transitions;
        for (size_t i = 0; i < transitions.size(); ++i) {
            int src = transitions[i].src;
            int target = transitions[i].target;
            if (i != 0)
                utils::g_log << ",";
            utils::g_log << src << " -> " << target;
        }
<<<<<<< HEAD
        cout << endl;
        cout << "cost: " << gat.cost << endl;
=======
        utils::g_log << endl;
        utils::g_log << "cost: " << label_group.get_cost() << endl;
>>>>>>> c5a225ff
    }
}

void TransitionSystem::statistics() const {
    utils::g_log << tag() << get_size() << " states, "
                 << compute_total_transitions() << " arcs " << endl;
}
}<|MERGE_RESOLUTION|>--- conflicted
+++ resolved
@@ -521,15 +521,9 @@
         */
         for (size_t i = 0; i < label_mapping.size(); ++i) {
             vector<Transition> &transitions = new_transitions[i];
-<<<<<<< HEAD
             assert(global_to_local_label_nos[label_mapping[i].first]
                 == static_cast<int>(transitions_by_local_label_no.size()));
             transitions_by_local_label_no.push_back(move(transitions));
-=======
-            assert(label_equivalence_relation->get_group_id(label_mapping[i].first)
-                   == static_cast<int>(transitions_by_group_id.size()));
-            transitions_by_group_id.push_back(move(transitions));
->>>>>>> c5a225ff
         }
 
         // Finally remove transitions of all local labels that do not represent
@@ -633,13 +627,8 @@
 }
 
 void TransitionSystem::dump_dot_graph() const {
-<<<<<<< HEAD
     assert(is_valid());
-    cout << "digraph transition_system";
-=======
-    assert(are_transitions_sorted_unique());
     utils::g_log << "digraph transition_system";
->>>>>>> c5a225ff
     for (size_t i = 0; i < incorporated_variables.size(); ++i)
         utils::g_log << "_" << incorporated_variables[i];
     utils::g_log << " {" << endl;
@@ -658,20 +647,11 @@
         for (const Transition &transition : transitions) {
             int src = transition.src;
             int target = transition.target;
-<<<<<<< HEAD
-            cout << "    node" << src << " -> node" << target << " [label = ";
+            utils::g_log << "    node" << src << " -> node" << target << " [label = ";
             for (size_t i = 0; i < label_group.size(); ++i) {
                 if (i != 0)
-                    cout << "_";
-                cout << "x" << label_group[i];
-=======
-            utils::g_log << "    node" << src << " -> node" << target << " [label = ";
-            for (LabelConstIter label_it = label_group.begin();
-                 label_it != label_group.end(); ++label_it) {
-                if (label_it != label_group.begin())
                     utils::g_log << "_";
-                utils::g_log << "x" << *label_it;
->>>>>>> c5a225ff
+                utils::g_log << "x" << label_group[i];
             }
             utils::g_log << "];" << endl;
         }
@@ -680,27 +660,11 @@
 }
 
 void TransitionSystem::dump_labels_and_transitions() const {
-<<<<<<< HEAD
-    cout << tag() << "transitions" << endl;
-    for (GroupAndTransitions gat : *this) {
-        const LabelGroup &label_group = gat.label_group;
-        cout << "labels: " << label_group << endl;
-        cout << "transitions: ";
-=======
     utils::g_log << tag() << "transitions" << endl;
     for (GroupAndTransitions gat : *this) {
         const LabelGroup &label_group = gat.label_group;
-//        utils::g_log << "group ID: " << ts_it.get_id() << endl;
-        utils::g_log << "labels: ";
-        for (LabelConstIter label_it = label_group.begin();
-             label_it != label_group.end(); ++label_it) {
-            if (label_it != label_group.begin())
-                utils::g_log << ",";
-            utils::g_log << *label_it;
-        }
-        utils::g_log << endl;
+        utils::g_log << "labels: " << label_group << endl;
         utils::g_log << "transitions: ";
->>>>>>> c5a225ff
         const vector<Transition> &transitions = gat.transitions;
         for (size_t i = 0; i < transitions.size(); ++i) {
             int src = transitions[i].src;
@@ -709,13 +673,8 @@
                 utils::g_log << ",";
             utils::g_log << src << " -> " << target;
         }
-<<<<<<< HEAD
-        cout << endl;
-        cout << "cost: " << gat.cost << endl;
-=======
         utils::g_log << endl;
-        utils::g_log << "cost: " << label_group.get_cost() << endl;
->>>>>>> c5a225ff
+        utils::g_log << "cost: " << gat.cost << endl;
     }
 }
 
