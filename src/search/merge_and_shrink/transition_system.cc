--- conflicted
+++ resolved
@@ -392,71 +392,12 @@
 }
 
 void TransitionSystem::normalize_transitions() {
-<<<<<<< HEAD
-    /*
-      This method sorts all transitions and removes duplicate transitions.
-      Note that currently we do not detect the case where a label
-      becomes irrelevant due to shrinking. This could be a future
-      optimization.
-
-      Note that when this method is called, transitions_by_label has been
-      computed from scratch and no equivalence relation is known, hence we
-      need to iterate over all labels, collecting transitions.
-    */
-
-    assert(!are_transitions_sorted_unique());
-    assert(!are_equivalent_labels_computed());
-    //cout << tag() << "normalizing" << endl;
-
-    typedef vector<pair<AbstractStateRef, int> > StateBucket;
-
-    // First, partition by target state.
-    vector<StateBucket> target_buckets(num_states);
-
-    for (int label_no = 0; label_no < num_labels; ++label_no) {
-        if (labels->is_current_label(label_no)) {
-            vector<Transition> &transitions = transitions_by_label[label_no];
-            for (size_t i = 0; i < transitions.size(); ++i) {
-                const Transition &t = transitions[i];
-                target_buckets[t.target].push_back(
-                    make_pair(t.src, label_no));
-            }
-            vector<Transition>().swap(transitions);
-        }
-    }
-
-    // Second, partition by src state.
-    vector<StateBucket> src_buckets(num_states);
-
-    for (AbstractStateRef target = 0; target < num_states; ++target) {
-        StateBucket &bucket = target_buckets[target];
-        for (size_t i = 0; i < bucket.size(); ++i) {
-            AbstractStateRef src = bucket[i].first;
-            int label_no = bucket[i].second;
-            src_buckets[src].push_back(make_pair(target, label_no));
-        }
-    }
-    vector<StateBucket>().swap(target_buckets);
-
-    // Finally, partition by label and drop duplicates.
-    for (AbstractStateRef src = 0; src < num_states; ++src) {
-        StateBucket &bucket = src_buckets[src];
-        for (size_t i = 0; i < bucket.size(); ++i) {
-            int target = bucket[i].first;
-            int label_no = bucket[i].second;
-
-            vector<Transition> &op_bucket = transitions_by_label[label_no];
-            Transition trans(src, target);
-            if (op_bucket.empty() || op_bucket.back() != trans)
-                op_bucket.push_back(trans);
-=======
     // This method sorts all transitions and removes duplicate transitions.
     for (int label_no = 0; label_no < num_labels; ++label_no) {
         if (labels->is_current_label(label_no)) {
             vector<Transition> &transitions = transitions_by_label[label_no];
             sort(transitions.begin(), transitions.end());
             transitions.erase(unique(transitions.begin(), transitions.end()), transitions.end());
->>>>>>> 28e2341e
         }
     }
     assert(are_transitions_sorted_unique());
