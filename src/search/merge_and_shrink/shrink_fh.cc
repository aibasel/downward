--- conflicted
+++ resolved
@@ -36,15 +36,9 @@
 void ShrinkFH::partition_into_buckets(
     const TransitionSystem &ts, vector<Bucket> &buckets) const {
     assert(buckets.empty());
-<<<<<<< HEAD
-    int max_f = abs.get_max_f();
+    int max_f = ts.get_max_f();
     // Calculate with double to avoid overflow.
-    if (static_cast<double>(max_f) * max_f / 2.0 > abs.size()) {
-=======
-    // The following line converts to double to avoid overflow.
-    int max_f = ts.get_max_f();
     if (static_cast<double>(max_f) * max_f / 2.0 > ts.size()) {
->>>>>>> 7919731d
         // Use map because an average bucket in the vector structure
         // would contain less than 1 element (roughly).
         ordered_buckets_use_map(ts, buckets);
