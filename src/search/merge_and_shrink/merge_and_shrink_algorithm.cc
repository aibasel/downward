--- conflicted
+++ resolved
@@ -84,34 +84,24 @@
                      << shrink_threshold_before_merge << endl;
         utils::g_log << endl;
 
+        shrink_strategy->dump_options();
+        utils::g_log << endl;
+
         utils::g_log << "Pruning unreachable states: "
                      << (prune_unreachable_states ? "yes" : "no") << endl;
         utils::g_log << "Pruning irrelevant states: "
                      << (prune_irrelevant_states ? "yes" : "no") << endl;
         utils::g_log << endl;
 
-        cout << "Pruning unreachable states: "
-             << (prune_unreachable_states ? "yes" : "no") << endl;
-        cout << "Pruning irrelevant states: "
-             << (prune_irrelevant_states ? "yes" : "no") << endl;
-        cout << endl;
-
         if (label_reduction) {
             label_reduction->dump_options();
         } else {
             utils::g_log << "Label reduction disabled" << endl;
         }
-<<<<<<< HEAD
-        cout << endl;
-
-        cout << "Main loop max time in seconds: " << main_loop_max_time << endl;
-        cout << endl;
-=======
         utils::g_log << endl;
 
         utils::g_log << "Main loop max time in seconds: " << main_loop_max_time << endl;
         utils::g_log << endl;
->>>>>>> c5a225ff
     }
 }
 
