#include "landmark_count_heuristic.h"

#include "../plugin.h"
#include "../successor_generator.h"

#include <cmath>
#include <ext/hash_map>
#include <limits>

using namespace std;
using namespace __gnu_cxx;

LandmarkCountHeuristic::LandmarkCountHeuristic(const Options &opts)
    : Heuristic(opts),
      lgraph(*opts.get<LandmarkGraph *>("lm_graph")),
      exploration(lgraph.get_exploration()),
      lm_status_manager(lgraph) {
    cout << "Initializing landmarks count heuristic..." << endl;
    use_preferred_operators = opts.get<bool>("pref");
    lookahead = numeric_limits<int>::max();
    // When generating preferred operators, we plan towards
    // non-disjunctive landmarks only
    ff_search_disjunctive_lms = false;

    if (opts.get<bool>("admissible")) {
        use_cost_sharing = true;
        if (lgraph.is_using_reasonable_orderings()) {
            cerr << "Reasonable orderings should not be used for admissible heuristics" << endl;
            ::exit(2);
        }
        if (!g_axioms.empty()) {
            cerr << "cost partitioning does not support axioms" << endl;
            ::exit(1);
        }
        if (opts.get<bool>("optimal")) {
#ifdef USE_LP
            lm_cost_assignment = new LandmarkEfficientOptimalSharedCostAssignment(lgraph,
                                                                                  OperatorCost(opts.get_enum("cost_type")));
#else
            cerr << "You must build the planner with the USE_LP symbol defined." << endl
                 << "If you already did, try \"make clean\" before rebuilding with USE_LP=1." << endl;
            exit(1);
#endif
        } else {
            lm_cost_assignment = new LandmarkUniformSharedCostAssignment(lgraph, opts.get<bool>("alm"),
                                                                         OperatorCost(opts.get_enum("cost_type")));
        }
    } else {
        use_cost_sharing = false;
        lm_cost_assignment = 0;
    }

    lm_status_manager.set_landmarks_for_initial_state();
}

void LandmarkCountHeuristic::set_exploration_goals(const State &state) {
    assert(exploration != 0);
    // Set additional goals for FF exploration
    vector<pair<int, int> > lm_leaves;
    LandmarkSet result;
    const vector<bool> &reached_lms_v = lm_status_manager.get_reached_landmarks(state);
    convert_lms(result, reached_lms_v);
    collect_lm_leaves(ff_search_disjunctive_lms, result, lm_leaves);
    exploration->set_additional_goals(lm_leaves);
}

int LandmarkCountHeuristic::get_heuristic_value(const State &state) {
    double epsilon = 0.01;

    // Need explicit test to see if state is a goal state. The landmark
    // heuristic may compute h != 0 for a goal state if landmarks are
    // achieved before their parents in the landmarks graph (because
    // they do not get counted as reached in that case). However, we
    // must return 0 for a goal state.

    bool goal_reached = test_goal(state);
    if (goal_reached)
        return 0;

    bool dead_end = lm_status_manager.update_lm_status(state);

    if (dead_end) {
        return DEAD_END;
    }

    int h = -1;

    if (use_cost_sharing) {
        double h_val = lm_cost_assignment->cost_sharing_h_value();
        h = ceil(h_val - epsilon);
    } else {
        lgraph.count_costs();

        int total_cost = lgraph.cost_of_landmarks();
        int reached_cost = lgraph.get_reached_cost();
        int needed_cost = lgraph.get_needed_cost();

        h = total_cost - reached_cost + needed_cost;
    }

    assert(h >= 0);

#ifndef NDEBUG
    // For debugging purposes, check whether heuristic is 0 even though
    // goal is not reached. This should never happen unless action costs
    // are used where some actions have cost 0.
    if (h == 0 && !goal_reached) {
        assert(g_use_metric);
        bool all_costs_are_zero = true;
        //cout << "WARNING! Landmark heuristic is 0, but goal not reached" << endl;
        for (int i = 0; i < g_goal.size(); i++) {
            if (state[g_goal[i].first] != g_goal[i].second) {
                //cout << "missing goal prop " << g_variable_name[g_goal[i].first] << " : "
                //<< g_goal[i].second << endl;
                LandmarkNode *node_p = lgraph.get_landmark(g_goal[i]);
                assert(node_p != NULL);
                if (node_p->min_cost != 0)
                    all_costs_are_zero = false;
            }
        }
        assert(all_costs_are_zero);
    }
#endif

    return h;
}

int LandmarkCountHeuristic::compute_heuristic(const State &state) {
    int h = get_heuristic_value(state);

    if (!use_preferred_operators || h == 0) { // no (need for) helpful actions, return
        return h;
    }

    // Try generating helpful actions (those that lead to new leaf LM in the
    // next step). If all LMs have been reached before or no new ones can be
    // reached within next step, helpful actions are those occuring in a plan
    // to achieve one of the LM leaves.

    LandmarkSet reached_lms;
    vector<bool> &reached_lms_v = lm_status_manager.get_reached_landmarks(state);
    convert_lms(reached_lms, reached_lms_v);
    const int reached_lms_cost = lgraph.get_reached_cost();

    // BUG/TODO/FIXME: This first test likely does the wrong thing in
    // the presence of zero-cost landmarks.
    if (reached_lms_cost == lgraph.cost_of_landmarks()
        || !generate_helpful_actions(state, reached_lms)) {
        assert(exploration != NULL);
        set_exploration_goals(state);

        // Use FF to plan to a landmark leaf
        vector<pair<int, int> > leaves;
        collect_lm_leaves(ff_search_disjunctive_lms, reached_lms, leaves);
        if (!exploration->plan_for_disj(leaves, state)) {
            exploration->exported_ops.clear();
            return DEAD_END;
        }
        for (int i = 0; i < exploration->exported_ops.size(); i++) {
            set_preferred(exploration->exported_ops[i]);
        }
        exploration->exported_ops.clear();
    }

    return h;
}

void LandmarkCountHeuristic::collect_lm_leaves(bool disjunctive_lms,
                                               LandmarkSet &reached_lms, vector<pair<int, int> > &leaves) {
    set<LandmarkNode *>::const_iterator it;
    for (it = lgraph.get_nodes().begin(); it != lgraph.get_nodes().end(); it++) {
        LandmarkNode *node_p = *it;

        if (!disjunctive_lms && node_p->disjunctive)
            continue;

        if (reached_lms.find(node_p) == reached_lms.end()
            && !check_node_orders_disobeyed(*node_p, reached_lms)) {
            for (int i = 0; i < node_p->vars.size(); i++) {
                pair<int, int> node_prop = make_pair(node_p->vars[i],
                                                     node_p->vals[i]);
                leaves.push_back(node_prop);
            }
        }
    }
}

bool LandmarkCountHeuristic::check_node_orders_disobeyed(LandmarkNode &node,
                                                         const LandmarkSet &reached) const {
    const hash_map<LandmarkNode *, edge_type, hash_pointer> &parents =
        node.parents;
    for (hash_map<LandmarkNode *, edge_type, hash_pointer>::const_iterator
         parent_it = parents.begin(); parent_it != parents.end(); parent_it++) {
        LandmarkNode &parent = *(parent_it->first);
        if (reached.find(&parent) == reached.end()) {
            return true;
        }
    }
    return false;
}

bool LandmarkCountHeuristic::generate_helpful_actions(const State &state,
                                                      const LandmarkSet &reached) {
    /* Find actions that achieve new landmark leaves. If no such action exist,
     return false. If a simple landmark can be achieved, return only operators
     that achieve simple landmarks, else return operators that achieve
     disjunctive landmarks */
    vector<const Operator *> all_operators;
    g_successor_generator->generate_applicable_ops(state, all_operators);
    vector<const Operator *> ha_simple;
    vector<const Operator *> ha_disj;

    for (int i = 0; i < all_operators.size(); i++) {
        const vector<PrePost> &prepost = all_operators[i]->get_pre_post();
        for (int j = 0; j < prepost.size(); j++) {
            if (!prepost[j].does_fire(state))
                continue;
            const pair<int, int> varval = make_pair(prepost[j].var,
                                                    prepost[j].post);
            LandmarkNode *lm_p = lgraph.get_landmark(varval);
            if (lm_p != 0 && landmark_is_interesting(state, reached, *lm_p)) {
                if (lm_p->disjunctive) {
                    ha_disj.push_back(all_operators[i]);
                } else
                    ha_simple.push_back(all_operators[i]);
            }
        }
    }
    if (ha_disj.empty() && ha_simple.empty())
        return false;

    if (ha_simple.empty()) {
        for (int i = 0; i < ha_disj.size(); i++) {
            set_preferred(ha_disj[i]);
        }
    } else {
        for (int i = 0; i < ha_simple.size(); i++) {
            set_preferred(ha_simple[i]);
        }
    }
    return true;
}

bool LandmarkCountHeuristic::landmark_is_interesting(const State &s,
                                                     const LandmarkSet &reached, LandmarkNode &lm) const {
    /* A landmark is interesting if it hasn't been reached before and
     its parents have all been reached, or if all landmarks have been
     reached before, the LM is a goal, and it's not true at moment */

    if (lgraph.number_of_landmarks() != reached.size()) {
        if (reached.find(&lm) != reached.end())
            return false;
        else
            return !check_node_orders_disobeyed(lm, reached);
    }
    return lm.is_goal() && !lm.is_true_in_state(s);
}

bool LandmarkCountHeuristic::reach_state(const State &parent_state,
                                         const Operator &op, const State &state) {
    lm_status_manager.update_reached_lms(parent_state, op, state);
    /* TODO: The return value "true" signals that the LM set of this state
             has changed and the h value should be recomputed. It's not
             wrong to always return true, but it may be more efficient to
             check that the LM set has actually changed. */
    return true;
}

void LandmarkCountHeuristic::reset() {
    lm_status_manager.clear_reached();
    lm_status_manager.set_landmarks_for_initial_state();
}

void LandmarkCountHeuristic::convert_lms(LandmarkSet &lms_set,
                                         const vector<bool> &lms_vec) {
    // This function exists purely so we don't have to change all the
    // functions in this class that use LandmarkSets for the reached LMs
    // (HACK).

    for (int i = 0; i < lms_vec.size(); i++)
        if (lms_vec[i])
            lms_set.insert(lgraph.get_lm_for_index(i));
}


<<<<<<< HEAD
static Heuristic *_parse(OptionParser &parser) {
    parser.document_synopsis("Landmark count heuristic", 
                             "See also Lama-FF synergy");
    parser.document_language_support("action costs", "supported");
    parser.document_language_support(
        "conditional_effects", 
        "supported if admissible=false");
    parser.document_language_support(
        "axioms", 
        "supported if admissible=false"
        " (but may behave stupidly and be unsafe)");
    parser.document_property(
        "admissible", 
        "yes if admissible=true and there are neither"
        "conditional effects nor axioms");
    parser.document_property("consistent", "no");
    parser.document_property(
        "safe", 
        "yes (except maybe on tasks with axioms"
        " or when using admissible=true on tasks with conditional effects)");
    parser.document_property("preferred operators", 
                             "yes (if enabled; see pref_ops option)");

    parser.add_option<LandmarksGraph *>(
        "lm_graph",
        "the set of landmarks to use for this heuristic."
        "The set of landmarks can be specified here, or predefined.");
=======
static ScalarEvaluator *_parse(OptionParser &parser) {
    parser.add_option<LandmarkGraph *>("lm_graph");
>>>>>>> d63babda
    parser.add_option<bool>("admissible", false, "get admissible estimate");
    parser.add_option<bool>("optimal", false, 
                            "use optimal cost sharing"
                            "(only makes sense with admissible=true)."
                            "You need to build the planner with USE_LP=1"
                            "to use this.");
    parser.add_option<bool>("pref", false, "identify preferred operators");
    parser.add_option<bool>("alm", true, "use action landmarks");
    Heuristic::add_options_to_parser(parser);
    Options opts = parser.parse();

    if (!parser.dry_run() && opts.get<LandmarkGraph *>("lm_graph") == 0)
        parser.error("landmark graph could not be constructed");

    if (parser.dry_run())
        return 0;
    else
        return new LandmarkCountHeuristic(opts);
}

static Plugin<Heuristic> _plugin(
    "lmcount", _parse);<|MERGE_RESOLUTION|>--- conflicted
+++ resolved
@@ -283,44 +283,10 @@
 }
 
 
-<<<<<<< HEAD
-static Heuristic *_parse(OptionParser &parser) {
-    parser.document_synopsis("Landmark count heuristic", 
-                             "See also Lama-FF synergy");
-    parser.document_language_support("action costs", "supported");
-    parser.document_language_support(
-        "conditional_effects", 
-        "supported if admissible=false");
-    parser.document_language_support(
-        "axioms", 
-        "supported if admissible=false"
-        " (but may behave stupidly and be unsafe)");
-    parser.document_property(
-        "admissible", 
-        "yes if admissible=true and there are neither"
-        "conditional effects nor axioms");
-    parser.document_property("consistent", "no");
-    parser.document_property(
-        "safe", 
-        "yes (except maybe on tasks with axioms"
-        " or when using admissible=true on tasks with conditional effects)");
-    parser.document_property("preferred operators", 
-                             "yes (if enabled; see pref_ops option)");
-
-    parser.add_option<LandmarksGraph *>(
-        "lm_graph",
-        "the set of landmarks to use for this heuristic."
-        "The set of landmarks can be specified here, or predefined.");
-=======
 static ScalarEvaluator *_parse(OptionParser &parser) {
     parser.add_option<LandmarkGraph *>("lm_graph");
->>>>>>> d63babda
     parser.add_option<bool>("admissible", false, "get admissible estimate");
-    parser.add_option<bool>("optimal", false, 
-                            "use optimal cost sharing"
-                            "(only makes sense with admissible=true)."
-                            "You need to build the planner with USE_LP=1"
-                            "to use this.");
+    parser.add_option<bool>("optimal", false, "optimal cost sharing");
     parser.add_option<bool>("pref", false, "identify preferred operators");
     parser.add_option<bool>("alm", true, "use action landmarks");
     Heuristic::add_options_to_parser(parser);
@@ -335,5 +301,5 @@
         return new LandmarkCountHeuristic(opts);
 }
 
-static Plugin<Heuristic> _plugin(
+static Plugin<ScalarEvaluator> _plugin(
     "lmcount", _parse);