#ifndef LANDMARKS_LAMA_FF_SYNERGY_H
#define LANDMARKS_LAMA_FF_SYNERGY_H

#include "../heuristic.h"
#include "exploration.h"
#include "landmark_count_heuristic.h"

class LamaFFSynergy {
    class HeuristicProxy : public Heuristic {
protected:
        LamaFFSynergy *synergy;
        bool is_first_proxy;

        virtual void initialize();
        virtual int get_heuristic_value() = 0;
        virtual void get_preferred_operators(std::vector<const Operator *> &result) = 0;
public:
        HeuristicProxy(LamaFFSynergy *synergy_);
        virtual ~HeuristicProxy() {}

        virtual int compute_heuristic(const State &state) {
            if (is_first_proxy)
                synergy->compute_heuristics(state);
            return get_heuristic_value();
        }
    };

    class FFHeuristicProxy : public HeuristicProxy {
        virtual int get_heuristic_value() {
            return synergy->ff_heuristic_value;
        }
        virtual void get_preferred_operators(std::vector<const Operator *> &result) {
            synergy->get_ff_preferred_operators(result);
        }
public:
        FFHeuristicProxy(LamaFFSynergy *synergy_) : HeuristicProxy(synergy_) {}
    };

    class LamaHeuristicProxy : public HeuristicProxy {
        virtual int get_heuristic_value() {
            return synergy->lama_heuristic_value;
        }
        virtual void get_preferred_operators(std::vector<const Operator *> &result) {
            synergy->get_lama_preferred_operators(result);
        }
public:
        LamaHeuristicProxy(LamaFFSynergy *synergy_) : HeuristicProxy(synergy_) {}
        virtual bool reach_state(const State &parent_state, const Operator &op,
                                 const State &state) {
            return synergy->lama_reach_state(parent_state, op, state);
        }
    };

    friend class HeuristicProxy;
    friend class LamaHeuristicProxy;
    friend class FFHeuristicProxy;

    LamaHeuristicProxy lama_heuristic_proxy;
    FFHeuristicProxy ff_heuristic_proxy;
    LandmarkCountHeuristic *lama_heuristic;
    Exploration *exploration;
    bool lm_pref;
    bool lm_admissible;
    bool lm_optimal;
    bool use_action_landmarks;
    int lm_type;
    std::vector<const Operator *> lama_preferred_operators;
    std::vector<const Operator *> ff_preferred_operators;
    bool initialized;

    void initialize() {
        // Value change only serves to determine first proxy.
        initialized = true;
    }

    bool lama_reach_state(const State &parent_state, const Operator &op,
                          const State &state);

    void compute_heuristics(const State &);
    void get_lama_preferred_operators(std::vector<const Operator *> &result);
    void get_ff_preferred_operators(std::vector<const Operator *> &result);
public:
<<<<<<< HEAD
    LamaFFSynergy(const HeuristicOptions &options, LandmarkGraph &lm_graph,
                  bool lm_pref_, bool lm_admissible_, bool lm_optimal_,
                  bool use_action_landmarks_);
=======
    LamaFFSynergy(const Options &opts);

>>>>>>> fdb8f0cc
    ~LamaFFSynergy() {}

    int lama_heuristic_value;
    int ff_heuristic_value;

    Heuristic *get_ff_heuristic_proxy() {
        return &ff_heuristic_proxy;
    }

    Heuristic *get_lama_heuristic_proxy() {
        return &lama_heuristic_proxy;
    }
};

#endif<|MERGE_RESOLUTION|>--- conflicted
+++ resolved
@@ -80,14 +80,7 @@
     void get_lama_preferred_operators(std::vector<const Operator *> &result);
     void get_ff_preferred_operators(std::vector<const Operator *> &result);
 public:
-<<<<<<< HEAD
-    LamaFFSynergy(const HeuristicOptions &options, LandmarkGraph &lm_graph,
-                  bool lm_pref_, bool lm_admissible_, bool lm_optimal_,
-                  bool use_action_landmarks_);
-=======
     LamaFFSynergy(const Options &opts);
-
->>>>>>> fdb8f0cc
     ~LamaFFSynergy() {}
 
     int lama_heuristic_value;
