--- conflicted
+++ resolved
@@ -1025,32 +1025,20 @@
     }
 }
 
-<<<<<<< HEAD
 void LandmarkFactoryHM::add_landmark_orderings(const list<int> &landmarks) {
     for (int to : landmarks) {
         assert(landmark_nodes.contains(to));
         for (int from : hm_table[to].prerequisite_landmark) {
             assert(landmark_nodes.contains(from));
-            add_ordering_or_replace_if_stronger(
+            add_or_replace_ordering_if_stronger(
                 *landmark_nodes[from], *landmark_nodes[to],
                 OrderingType::GREEDY_NECESSARY);
         }
         for (int from : hm_table[to].landmarks) {
             assert(landmark_nodes.contains(from));
-            add_ordering_or_replace_if_stronger(
+            add_or_replace_ordering_if_stronger(
                 *landmark_nodes[from], *landmark_nodes[to],
                 OrderingType::NATURAL);
-=======
-                add_or_replace_ordering_if_stronger(
-                    *landmark_node_table[landmark],
-                    *landmark_node_table[set_index], OrderingType::NATURAL);
-            }
-            for (int gn : h_m_table_[set_index].necessary) {
-                add_or_replace_ordering_if_stronger(
-                    *landmark_node_table[gn], *landmark_node_table[set_index],
-                    OrderingType::GREEDY_NECESSARY);
-            }
->>>>>>> e54387e4
         }
     }
 }
