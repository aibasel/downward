﻿#include "landmark_factory.h"

#include "landmark_graph.h"

#include "exploration.h"
#include "util.h"

#include "../option_parser.h"
#include "../plugin.h"
#include "../task_proxy.h"

#include "../utils/memory.h"
#include "../utils/timer.h"

#include <fstream>
#include <limits>

using namespace std;

<<<<<<< HEAD
=======
// HACK! remove this once landmark heuristics are switched to the new task interface
#include "../state_registry.h"
const GlobalState &hacked_initial_state() {
    static StateRegistry registry(
        *g_root_task(), *g_state_packer, *g_axiom_evaluator, g_initial_state_data);
    return registry.get_initial_state();
}

>>>>>>> f3dcd619
namespace landmarks {
LandmarkFactory::LandmarkFactory(const options::Options &opts)
    : reasonable_orders(opts.get<bool>("reasonable_orders")),
      only_causal_landmarks(opts.get<bool>("only_causal_landmarks")),
      disjunctive_landmarks(opts.get<bool>("disjunctive_landmarks")),
      conjunctive_landmarks(opts.get<bool>("conjunctive_landmarks")),
      no_orders(opts.get<bool>("no_orders")),
      lm_cost_type(static_cast<OperatorCost>(opts.get_enum("lm_cost_type"))) {
}
/*
  Note: To allow reusing landmark graphs, we use the following temporary
  solution.

  Landmark factories cache the first landmark graph they compute, so
  each call to this function returns the same graph.

  If you want to compute different landmark graphs for different
  Exploration objects, you have to use separate landmark factories.

  This solution remains temporary as long as the question of when and
  how to reuse landmark graphs is open.

  As all heuristics will work on task transformations in the future,
  this function will also get access to a TaskProxy. Then we need to
  ensure that the TaskProxy used by the Exploration object is the same
  as the TaskProxy object passed to this function.
*/
<<<<<<< HEAD
std::shared_ptr<LandmarkGraph> LandmarkFactory::compute_lm_graph(const TaskProxy &task_proxy, Exploration &exploration) {
=======
shared_ptr<LandmarkGraph> LandmarkFactory::compute_lm_graph(Exploration &exploration) {
>>>>>>> f3dcd619
    if (lm_graph)
        return lm_graph;
    utils::Timer lm_generation_timer;
    lm_graph = make_shared<LandmarkGraph>(task_proxy);
    generate_landmarks(task_proxy, exploration);

    // the following replaces the old "build_lm_graph"
    generate(task_proxy, exploration);
    cout << "Landmarks generation time: " << lm_generation_timer << endl;
    if (lm_graph->number_of_landmarks() == 0)
        cout << "Warning! No landmarks found. Task unsolvable?" << endl;
    else {
        cout << "Discovered " << lm_graph->number_of_landmarks()
             << " landmarks, of which " << lm_graph->number_of_disj_landmarks()
             << " are disjunctive and "
             << lm_graph->number_of_conj_landmarks() << " are conjunctive \n"
             << lm_graph->number_of_edges() << " edges\n";
    }
    //lm_graph->dump();
    return lm_graph;
}

void LandmarkFactory::generate(const TaskProxy &task_proxy, Exploration &exploration) {
    if (only_causal_landmarks)
        discard_noncausal_landmarks(task_proxy, exploration);
    if (!disjunctive_landmarks)
        discard_disjunctive_landmarks();
    if (!conjunctive_landmarks)
        discard_conjunctive_landmarks();
    lm_graph->set_landmark_ids();

    if (no_orders)
        discard_all_orderings();
    else if (reasonable_orders) {
        cout << "approx. reasonable orders" << endl;
        approximate_reasonable_orders(task_proxy, false);
        cout << "approx. obedient reasonable orders" << endl;
        approximate_reasonable_orders(task_proxy, true);
    }
    mk_acyclic_graph();
    lm_graph->set_landmark_cost(calculate_lms_cost());
    calc_achievers(task_proxy, exploration);
}

bool LandmarkFactory::achieves_non_conditional(const OperatorProxy &o,
                                               const LandmarkNode *lmp) const {
    /* Test whether the landmark is achieved by the operator unconditionally.
    A disjunctive landmarks is achieved if one of its disjuncts is achieved. */
    assert(lmp != NULL);
    for (EffectProxy effect: o.get_effects()) {
        for (size_t i = 0; i < lmp->vars.size(); ++i) {
            FactProxy effect_fact = effect.get_fact();
            if (effect_fact.get_variable().get_id() == lmp->vars[i]
                && effect_fact.get_value() == lmp->vals[i]) {
                if (effect.get_conditions().empty())
                    return true;
            }
        }
    }
    return false;
}

bool LandmarkFactory::is_landmark_precondition(const OperatorProxy &op,
                                               const LandmarkNode *lmp) const {
    /* Test whether the landmark is used by the operator as a precondition.
    A disjunctive landmarks is used if one of its disjuncts is used. */
    assert(lmp != NULL);
    for (FactProxy pre : op.get_preconditions()) {
        for (size_t i = 0; i < lmp->vars.size(); ++i) {
            if (pre.get_variable().get_id() == lmp->vars[i] &&
                pre.get_value() == lmp->vals[i])
                return true;
        }
    }
    return false;
}

bool LandmarkFactory::relaxed_task_solvable(const TaskProxy &task_proxy,
                                            Exploration &exploration,
                                            vector<vector<int>> &lvl_var,
                                            vector<unordered_map<pair<int, int>, int>> &lvl_op,
                                            bool level_out, const LandmarkNode *exclude, bool compute_lvl_op) const {
    /* Test whether the relaxed planning task is solvable without achieving the propositions in
     "exclude" (do not apply operators that would add a proposition from "exclude").
     As a side effect, collect in lvl_var and lvl_op the earliest possible point in time
     when a proposition / operator can be achieved / become applicable in the relaxed task.
     */

    OperatorsProxy operators = task_proxy.get_operators();
    AxiomsProxy axioms = task_proxy.get_axioms();
    // Initialize lvl_op and lvl_var to numeric_limits<int>::max()
    if (compute_lvl_op) {
        lvl_op.resize(operators.size() + axioms.size());
        for (OperatorProxy op : operators) {
            add_operator_and_propositions_to_list(task_proxy, op, lvl_op);
        }
        for (OperatorProxy op : axioms) {
            add_operator_and_propositions_to_list(task_proxy, op, lvl_op);
        }
    }
    VariablesProxy variables = task_proxy.get_variables();
    lvl_var.resize(variables.size());
    for (VariableProxy var : variables) {
        lvl_var[var.get_id()].resize(var.get_domain_size(),
                                     numeric_limits<int>::max());
    }
    // Extract propositions from "exclude"
    set<int> exclude_op_ids;
    vector<pair<int, int>> exclude_props;
    if (exclude != NULL) {
        for (OperatorProxy op : operators) {
            if (achieves_non_conditional(op, exclude))
                exclude_op_ids.insert(op.get_id());
        }
        for (size_t i = 0; i < exclude->vars.size(); ++i)
            exclude_props.emplace_back(exclude->vars[i], exclude->vals[i]);
    }
    // Do relaxed exploration
    exploration.compute_reachability_with_excludes(
        lvl_var, lvl_op, level_out, exclude_props, exclude_op_ids, compute_lvl_op);

    // Test whether all goal propositions have a level of less than numeric_limits<int>::max()
    for (FactProxy goal : task_proxy.get_goals())
        if (lvl_var[goal.get_variable().get_id()][goal.get_value()] ==
            numeric_limits<int>::max())
            return false;

    return true;
}

void LandmarkFactory::add_operator_and_propositions_to_list(const TaskProxy &task_proxy,
                                                            const OperatorProxy &op,
                                                            vector<unordered_map<pair<int, int>, int>> &lvl_op) const {
    int op_id = get_operator_or_axiom_id(task_proxy, op);
    for (EffectProxy effect : op.get_effects()) {
        FactProxy effect_fact = effect.get_fact();
        lvl_op[op_id].emplace(make_pair(effect_fact.get_variable().get_id(),
                                        effect_fact.get_value()),
                              numeric_limits<int>::max());
    }
}

bool LandmarkFactory::is_causal_landmark(const TaskProxy &task_proxy, Exploration &exploration,
                                         const LandmarkNode &landmark) const {
    /* Test whether the relaxed planning task is unsolvable without using any operator
       that has "landmark" has a precondition.
       Similar to "relaxed_task_solvable" above.
     */

    if (landmark.in_goal)
        return true;
    vector<vector<int>> lvl_var;
    vector<unordered_map<pair<int, int>, int>> lvl_op;
    // Initialize lvl_var to numeric_limits<int>::max()
    VariablesProxy variables = task_proxy.get_variables();
    lvl_var.resize(variables.size());
    for (VariableProxy var : variables) {
        lvl_var[var.get_id()].resize(var.get_domain_size(),
                                     numeric_limits<int>::max());
    }
    set<int> exclude_op_ids;
    vector<pair<int, int>> exclude_props;
    for (OperatorProxy op : task_proxy.get_operators()) {
        if (is_landmark_precondition(op, &landmark)) {
            exclude_op_ids.insert(op.get_id());
        }
    }
    // Do relaxed exploration
    exploration.compute_reachability_with_excludes(
        lvl_var, lvl_op, true, exclude_props, exclude_op_ids, false);

    // Test whether all goal propositions have a level of less than numeric_limits<int>::max()
    for (FactProxy goal : task_proxy.get_goals())
        if (lvl_var[goal.get_variable().get_id()][goal.get_value()] ==
            numeric_limits<int>::max())
            return true;

    return false;
}

bool LandmarkFactory::effect_always_happens(const VariablesProxy &variables, const EffectsProxy &effects, set<
                                                pair<int, int>> &eff) const {
    /* Test whether the condition of a conditional effect is trivial, i.e. always true.
     We test for the simple case that the same effect proposition is triggered by
     a set of conditions of which one will always be true. This is e.g. the case in
     Schedule, where the effect
     (forall (?oldpaint - colour)
     (when (painted ?x ?oldpaint)
     (not (painted ?x ?oldpaint))))
     is translated by the translator to: if oldpaint == blue, then not painted ?x, and if
     oldpaint == red, then not painted ?x etc.
     If conditional effects are found that are always true, they are returned in "eff".
     */
    // Go through all effects of operator and collect:
    // - all variables that are set to some value in a conditional effect (effect_vars)
    // - variables that can be set to more than one value in a cond. effect (nogood_effect_vars)
    // - a mapping from cond. effect propositions to all the conditions that they appear with
    set<int> effect_vars;
    set<int> nogood_effect_vars;
    map<int, pair<int, vector<pair<int, int>>>> effect_conditions_by_variable;
    for (EffectProxy effect : effects) {
        EffectConditionsProxy effect_conditions = effect.get_conditions();
        FactProxy effect_fact = effect.get_fact();
        int var_id = effect_fact.get_variable().get_id();
        int value = effect_fact.get_value();
        if (effect_conditions.empty() ||
            nogood_effect_vars.find(var_id) != nogood_effect_vars.end()) {
            // Var has no condition or can take on different values, skipping
            continue;
        }
        if (effect_vars.find(var_id) != effect_vars.end()) {
            // We have seen this effect var before
            assert(effect_conditions_by_variable.find(var_id) != effect_conditions_by_variable.end());
            int old_eff = effect_conditions_by_variable.find(var_id)->second.first;
            if (old_eff != value) {
                // Was different effect
                nogood_effect_vars.insert(var_id);
                continue;
            }
        } else {
            // We have not seen this effect var before
            effect_vars.insert(var_id);
        }
        if (effect_conditions_by_variable.find(var_id) != effect_conditions_by_variable.end()
            && effect_conditions_by_variable.find(var_id)->second.first == value) {
            // We have seen this effect before, adding conditions
            for (FactProxy effect_condition : effect_conditions) {
                vector<pair<int, int>> &vec = effect_conditions_by_variable.find(var_id)->second.second;
                vec.emplace_back(effect_condition.get_variable().get_id(), effect_condition.get_value());
            }
        } else {
            // We have not seen this effect before, making new effect entry
            vector<pair<int, int>> &vec = effect_conditions_by_variable.emplace(
                var_id, make_pair(
                    value, vector<pair<int, int>> ())).first->second.second;
            for (FactProxy effect_condition : effect_conditions) {
                vec.emplace_back(effect_condition.get_variable().get_id(), effect_condition.get_value());
            }
        }
    }

    // For all those effect propositions whose variables do not take on different values...
    for (const auto &effect_conditions : effect_conditions_by_variable) {
        if (nogood_effect_vars.find(effect_conditions.first) != nogood_effect_vars.end()) {
            continue;
        }
        // ...go through all the conditions that the effect has, and map condition
        // variables to the set of values they take on (in unique_conds)
        map<int, set<int>> unique_conds;
        for (const pair<int, int> &cond : effect_conditions.second.second) {
            if (unique_conds.find(cond.first) != unique_conds.end()) {
                unique_conds.find(cond.first)->second.insert(
                    cond.second);
            } else {
                set<int> &the_set = unique_conds.emplace(cond.first, set<int>()).first->second;
                the_set.insert(cond.second);
            }
        }
        // Check for each condition variable whether the number of values it takes on is
        // equal to the domain of that variable...
        pair<int, int> effect(effect_conditions.first, effect_conditions.second.first);
        bool is_always_reached = true;
        for (auto &unique_cond : unique_conds) {
            bool is_surely_reached_by_var = false;
            int num_values_for_cond = unique_cond.second.size();
            int num_values_of_variable = variables[unique_cond.first].get_domain_size();
            if (num_values_for_cond == num_values_of_variable) {
                is_surely_reached_by_var = true;
            }
            // ...or else if the condition variable is the same as the effect variable,
            // check whether the condition variable takes on all other values except the
            // effect value
            else if (unique_cond.first == effect_conditions.first &&
                     num_values_for_cond == num_values_of_variable - 1) {
                // Number of different values is correct, now ensure that the effect value
                // was the one missing
                unique_cond.second.insert(effect_conditions.second.first);
                num_values_for_cond = unique_cond.second.size();
                if (num_values_for_cond == num_values_of_variable) {
                    is_surely_reached_by_var = true;
                }
            }
            // If one of the condition variables does not fulfill the criteria, the effect
            // is not certain to happen
            if (!is_surely_reached_by_var)
                is_always_reached = false;
        }
        if (is_always_reached)
            eff.insert(effect);
    }
    return eff.empty();
}

bool LandmarkFactory::interferes(const TaskProxy &task_proxy,
                                 const LandmarkNode *node_a,
                                 const LandmarkNode *node_b) const {
    /* Facts a and b interfere (i.e., achieving b before a would mean having to delete b
     and re-achieve it in order to achieve a) if one of the following condition holds:
     1. a and b are mutex
     2. All actions that add a also add e, and e and b are mutex
     3. There is a greedy necessary predecessor x of a, and x and b are mutex
     This is the definition of Hoffmann et al. except that they have one more condition:
     "all actions that add a delete b". However, in our case (SAS+ formalism), this condition
     is the same as 2.
     */
    assert(node_a != node_b);
    assert(!node_a->disjunctive && !node_b->disjunctive);

    VariablesProxy variables = task_proxy.get_variables();
    for (size_t bi = 0; bi < node_b->vars.size(); ++bi) {
        pair<const int, int> b(node_b->vars[bi], node_b->vals[bi]);
        for (size_t ai = 0; ai < node_a->vars.size(); ++ai) {
            pair<const int, int> a(node_a->vars[ai], node_a->vals[ai]);

            if (a.first == b.first && a.second == b.second) {
                if (!node_a->conjunctive || !node_b->conjunctive)
                    return false;
                else
                    continue;
            }

            // 1. a, b mutex
            // TODO(issue635): Use FactPair struct right away.
            if (are_mutex(FactPair(a.first, a.second), FactPair(b.first, b.second)))
                return true;

            // 2. Shared effect e in all operators reaching a, and e, b are mutex
            // Skip this for conjunctive nodes a, as they are typically achieved through a
            // sequence of operators successively adding the parts of a
            if (node_a->conjunctive)
                continue;

            unordered_map<int, int> shared_eff;
            bool init = true;
            const vector<int> &op_ids = lm_graph->get_operators_including_eff(a);
            // Intersect operators that achieve a one by one
            for (int op_id : op_ids) {
                // If no shared effect among previous operators, break
                if (!init && shared_eff.empty())
                    break;
                // Else, insert effects of this operator into set "next_eff" if
                // it is an unconditional effect or a conditional effect that is sure to
                // happen. (Such "trivial" conditions can arise due to our translator,
                // e.g. in Schedule. There, the same effect is conditioned on a disjunction
                // of conditions of which one will always be true. We test for a simple kind
                // of these trivial conditions here.)
                EffectsProxy effects = get_operator_or_axiom(task_proxy, op_id).get_effects();
                set<pair<int, int>> trivially_conditioned_effects;
                bool trivial_conditioned_effects_found = effect_always_happens(variables, effects,
                                                                               trivially_conditioned_effects);
                unordered_map<int, int> next_eff;
                for (EffectProxy effect : effects) {
                    FactProxy effect_fact = effect.get_fact();
                    int var_id = effect_fact.get_variable().get_id();
                    int value = effect_fact.get_value();
                    if (effect.get_conditions().empty() && var_id != a.first) {
                        next_eff.emplace(var_id, value);
                    } else if (trivial_conditioned_effects_found
                               && trivially_conditioned_effects.find(make_pair(
                                                                         var_id, value))
                               != trivially_conditioned_effects.end())
                        next_eff.emplace(var_id, value);
                }
                // Intersect effects of this operator with those of previous operators
                if (init)
                    swap(shared_eff, next_eff);
                else {
                    unordered_map<int, int> result;
                    for (const auto &eff1 : shared_eff) {
                        auto it2 = next_eff.find(eff1.first);
                        if (it2 != next_eff.end() && it2->second == eff1.second)
                            result.insert(eff1);
                    }
                    swap(shared_eff, result);
                }
                init = false;
            }
            // Test whether one of the shared effects is inconsistent with b
            for (const auto &eff : shared_eff)
                if (eff != a && eff != b && are_mutex(FactPair(eff.first, eff.second), FactPair(b.first, b.second)))
                    return true;
        }

        /* // Experimentally commenting this out -- see issue202.
        // 3. Exists LM x, inconsistent x, b and x->_gn a
        for (const auto &parent : node_a->parents) {
            const LandmarkNode &node = *parent.first;
            edge_type edge = parent.second;
            for (size_t i = 0; i < node.vars.size(); ++i) {
                pair<const int, int> parent_prop = make_pair(node.vars[i], node.vals[i]);
                if (edge >= greedy_necessary && parent_prop != b && are_mutex(
                        parent_prop, b))
                    return true;
            }
        }
        */
    }
    // No inconsistency found
    return false;
}

void LandmarkFactory::approximate_reasonable_orders(const TaskProxy &task_proxy, bool obedient_orders) {
    /* Approximate reasonable and obedient reasonable orders according to Hoffmann et al. If flag
    "obedient_orders" is true, we calculate obedient reasonable orders, otherwise reasonable orders.

    If node_p is in goal, then any node2_p which interferes with node_p can be reasonably ordered
    before node_p. Otherwise, if node_p is greedy necessary predecessor of node2, and there is another
    predecessor "parent" of node2, then parent and all predecessors of parent can be ordered reasonably
    before node_p if they interfere with node_p.
    */
    State initial_state = task_proxy.get_initial_state();
    int variables_size = task_proxy.get_variables().size();
    for (LandmarkNode *node_p : lm_graph->get_nodes()) {
        if (node_p->disjunctive)
            continue;

        if (node_p->is_true_in_state(initial_state))
            return;

        if (!obedient_orders && node_p->is_goal()) {
            for (LandmarkNode *node2_p : lm_graph->get_nodes()) {
                if (node2_p == node_p || node2_p->disjunctive)
                    continue;
                if (interferes(task_proxy, node2_p, node_p)) {
                    edge_add(*node2_p, *node_p, EdgeType::reasonable);
                }
            }
        } else {
            // Collect candidates for reasonable orders in "interesting nodes".
            // Use hash set to filter duplicates.
            unordered_set<LandmarkNode *> interesting_nodes(variables_size);
            for (const auto &child : node_p->children) {
                const LandmarkNode &node2 = *child.first;
                const EdgeType &edge2 = child.second;
                if (edge2 >= EdgeType::greedy_necessary) { // found node2: node_p ->_gn node2
                    for (const auto &p : node2.parents) {   // find parent
                        LandmarkNode &parent = *(p.first);
                        const EdgeType &edge = p.second;
                        if (parent.disjunctive)
                            continue;
                        if ((edge >= EdgeType::natural || (obedient_orders && edge == EdgeType::reasonable)) &&
                            &parent != node_p) {  // find predecessors or parent and collect in
                            // "interesting nodes"
                            interesting_nodes.insert(&parent);
                            collect_ancestors(interesting_nodes, parent,
                                              obedient_orders);
                        }
                    }
                }
            }
            // Insert reasonable orders between those members of "interesting nodes" that interfere
            // with node_p.
            for (LandmarkNode *node : interesting_nodes) {
                if (node == node_p || node->disjunctive)
                    continue;
                if (interferes(task_proxy, node, node_p)) {
                    if (!obedient_orders)
                        edge_add(*node, *node_p, EdgeType::reasonable);
                    else
                        edge_add(*node, *node_p, EdgeType::obedient_reasonable);
                }
            }
        }
    }
}

void LandmarkFactory::collect_ancestors(
    unordered_set<LandmarkNode *> &result,
    LandmarkNode &node,
    bool use_reasonable) {
    /* Returns all ancestors in the landmark graph of landmark node "start" */

    // There could be cycles if use_reasonable == true
    list<LandmarkNode *> open_nodes;
    unordered_set<LandmarkNode *> closed_nodes;
    for (const auto &p : node.parents) {
        LandmarkNode &parent = *(p.first);
        const EdgeType &edge = p.second;
        if (edge >= EdgeType::natural || (use_reasonable && edge == EdgeType::reasonable))
            if (closed_nodes.count(&parent) == 0) {
                open_nodes.push_back(&parent);
                closed_nodes.insert(&parent);
                result.insert(&parent);
            }

    }
    while (!open_nodes.empty()) {
        LandmarkNode &node2 = *(open_nodes.front());
        for (const auto &p : node2.parents) {
            LandmarkNode &parent = *(p.first);
            const EdgeType &edge = p.second;
            if (edge >= EdgeType::natural || (use_reasonable && edge == EdgeType::reasonable)) {
                if (closed_nodes.count(&parent) == 0) {
                    open_nodes.push_back(&parent);
                    closed_nodes.insert(&parent);
                    result.insert(&parent);
                }
            }
        }
        open_nodes.pop_front();
    }
}

void LandmarkFactory::edge_add(LandmarkNode &from, LandmarkNode &to,
                               EdgeType type) {
    /* Adds an edge in the landmarks graph if there is no contradicting edge (simple measure to
    reduce cycles. If the edge is already present, the stronger edge type wins.
    */
    assert(&from != &to);
    assert(from.parents.find(&to) == from.parents.end() || type <= EdgeType::reasonable);
    assert(to.children.find(&from) == to.children.end() || type <= EdgeType::reasonable);

    if (type == EdgeType::reasonable || type == EdgeType::obedient_reasonable) { // simple cycle test
        if (from.parents.find(&to) != from.parents.end()) { // Edge in opposite direction exists
            //cout << "edge in opposite direction exists" << endl;
            if (from.parents.find(&to)->second > type) // Stronger order present, return
                return;
            // Edge in opposite direction is weaker, delete
            from.parents.erase(&to);
            to.children.erase(&from);
        }
    }

    // If edge already exists, remove if weaker
    if (from.children.find(&to) != from.children.end() && from.children.find(
            &to)->second < type) {
        from.children.erase(&to);
        assert(to.parents.find(&from) != to.parents.end());
        to.parents.erase(&from);

        assert(to.parents.find(&from) == to.parents.end());
        assert(from.children.find(&to) == from.children.end());
    }
    // If edge does not exist (or has just been removed), insert
    if (from.children.find(&to) == from.children.end()) {
        assert(to.parents.find(&from) == to.parents.end());
        from.children.insert(make_pair(&to, type));
        to.parents.insert(make_pair(&from, type));
        //cout << "added parent with address " << &from << endl;
    }
    assert(from.children.find(&to) != from.children.end());
    assert(to.parents.find(&from) != to.parents.end());
}

void LandmarkFactory::discard_noncausal_landmarks(const TaskProxy &task_proxy, Exploration &exploration) {
    int number_of_noncausal_landmarks = 0;
    bool change = true;
    VariablesProxy variables = task_proxy.get_variables();
    while (change) {
        change = false;
        for (LandmarkNode *landmark_node : lm_graph->get_nodes()) {
            if (!is_causal_landmark(task_proxy, exploration, *landmark_node)) {
                cout << "Discarding non-causal landmark: ";
                lm_graph->dump_node(variables, landmark_node);
                lm_graph->rm_landmark_node(landmark_node);
                ++number_of_noncausal_landmarks;
                change = true;
                break;
            }
        }
    }
    cout << "Discarded " << number_of_noncausal_landmarks
         << " non-causal landmarks" << endl;
}

void LandmarkFactory::discard_disjunctive_landmarks() {
    /* Using disjunctive landmarks during landmark generation can be
    beneficial even if we don't want to use disunctive landmarks during s
    search. This function deletes all disjunctive landmarks that have been
    found. (Note: this is implemented inefficiently because "nodes" contains
    pointers, not the actual nodes. We should change that.)
    */
    if (lm_graph->number_of_disj_landmarks() == 0)
        return;
    cout << "Discarding " << lm_graph->number_of_disj_landmarks()
         << " disjunctive landmarks" << endl;
    bool change = true;
    while (change) {
        change = false;
        for (LandmarkNode *node : lm_graph->get_nodes()) {
            if (node->disjunctive) {
                lm_graph->rm_landmark_node(node);
                change = true;
                break;
            }
        }
    }
    // [Malte] Commented out the following assertions because
    // the old methods for this are no longer available.
    // assert(lm_graph->number_of_disj_landmarks() == 0);
    // assert(disj_lms_to_nodes.size() == 0);
}

void LandmarkFactory::discard_conjunctive_landmarks() {
    if (lm_graph->number_of_conj_landmarks() == 0)
        return;
    cout << "Discarding " << lm_graph->number_of_conj_landmarks()
         << " conjunctive landmarks" << endl;
    bool change = true;
    while (change) {
        change = false;
        for (LandmarkNode *node : lm_graph->get_nodes()) {
            if (node->conjunctive) {
                lm_graph->rm_landmark_node(node);
                change = true;
                break;
            }
        }
    }
    // [Malte] Commented out the following assertion because
    // the old method for this is no longer available.
    // assert(number_of_conj_landmarks() == 0);
}

void LandmarkFactory::discard_all_orderings() {
    cout << "Removing all orderings." << endl;
    for (LandmarkNode *node : lm_graph->get_nodes()) {
        node->children.clear();
        node->parents.clear();
    }
}

void LandmarkFactory::mk_acyclic_graph() {
    unordered_set<LandmarkNode *> acyclic_node_set(lm_graph->number_of_landmarks());
    int removed_edges = 0;
    for (LandmarkNode *node : lm_graph->get_nodes()) {
        if (acyclic_node_set.find(node) == acyclic_node_set.end())
            removed_edges += loop_acyclic_graph(*node, acyclic_node_set);
    }
    // [Malte] Commented out the following assertion because
    // the old method for this is no longer available.
    // assert(acyclic_node_set.size() == number_of_landmarks());
    cout << "Removed " << removed_edges
         << " reasonable or obedient reasonable orders\n";
}

bool LandmarkFactory::remove_first_weakest_cycle_edge(LandmarkNode *cur,
                                                      list<pair<LandmarkNode *, EdgeType>> &path,
                                                      list<pair<LandmarkNode *, EdgeType>>::iterator it) {
    LandmarkNode *parent_p = 0;
    LandmarkNode *child_p = 0;
    for (list<pair<LandmarkNode *, EdgeType>>::iterator it2 = it; it2
         != path.end(); ++it2) {
        EdgeType edge = it2->second;
        if (edge == EdgeType::reasonable || edge == EdgeType::obedient_reasonable) {
            parent_p = it2->first;
            if (*it2 == path.back()) {
                child_p = cur;
                break;
            } else {
                list<pair<LandmarkNode *, EdgeType>>::iterator child_it = it2;
                ++child_it;
                child_p = child_it->first;
            }
            if (edge == EdgeType::obedient_reasonable)
                break;
            // else no break since o_r order could still appear in list
        }
    }
    assert(parent_p != 0 && child_p != 0);
    assert(parent_p->children.find(child_p) != parent_p->children.end());
    assert(child_p->parents.find(parent_p) != child_p->parents.end());
    parent_p->children.erase(child_p);
    child_p->parents.erase(parent_p);
    return true;
}

int LandmarkFactory::loop_acyclic_graph(LandmarkNode &lmn,
                                        unordered_set<LandmarkNode *> &acyclic_node_set) {
    assert(acyclic_node_set.find(&lmn) == acyclic_node_set.end());
    int nr_removed = 0;
    list<pair<LandmarkNode *, EdgeType>> path;
    unordered_set<LandmarkNode *> visited = unordered_set<LandmarkNode *>(lm_graph->number_of_landmarks());
    LandmarkNode *cur = &lmn;
    while (true) {
        assert(acyclic_node_set.find(cur) == acyclic_node_set.end());
        if (visited.find(cur) != visited.end()) { // cycle
            // find other occurrence of cur node in path
            list<pair<LandmarkNode *, EdgeType>>::iterator it;
            for (it = path.begin(); it != path.end(); ++it) {
                if (it->first == cur)
                    break;
            }
            assert(it != path.end());
            // remove edge from graph
            remove_first_weakest_cycle_edge(cur, path, it);
            //assert(removed);
            ++nr_removed;

            path.clear();
            cur = &lmn;
            visited.clear();
            continue;
        }
        visited.insert(cur);
        bool empty = true;
        for (const auto &child : cur->children) {
            LandmarkNode *child_p = child.first;
            EdgeType edge = child.second;
            if (acyclic_node_set.find(child_p) == acyclic_node_set.end()) {
                path.emplace_back(cur, edge);
                cur = child_p;
                empty = false;
                break;
            }
        }
        if (!empty)
            continue;

        // backtrack
        visited.erase(cur);
        acyclic_node_set.insert(cur);
        if (!path.empty()) {
            cur = path.back().first;
            path.pop_back();
            visited.erase(cur);
        } else
            break;
    }
    assert(acyclic_node_set.find(&lmn) != acyclic_node_set.end());
    return nr_removed;
}

int LandmarkFactory::calculate_lms_cost() const {
    int result = 0;
    for (set<LandmarkNode *>::const_iterator it = lm_graph->get_nodes().begin(); it
         != lm_graph->get_nodes().end(); ++it)
        result += (*it)->min_cost;

    return result;
}

void LandmarkFactory::compute_predecessor_information(
    const TaskProxy &task_proxy,
    Exploration &exploration,
    LandmarkNode *bp,
    vector<vector<int>> &lvl_var,
    vector<unordered_map<pair<int, int>, int>> &lvl_op) {
    /* Collect information at what time step propositions can be reached
    (in lvl_var) in a relaxed plan that excludes bp, and similarly
    when operators can be applied (in lvl_op).  */

    relaxed_task_solvable(task_proxy, exploration, lvl_var, lvl_op, true, bp);
}

void LandmarkFactory::calc_achievers(const TaskProxy &task_proxy, Exploration &exploration) {
    for (set<LandmarkNode *>::iterator node_it = lm_graph->get_nodes().begin(); node_it
         != lm_graph->get_nodes().end(); ++node_it) {
        LandmarkNode &lmn = **node_it;

        for (size_t i = 0; i < lmn.vars.size(); ++i) {
            const vector<int> &ops = lm_graph->get_operators_including_eff(
                make_pair(lmn.vars[i], lmn.vals[i]));
            lmn.possible_achievers.insert(ops.begin(), ops.end());

            if (g_axiom_layers[lmn.vars[i]] != -1)
                lmn.is_derived = true;
        }

        vector<vector<int>> lvl_var;
        vector<unordered_map<pair<int, int>, int>> lvl_op;
        compute_predecessor_information(task_proxy, exploration, &lmn, lvl_var, lvl_op);

        set<int>::iterator ach_it;
        for (ach_it = lmn.possible_achievers.begin(); ach_it
             != lmn.possible_achievers.end(); ++ach_it) {
            int op_id = *ach_it;
            OperatorProxy op = get_operator_or_axiom(task_proxy, op_id);

            if (_possibly_reaches_lm(op, lvl_var, &lmn)) {
                lmn.first_achievers.insert(op_id);
            }
        }
    }
}

void _add_options_to_parser(OptionParser &parser) {
    parser.add_option<bool>("reasonable_orders",
                            "generate reasonable orders",
                            "false");
    parser.add_option<bool>("only_causal_landmarks",
                            "keep only causal landmarks",
                            "false");
    parser.add_option<bool>("disjunctive_landmarks",
                            "keep disjunctive landmarks",
                            "true");
    parser.add_option<bool>("conjunctive_landmarks",
                            "keep conjunctive landmarks",
                            "true");
    parser.add_option<bool>("no_orders",
                            "discard all orderings",
                            "false");

    /* TODO: The following lines overlap strongly with
       ::add_cost_type_option_to_parser, but the option name is
       different, so the method cannot be used directly. We could make
       the option name in ::add_cost_type_option_to_parser settable by
       the caller, but this doesn't seem worth it since this option
       should go away anyway once the landmark code is properly
       cleaned up. */
    vector<string> cost_types;
    cost_types.push_back("NORMAL");
    cost_types.push_back("ONE");
    cost_types.push_back("PLUSONE");
    parser.add_enum_option("lm_cost_type",
                           cost_types,
                           "landmark action cost adjustment",
                           "NORMAL");
}


static PluginTypePlugin<LandmarkFactory> _type_plugin(
    "LandmarkFactory",
    "A landmark factory specification is either a newly created "
    "instance or a landmark factory that has been defined previously. "
    "This page describes how one can specify a new landmark factory instance. "
    "For re-using landmark factories, see OptionSyntax#Landmark_Predefinitions.\n\n"
    "**Warning:** See OptionCaveats for using cost types with Landmarks");
}<|MERGE_RESOLUTION|>--- conflicted
+++ resolved
@@ -1,4 +1,4 @@
-﻿#include "landmark_factory.h"
+#include "landmark_factory.h"
 
 #include "landmark_graph.h"
 
@@ -17,17 +17,6 @@
 
 using namespace std;
 
-<<<<<<< HEAD
-=======
-// HACK! remove this once landmark heuristics are switched to the new task interface
-#include "../state_registry.h"
-const GlobalState &hacked_initial_state() {
-    static StateRegistry registry(
-        *g_root_task(), *g_state_packer, *g_axiom_evaluator, g_initial_state_data);
-    return registry.get_initial_state();
-}
-
->>>>>>> f3dcd619
 namespace landmarks {
 LandmarkFactory::LandmarkFactory(const options::Options &opts)
     : reasonable_orders(opts.get<bool>("reasonable_orders")),
@@ -55,11 +44,7 @@
   ensure that the TaskProxy used by the Exploration object is the same
   as the TaskProxy object passed to this function.
 */
-<<<<<<< HEAD
-std::shared_ptr<LandmarkGraph> LandmarkFactory::compute_lm_graph(const TaskProxy &task_proxy, Exploration &exploration) {
-=======
-shared_ptr<LandmarkGraph> LandmarkFactory::compute_lm_graph(Exploration &exploration) {
->>>>>>> f3dcd619
+shared_ptr<LandmarkGraph> LandmarkFactory::compute_lm_graph(const TaskProxy &task_proxy, Exploration &exploration) {
     if (lm_graph)
         return lm_graph;
     utils::Timer lm_generation_timer;
