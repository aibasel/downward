#ifndef LANDMARKS_LANDMARK_H
#define LANDMARKS_LANDMARK_H

#include "../task_proxy.h"

#include <set>

namespace landmarks {
class Landmark {
public:
    Landmark(std::vector<FactPair> _facts, bool disjunctive, bool conjunctive,
             bool is_true_in_goal = false, bool is_derived = false)
<<<<<<< HEAD
        : facts(std::move(_facts)), disjunctive(disjunctive), conjunctive(conjunctive),
          is_true_in_goal(is_true_in_goal), is_derived(is_derived), cost(1) {
=======
        : facts(move(_facts)), disjunctive(disjunctive), conjunctive(conjunctive),
          is_true_in_goal(is_true_in_goal), is_derived(is_derived) {
>>>>>>> 5f687915
        assert(!(conjunctive && disjunctive));
        assert((conjunctive && facts.size() > 1)
               || (disjunctive && facts.size() > 1) || facts.size() == 1);
    }

    bool operator ==(const Landmark &other) const {
        return this == &other;
    }

    bool operator !=(const Landmark &other) const {
        return !(*this == other);
    }

    std::vector<FactPair> facts;
    bool disjunctive;
    bool conjunctive;
    bool is_true_in_goal;
    bool is_derived;

    std::set<int> first_achievers;
    std::set<int> possible_achievers;

    bool is_true_in_state(const State &state) const;
};
}
#endif<|MERGE_RESOLUTION|>--- conflicted
+++ resolved
@@ -10,13 +10,8 @@
 public:
     Landmark(std::vector<FactPair> _facts, bool disjunctive, bool conjunctive,
              bool is_true_in_goal = false, bool is_derived = false)
-<<<<<<< HEAD
         : facts(std::move(_facts)), disjunctive(disjunctive), conjunctive(conjunctive),
-          is_true_in_goal(is_true_in_goal), is_derived(is_derived), cost(1) {
-=======
-        : facts(move(_facts)), disjunctive(disjunctive), conjunctive(conjunctive),
           is_true_in_goal(is_true_in_goal), is_derived(is_derived) {
->>>>>>> 5f687915
         assert(!(conjunctive && disjunctive));
         assert((conjunctive && facts.size() > 1)
                || (disjunctive && facts.size() > 1) || facts.size() == 1);
