#include "landmark_status_manager.h"

#include "landmark_graph.h"

#include "../utils/logging.h"

using namespace std;

namespace landmarks {
/*
  By default we mark all landmarks as reached, since we do an intersection when
  computing new landmark information.
*/
LandmarkStatusManager::LandmarkStatusManager(LandmarkGraph &graph)
    : reached_lms(vector<bool>(graph.number_of_landmarks(), true)),
      lm_status(graph.number_of_landmarks(), lm_not_reached),
      lm_graph(graph) {
}

<<<<<<< HEAD
BitsetView LandmarkStatusManager::get_reached_landmarks(const State &state) {
=======
landmark_status LandmarkStatusManager::get_landmark_status(
    size_t id) const {
    assert(static_cast<int>(id) < lm_graph.number_of_landmarks());
    return lm_status[id];
}

BitsetView LandmarkStatusManager::get_reached_landmarks(
    const GlobalState &state) {
>>>>>>> aa1e2c8b
    return reached_lms[state];
}

void LandmarkStatusManager::set_landmarks_for_initial_state(
    const State &initial_state) {
    BitsetView reached = get_reached_landmarks(initial_state);
    // This is necessary since the default is "true for all" (see comment above).
    reached.reset();

    int inserted = 0;
    int num_goal_lms = 0;
    for (auto &node_p : lm_graph.get_nodes()) {
        if (node_p->in_goal) {
            ++num_goal_lms;
        }

        if (!node_p->parents.empty()) {
            continue;
        }
        if (node_p->conjunctive) {
            bool lm_true = true;
            for (const FactPair &fact : node_p->facts) {
                if (initial_state[fact.var].get_value() != fact.value) {
                    lm_true = false;
                    break;
                }
            }
            if (lm_true) {
                reached.set(node_p->get_id());
                ++inserted;
            }
        } else {
            for (const FactPair &fact : node_p->facts) {
                if (initial_state[fact.var].get_value() == fact.value) {
                    reached.set(node_p->get_id());
                    ++inserted;
                    break;
                }
            }
        }
    }
    utils::g_log << inserted << " initial landmarks, "
                 << num_goal_lms << " goal landmarks" << endl;
}

<<<<<<< HEAD

bool LandmarkStatusManager::update_reached_lms(const State &parent_ancestor_state,
                                               OperatorID,
                                               const State &ancestor_state) {
    if (ancestor_state == parent_ancestor_state) {
=======
bool LandmarkStatusManager::update_reached_lms(
    const GlobalState &parent_global_state,
    OperatorID,
    const GlobalState &global_state) {
    if (global_state.get_id() == parent_global_state.get_id()) {
>>>>>>> aa1e2c8b
        // This can happen, e.g., in Satellite-01.
        return false;
    }

<<<<<<< HEAD
    const BitsetView parent_reached = get_reached_landmarks(parent_ancestor_state);
    BitsetView reached = get_reached_landmarks(ancestor_state);
=======
    const BitsetView parent_reached = get_reached_landmarks(
        parent_global_state);
    BitsetView reached = get_reached_landmarks(global_state);
>>>>>>> aa1e2c8b

    int num_landmarks = lm_graph.number_of_landmarks();
    assert(reached.size() == num_landmarks);
    assert(parent_reached.size() == num_landmarks);

    /*
       Set all landmarks not reached by this parent as "not reached".
       Over multiple paths, this has the effect of computing the intersection
       of "reached" for the parents. It is important here that upon first visit,
       all elements in "reached" are true because true is the neutral element
       of intersection.

       In the case where the landmark we are setting to false here is actually
       achieved right now, it is set to "true" again below.
    */
    reached.intersect(parent_reached);


    // Mark landmarks reached right now as "reached" (if they are "leaves").
    for (int id = 0; id < num_landmarks; ++id) {
        if (!reached.test(id)) {
            LandmarkNode *node = lm_graph.get_lm_for_index(id);
            if (node->is_true_in_state(ancestor_state)) {
                if (landmark_is_leaf(*node, reached)) {
                    reached.set(id);
                }
            }
        }
    }

    return true;
}

<<<<<<< HEAD
bool LandmarkStatusManager::update_lm_status(const State &ancestor_state) {
    const BitsetView reached = get_reached_landmarks(ancestor_state);
=======
void LandmarkStatusManager::update_lm_status(const GlobalState &global_state) {
    const BitsetView reached = get_reached_landmarks(global_state);
>>>>>>> aa1e2c8b

    const LandmarkGraph::Nodes &nodes = lm_graph.get_nodes();

    /* This first loop is necessary as setup for the *needed again*
       check in the second loop. */
    for (int id = 0; id < lm_graph.number_of_landmarks(); ++id) {
        lm_status[id] = reached.test(id) ? lm_reached : lm_not_reached;
    }
    for (auto &node : nodes) {
        int id = node->get_id();
        if (lm_status[id] == lm_reached
            && landmark_needed_again(id, global_state)) {
            lm_status[id] = lm_needed_again;
        }
    }
}

bool LandmarkStatusManager::dead_end_exists() {
    for (auto &node : lm_graph.get_nodes()) {
        int id = node->get_id();

<<<<<<< HEAD
    // mark reached and find needed again landmarks
    for (auto &node : nodes) {
        if (node->status == lm_reached) {
            if (!node->is_true_in_state(ancestor_state)) {
                if (node->is_goal()) {
                    node->status = lm_needed_again;
                } else {
                    if (check_lost_landmark_children_needed_again(*node)) {
                        node->status = lm_needed_again;
                    }
                }
            }
        }
=======
        /*
          This dead-end detection works for the following case:
          X is a goal, it is true in the initial state, and has no achievers.
          Some action A has X as a delete effect. Then using this,
          we can detect that applying A leads to a dead-end.
>>>>>>> aa1e2c8b

          Note: this only tests for reachability of the landmark from the initial state.
          A (possibly) more effective option would be to test reachability of the landmark
          from the current state.
        */

        if (!node->is_derived) {
            if ((lm_status[id] == lm_not_reached) &&
                node->first_achievers.empty()) {
                return true;
            }
            if ((lm_status[id] == lm_needed_again) &&
                node->possible_achievers.empty()) {
                return true;
            }
        }
    }
    return false;
}

bool LandmarkStatusManager::landmark_needed_again(
    int id, const GlobalState &state) {
    LandmarkNode *node = lm_graph.get_lm_for_index(id);
    if (node->is_true_in_state(state)) {
        return false;
    } else if (node->is_goal()) {
        return true;
    } else {
        /*
          For all A ->_gn B, if B is not reached and A currently not
          true, since A is a necessary precondition for actions
          achieving B for the first time, it must become true again.
        */
        for (const auto &child : node->children) {
            if (child.second >= EdgeType::greedy_necessary
                && lm_status[child.first->get_id()] == lm_not_reached) {
                return true;
            }
        }
        return false;
    }
}

bool LandmarkStatusManager::landmark_is_leaf(const LandmarkNode &node,
                                             const BitsetView &reached) const {
    //Note: this is the same as !check_node_orders_disobeyed
    for (const auto &parent : node.parents) {
        LandmarkNode *parent_node = parent.first;
        // Note: no condition on edge type here
        if (!reached.test(parent_node->get_id())) {
            return false;
        }
    }
    return true;
}
}<|MERGE_RESOLUTION|>--- conflicted
+++ resolved
@@ -17,18 +17,13 @@
       lm_graph(graph) {
 }
 
-<<<<<<< HEAD
-BitsetView LandmarkStatusManager::get_reached_landmarks(const State &state) {
-=======
 landmark_status LandmarkStatusManager::get_landmark_status(
     size_t id) const {
     assert(static_cast<int>(id) < lm_graph.number_of_landmarks());
     return lm_status[id];
 }
 
-BitsetView LandmarkStatusManager::get_reached_landmarks(
-    const GlobalState &state) {
->>>>>>> aa1e2c8b
+BitsetView LandmarkStatusManager::get_reached_landmarks(const State &state) {
     return reached_lms[state];
 }
 
@@ -74,31 +69,16 @@
                  << num_goal_lms << " goal landmarks" << endl;
 }
 
-<<<<<<< HEAD
-
 bool LandmarkStatusManager::update_reached_lms(const State &parent_ancestor_state,
                                                OperatorID,
                                                const State &ancestor_state) {
     if (ancestor_state == parent_ancestor_state) {
-=======
-bool LandmarkStatusManager::update_reached_lms(
-    const GlobalState &parent_global_state,
-    OperatorID,
-    const GlobalState &global_state) {
-    if (global_state.get_id() == parent_global_state.get_id()) {
->>>>>>> aa1e2c8b
         // This can happen, e.g., in Satellite-01.
         return false;
     }
 
-<<<<<<< HEAD
     const BitsetView parent_reached = get_reached_landmarks(parent_ancestor_state);
     BitsetView reached = get_reached_landmarks(ancestor_state);
-=======
-    const BitsetView parent_reached = get_reached_landmarks(
-        parent_global_state);
-    BitsetView reached = get_reached_landmarks(global_state);
->>>>>>> aa1e2c8b
 
     int num_landmarks = lm_graph.number_of_landmarks();
     assert(reached.size() == num_landmarks);
@@ -132,13 +112,8 @@
     return true;
 }
 
-<<<<<<< HEAD
-bool LandmarkStatusManager::update_lm_status(const State &ancestor_state) {
+void LandmarkStatusManager::update_lm_status(const State &ancestor_state) {
     const BitsetView reached = get_reached_landmarks(ancestor_state);
-=======
-void LandmarkStatusManager::update_lm_status(const GlobalState &global_state) {
-    const BitsetView reached = get_reached_landmarks(global_state);
->>>>>>> aa1e2c8b
 
     const LandmarkGraph::Nodes &nodes = lm_graph.get_nodes();
 
@@ -150,7 +125,7 @@
     for (auto &node : nodes) {
         int id = node->get_id();
         if (lm_status[id] == lm_reached
-            && landmark_needed_again(id, global_state)) {
+            && landmark_needed_again(id, ancestor_state)) {
             lm_status[id] = lm_needed_again;
         }
     }
@@ -160,27 +135,11 @@
     for (auto &node : lm_graph.get_nodes()) {
         int id = node->get_id();
 
-<<<<<<< HEAD
-    // mark reached and find needed again landmarks
-    for (auto &node : nodes) {
-        if (node->status == lm_reached) {
-            if (!node->is_true_in_state(ancestor_state)) {
-                if (node->is_goal()) {
-                    node->status = lm_needed_again;
-                } else {
-                    if (check_lost_landmark_children_needed_again(*node)) {
-                        node->status = lm_needed_again;
-                    }
-                }
-            }
-        }
-=======
         /*
           This dead-end detection works for the following case:
           X is a goal, it is true in the initial state, and has no achievers.
           Some action A has X as a delete effect. Then using this,
           we can detect that applying A leads to a dead-end.
->>>>>>> aa1e2c8b
 
           Note: this only tests for reachability of the landmark from the initial state.
           A (possibly) more effective option would be to test reachability of the landmark
@@ -202,7 +161,7 @@
 }
 
 bool LandmarkStatusManager::landmark_needed_again(
-    int id, const GlobalState &state) {
+    int id, const State &state) {
     LandmarkNode *node = lm_graph.get_lm_for_index(id);
     if (node->is_true_in_state(state)) {
         return false;
