--- conflicted
+++ resolved
@@ -19,11 +19,7 @@
 
 landmark_status LandmarkStatusManager::get_landmark_status(
     size_t id) const {
-<<<<<<< HEAD
-    assert(0 <= id && id < lm_graph.get_num_landmarks());
-=======
     assert(static_cast<int>(id) < lm_graph.number_of_landmarks());
->>>>>>> 892da5c6
     return lm_status[id];
 }
 
@@ -104,13 +100,8 @@
     // Mark landmarks reached right now as "reached" (if they are "leaves").
     for (int id = 0; id < num_landmarks; ++id) {
         if (!reached.test(id)) {
-<<<<<<< HEAD
             LandmarkNode *node = lm_graph.get_landmark(id);
-            if (node->is_true_in_state(global_state)) {
-=======
-            LandmarkNode *node = lm_graph.get_lm_for_index(id);
             if (node->is_true_in_state(ancestor_state)) {
->>>>>>> 892da5c6
                 if (landmark_is_leaf(*node, reached)) {
                     reached.set(id);
                 }
@@ -170,13 +161,8 @@
 }
 
 bool LandmarkStatusManager::landmark_needed_again(
-<<<<<<< HEAD
-    int id, const GlobalState &state) {
+    int id, const State &state) {
     LandmarkNode *node = lm_graph.get_landmark(id);
-=======
-    int id, const State &state) {
-    LandmarkNode *node = lm_graph.get_lm_for_index(id);
->>>>>>> 892da5c6
     if (node->is_true_in_state(state)) {
         return false;
     } else if (node->is_true_in_goal) {
