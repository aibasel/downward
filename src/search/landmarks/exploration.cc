#include "exploration.h"

#include "util.h"

#include "../task_utils/task_properties.h"
#include "../utils/hash.h"
#include "../utils/logging.h"

#include <algorithm>
#include <cassert>

using namespace std;

namespace landmarks {
/*
  Implementation note: Compared to RelaxationHeuristic, we *cannot simplify*
  unary operators, because this may conflict with excluded operators.
  For an example, consider that unary operator o1 is thrown out during
  simplify() because it is dominated by unary operator o2, but then o2
  is excluded during an exploration ==> the shared effect of o1 and o2 is
  wrongly never reached in the exploration.
*/

// Construction and destruction
Exploration::Exploration(const TaskProxy &task_proxy, utils::LogProxy &log)
    : task_proxy(task_proxy) {
    if (log.is_at_least_normal()) {
        log << "Initializing Exploration..." << endl;
    }

    build_propositions();
    build_unary_operators();
}

void Exploration::build_propositions() {
    for (VariableProxy var : task_proxy.get_variables()) {
        const int var_id = var.get_id();
        propositions.emplace_back(var.get_domain_size());
        for (int value = 0; value < var.get_domain_size(); ++value) {
            propositions[var_id][value].fact = FactPair(var_id, value);
        }
    }
}

static int compute_number_of_unary_operators(
    const OperatorsProxy &operators, const AxiomsProxy &axioms) {
    int num_unary_ops = 0;
    for (OperatorProxy op : operators) {
        num_unary_ops += static_cast<int>(op.get_effects().size());
    }
    for (OperatorProxy axiom : axioms) {
        num_unary_ops += static_cast<int>(axiom.get_effects().size());
    }
    return num_unary_ops;
}

void Exploration::build_unary_operators() {
    const OperatorsProxy operators = task_proxy.get_operators();
    const AxiomsProxy axioms = task_proxy.get_axioms();
    /*
      We need to reserve memory for this vector because we cross-reference to
      the memory address of its elements while building it, meaning a resize
      would invalidate all references.
    */
    unary_operators.reserve(
        compute_number_of_unary_operators(operators, axioms));

    for (const OperatorProxy &op : operators) {
        build_unary_operators(op);
    }
    for (const OperatorProxy &axiom : axioms) {
        build_unary_operators(axiom);
    }
}

static vector<FactPair> get_sorted_effect_conditions(
    const EffectProxy &effect) {
    vector<FactPair> effect_conditions;
    effect_conditions.reserve(effect.get_conditions().size());
    for (FactProxy effect_condition: effect.get_conditions()) {
        effect_conditions.push_back(effect_condition.get_pair());
    }
    sort(effect_conditions.begin(), effect_conditions.end());
    return effect_conditions;
}

static vector<FactPair> get_sorted_extended_preconditions(
    const vector<FactPair> &preconditions, const EffectProxy &effect) {
    /* Since this function is called with the same `preconditions` repeatedly,
       we expect them to be sorted to avoid sorting them over and over again. */
    assert(is_sorted(preconditions.begin(), preconditions.end()));
    vector<FactPair> effect_conditions = get_sorted_effect_conditions(effect);

    vector<FactPair> extended_preconditions;
    extended_preconditions.reserve(
        preconditions.size() + effect_conditions.size());
    merge(preconditions.begin(), preconditions.end(), effect_conditions.begin(),
          effect_conditions.end(), extended_preconditions.begin());
    assert(is_sorted(
               extended_preconditions.begin(), extended_preconditions.end()));
    return extended_preconditions;
}

vector<Proposition *> Exploration::get_sorted_precondition_propositions(
    const vector<FactPair> &preconditions, const EffectProxy &effect) {
    vector<FactPair> extended_preconditions =
        get_sorted_extended_preconditions(preconditions, effect);
    vector<Proposition *> precondition_propositions;
    precondition_propositions.reserve(extended_preconditions.size());
    for (const FactPair &precondition_fact : extended_preconditions) {
        precondition_propositions.push_back(
            &propositions[precondition_fact.var][precondition_fact.value]);
    }
    return precondition_propositions;
}

void Exploration::build_unary_operators(const OperatorProxy &op) {
    vector<FactPair> preconditions;
    int op_or_axiom_id = get_operator_or_axiom_id(op);

    for (FactProxy pre : op.get_preconditions()) {
        preconditions.push_back(pre.get_pair());
    }
    sort(preconditions.begin(), preconditions.end());
    for (EffectProxy effect : op.get_effects()) {
<<<<<<< HEAD
        vector<Proposition *> precondition_propositions =
            get_sorted_precondition_propositions(preconditions, effect);
        FactProxy effect_fact = effect.get_fact();
        Proposition *effect_proposition = &propositions[
            effect_fact.get_variable().get_id()][effect_fact.get_value()];
        unary_operators.emplace_back(
            precondition_propositions, effect_proposition, op_or_axiom_id);
=======
        vector<FactPair> precondition_facts2(precondition_facts1);
        EffectConditionsProxy effect_conditions = effect.get_conditions();
        for (FactProxy effect_condition : effect_conditions) {
            precondition_facts2.push_back(effect_condition.get_pair());
        }

        sort(precondition_facts2.begin(), precondition_facts2.end());

        for (const FactPair &precondition_fact : precondition_facts2)
            precondition.push_back(&propositions[precondition_fact.var]
                                   [precondition_fact.value]);

        auto [var, value] = effect.get_fact().get_pair();
        Proposition *effect_proposition = &propositions[var][value];
        int op_or_axiom_id = get_operator_or_axiom_id(op);
        unary_operators.emplace_back(precondition, effect_proposition, op_or_axiom_id);
>>>>>>> 6283fe21

        // Cross-reference unary operators.
        for (Proposition *pre : precondition_propositions) {
            pre->precondition_of.push_back(&unary_operators.back());
        }
    }
}

<<<<<<< HEAD
void Exploration::reset_reachability_information() {
=======
/*
  This function initializes the priority queue and the information associated
  with propositions and unary operators for the relaxed exploration. Unary
  operators that are not allowed to be applied due to exclusions are marked by
  setting their *excluded* flag.
*/
void Exploration::setup_exploration_queue(
    const State &state, const vector<FactPair> &excluded_props,
    bool use_unary_relaxation) {
    prop_queue.clear();

    // Reset reachability information.
>>>>>>> 6283fe21
    for (auto &propositions_for_variable : propositions) {
        for (auto &prop : propositions_for_variable) {
            prop.reached = false;
        }
    }
}

<<<<<<< HEAD
void Exploration::set_state_atoms_reached(const State &state) {
    for (FactProxy atom : state) {
        Proposition *init_prop =
            &propositions[atom.get_variable().get_id()][atom.get_value()];
        enqueue_if_necessary(init_prop);
=======
    for (const FactPair &fact : excluded_props) {
        propositions[fact.var][fact.value].excluded = true;
    }

    // Set facts that are true in the current state and not excluded as reached.
    for (FactProxy fact : state) {
        Proposition *init_prop =
            &propositions[fact.get_variable().get_id()][fact.get_value()];
        if (!init_prop->excluded) {
            enqueue_if_necessary(init_prop);
        }
>>>>>>> 6283fe21
    }
}

<<<<<<< HEAD
/*
  Unary operators derived from operators that are excluded or achieve an
  excluded proposition *unconditionally* must be marked as excluded.

  Note that we in general cannot exclude all unary operators derived from
  operators that achieve an excluded propositon *conditionally*:
  Given an operator with uncoditional effect e1 and conditional effect e2 with
  condition c yields unary operators uo1: {} -> e1 and uo2: c -> e2. Excluding
  both would not allow us to achieve e1 when excluding proposition e2. We
  instead only mark uo2 as excluded (see in *initialize_operator_data* when
  looping over all unary operators). Note however that this can lead to an
  overapproximation, e.g. if the effect e1 also has condition c.
*/
unordered_set<int> Exploration::get_excluded_operators(
    const vector<int> &excluded_op_ids) const {
    unordered_set<int> op_ids_to_mark(excluded_op_ids.begin(),
                                      excluded_op_ids.end());
    for (OperatorProxy op : task_proxy.get_operators()) {
        for (EffectProxy effect : op.get_effects()) {
            if (effect.get_conditions().empty()
                && propositions[effect.get_fact().get_variable().get_id()]
                [effect.get_fact().get_value()].excluded) {
                op_ids_to_mark.insert(op.get_id());
                break;
=======
    /*
      Unary operators derived from operators that are excluded or achieve
      an excluded proposition *unconditionally* must be marked as excluded.

      Note that we in general cannot exclude all unary operators derived from
      operators that achieve an excluded propositon *conditionally*:
      Given an operator with uncoditional effect e1 and conditional effect e2
      with condition c yields unary operators uo1: {} -> e1 and uo2: c -> e2.
      Excluding both would not allow us to achieve e1 when excluding
      proposition e2. We instead only mark uo2 as excluded (see below when
      looping over all unary operators). Note however that this can lead to
      an overapproximation, e.g. if the effect e1 also has condition c.
    */
    unordered_set<int> excluded_op_ids;
    if (!use_unary_relaxation) {
        for (OperatorProxy op : task_proxy.get_operators()) {
            for (EffectProxy effect : op.get_effects()) {
                auto [var, value] = effect.get_fact().get_pair();
                if (effect.get_conditions().empty()
                    && propositions[var][value].excluded) {
                    excluded_op_ids.insert(op.get_id());
                    break;
                }
>>>>>>> 6283fe21
            }
        }
    }
    return op_ids_to_mark;
}

void Exploration::initialize_operator_data(
    const vector<int> &excluded_op_ids) {
    const unordered_set<int> op_ids_to_mark =
        get_excluded_operators(excluded_op_ids);

    for (UnaryOperator &op : unary_operators) {
        op.num_unsatisfied_preconditions = op.num_preconditions;

        /*
          Aside from UnaryOperators derived from operators with an id in
          op_ids_to_mark we also exclude UnaryOperators that have an excluded
          proposition as effect (see comment for *get_excluded_operators*).
        */
<<<<<<< HEAD
        if (op.effect->excluded || op_ids_to_mark.contains(op.op_or_axiom_id)) {
=======
        if (op.effect->excluded
            || excluded_op_ids.contains(op.op_or_axiom_id)) {
>>>>>>> 6283fe21
            // Operator will not be applied during relaxed exploration.
            op.excluded = true;
            continue;
        }
        op.excluded = false; // Reset from previous exploration.

        // Queue effects of precondition-free operators.
        if (op.num_unsatisfied_preconditions == 0) {
            enqueue_if_necessary(op.effect);
        }
    }
}

/*
  This function initializes the priority queue and the information associated
  with propositions and unary operators for the relaxed exploration. Unary
  operators that are not allowed to be applied due to exclusions are marked by
  setting their *excluded* flag.
*/
void Exploration::setup_exploration_queue(
    const State &state, const vector<FactPair> &excluded_props,
    const vector<int> &excluded_op_ids) {
    prop_queue.clear();

    reset_reachability_information();

    // Set *excluded* to true for initializing operator data.
    for (const FactPair &atom : excluded_props) {
        propositions[atom.var][atom.value].excluded = true;
    }

    set_state_atoms_reached(state);
    initialize_operator_data(excluded_op_ids);

    // Reset *excluded* to false for the next exploration.
    for (const FactPair &atom : excluded_props) {
        propositions[atom.var][atom.value].excluded = false;
    }
}

void Exploration::relaxed_exploration() {
    while (!prop_queue.empty()) {
        Proposition *prop = prop_queue.front();
        prop_queue.pop_front();

        const vector<UnaryOperator *> &triggered_operators =
            prop->precondition_of;
        for (UnaryOperator *unary_op : triggered_operators) {
            if (unary_op->excluded)
                continue;
            --unary_op->num_unsatisfied_preconditions;
            assert(unary_op->num_unsatisfied_preconditions >= 0);
            if (unary_op->num_unsatisfied_preconditions == 0) {
                enqueue_if_necessary(unary_op->effect);
            }
        }
    }
}

void Exploration::enqueue_if_necessary(Proposition *prop) {
    if (!prop->reached) {
        prop->reached = true;
        prop_queue.push_back(prop);
    }
}

<<<<<<< HEAD
vector<vector<bool>> Exploration::bundle_reachability_information() const {
=======
vector<vector<bool>> Exploration::compute_relaxed_reachability(
    const vector<FactPair> &excluded_props, bool use_unary_relaxation) {
    setup_exploration_queue(task_proxy.get_initial_state(), excluded_props,
                            use_unary_relaxation);
    relaxed_exploration();

    // Bundle reachability information into the return data structure.
>>>>>>> 6283fe21
    vector<vector<bool>> reached;
    reached.resize(propositions.size());
    for (size_t var_id = 0; var_id < propositions.size(); ++var_id) {
        reached[var_id].resize(propositions[var_id].size(), false);
        for (size_t value = 0; value < propositions[var_id].size(); ++value) {
            if (propositions[var_id][value].reached) {
                reached[var_id][value] = true;
            }
        }
    }
    return reached;
}

vector<vector<bool>> Exploration::compute_relaxed_reachability(
    const vector<FactPair> &excluded_props,
    const vector<int> &excluded_op_ids) {
    setup_exploration_queue(task_proxy.get_initial_state(),
                            excluded_props, excluded_op_ids);
    relaxed_exploration();
    return bundle_reachability_information();
}
}<|MERGE_RESOLUTION|>--- conflicted
+++ resolved
@@ -123,32 +123,12 @@
     }
     sort(preconditions.begin(), preconditions.end());
     for (EffectProxy effect : op.get_effects()) {
-<<<<<<< HEAD
-        vector<Proposition *> precondition_propositions =
-            get_sorted_precondition_propositions(preconditions, effect);
-        FactProxy effect_fact = effect.get_fact();
-        Proposition *effect_proposition = &propositions[
-            effect_fact.get_variable().get_id()][effect_fact.get_value()];
-        unary_operators.emplace_back(
-            precondition_propositions, effect_proposition, op_or_axiom_id);
-=======
-        vector<FactPair> precondition_facts2(precondition_facts1);
-        EffectConditionsProxy effect_conditions = effect.get_conditions();
-        for (FactProxy effect_condition : effect_conditions) {
-            precondition_facts2.push_back(effect_condition.get_pair());
-        }
-
-        sort(precondition_facts2.begin(), precondition_facts2.end());
-
-        for (const FactPair &precondition_fact : precondition_facts2)
-            precondition.push_back(&propositions[precondition_fact.var]
-                                   [precondition_fact.value]);
-
+         vector<Proposition *> precondition_propositions =
+             get_sorted_precondition_propositions(preconditions, effect);
         auto [var, value] = effect.get_fact().get_pair();
-        Proposition *effect_proposition = &propositions[var][value];
-        int op_or_axiom_id = get_operator_or_axiom_id(op);
-        unary_operators.emplace_back(precondition, effect_proposition, op_or_axiom_id);
->>>>>>> 6283fe21
+         Proposition *effect_proposition = &propositions[var][value];
+         unary_operators.emplace_back(
+             precondition_propositions, effect_proposition, op_or_axiom_id);
 
         // Cross-reference unary operators.
         for (Proposition *pre : precondition_propositions) {
@@ -157,9 +137,86 @@
     }
 }
 
-<<<<<<< HEAD
 void Exploration::reset_reachability_information() {
-=======
+    for (auto &propositions_for_variable : propositions) {
+        for (auto &prop : propositions_for_variable) {
+            prop.reached = false;
+        }
+    }
+}
+
+void Exploration::set_state_atoms_reached(const State &state) {
+    for (FactProxy atom : state) {
+        Proposition *init_prop =
+            &propositions[atom.get_variable().get_id()][atom.get_value()];
+        if (!init_prop->excluded) {
+            enqueue_if_necessary(init_prop);
+        }
+    }
+}
+
+/*
+  Unary operators derived from operators that are excluded or achieve an
+  excluded proposition *unconditionally* must be marked as excluded.
+
+  Note that we in general cannot exclude all unary operators derived from
+  operators that achieve an excluded propositon *conditionally*:
+  Given an operator with uncoditional effect e1 and conditional effect e2 with
+  condition c yields unary operators uo1: {} -> e1 and uo2: c -> e2. Excluding
+  both would not allow us to achieve e1 when excluding proposition e2. We
+  instead only mark uo2 as excluded (see in `initialize_operator_data` when
+  looping over all unary operators). Note however that this can lead to an
+  overapproximation, e.g. if the effect e1 also has condition c.
+*/
+unordered_set<int> Exploration::get_excluded_operators(
+    const bool use_unary_relaxation) const {
+    /* When using unary relaxation, we only exclude unary operators but none
+       of the original operators which have an undesired side effect. */
+    if (use_unary_relaxation) {
+        return unordered_set<int>{};
+    }
+
+    unordered_set<int> excluded_op_ids;
+    for (OperatorProxy op : task_proxy.get_operators()) {
+        for (EffectProxy effect : op.get_effects()) {
+            if (effect.get_conditions().empty()
+                && propositions[effect.get_fact().get_variable().get_id()]
+                [effect.get_fact().get_value()].excluded) {
+                excluded_op_ids.insert(op.get_id());
+                break;
+            }
+        }
+    }
+    return excluded_op_ids;
+}
+
+void Exploration::initialize_operator_data(const bool use_unary_relaxation) {
+    const unordered_set<int> excluded_op_ids =
+        get_excluded_operators(use_unary_relaxation);
+
+    for (UnaryOperator &op : unary_operators) {
+        op.num_unsatisfied_preconditions = op.num_preconditions;
+
+        /*
+          Aside from UnaryOperators derived from operators with an id in
+          op_ids_to_mark we also exclude UnaryOperators that have an excluded
+          proposition as effect (see comment for `get_excluded_operators`).
+        */
+        if (op.effect->excluded
+            || excluded_op_ids.contains(op.op_or_axiom_id)) {
+            // Operator will not be applied during relaxed exploration.
+            op.excluded = true;
+            continue;
+        }
+        op.excluded = false; // Reset from previous exploration.
+
+        // Queue effects of precondition-free operators.
+        if (op.num_unsatisfied_preconditions == 0) {
+            enqueue_if_necessary(op.effect);
+        }
+    }
+}
+
 /*
   This function initializes the priority queue and the information associated
   with propositions and unary operators for the relaxed exploration. Unary
@@ -170,137 +227,6 @@
     const State &state, const vector<FactPair> &excluded_props,
     bool use_unary_relaxation) {
     prop_queue.clear();
-
-    // Reset reachability information.
->>>>>>> 6283fe21
-    for (auto &propositions_for_variable : propositions) {
-        for (auto &prop : propositions_for_variable) {
-            prop.reached = false;
-        }
-    }
-}
-
-<<<<<<< HEAD
-void Exploration::set_state_atoms_reached(const State &state) {
-    for (FactProxy atom : state) {
-        Proposition *init_prop =
-            &propositions[atom.get_variable().get_id()][atom.get_value()];
-        enqueue_if_necessary(init_prop);
-=======
-    for (const FactPair &fact : excluded_props) {
-        propositions[fact.var][fact.value].excluded = true;
-    }
-
-    // Set facts that are true in the current state and not excluded as reached.
-    for (FactProxy fact : state) {
-        Proposition *init_prop =
-            &propositions[fact.get_variable().get_id()][fact.get_value()];
-        if (!init_prop->excluded) {
-            enqueue_if_necessary(init_prop);
-        }
->>>>>>> 6283fe21
-    }
-}
-
-<<<<<<< HEAD
-/*
-  Unary operators derived from operators that are excluded or achieve an
-  excluded proposition *unconditionally* must be marked as excluded.
-
-  Note that we in general cannot exclude all unary operators derived from
-  operators that achieve an excluded propositon *conditionally*:
-  Given an operator with uncoditional effect e1 and conditional effect e2 with
-  condition c yields unary operators uo1: {} -> e1 and uo2: c -> e2. Excluding
-  both would not allow us to achieve e1 when excluding proposition e2. We
-  instead only mark uo2 as excluded (see in *initialize_operator_data* when
-  looping over all unary operators). Note however that this can lead to an
-  overapproximation, e.g. if the effect e1 also has condition c.
-*/
-unordered_set<int> Exploration::get_excluded_operators(
-    const vector<int> &excluded_op_ids) const {
-    unordered_set<int> op_ids_to_mark(excluded_op_ids.begin(),
-                                      excluded_op_ids.end());
-    for (OperatorProxy op : task_proxy.get_operators()) {
-        for (EffectProxy effect : op.get_effects()) {
-            if (effect.get_conditions().empty()
-                && propositions[effect.get_fact().get_variable().get_id()]
-                [effect.get_fact().get_value()].excluded) {
-                op_ids_to_mark.insert(op.get_id());
-                break;
-=======
-    /*
-      Unary operators derived from operators that are excluded or achieve
-      an excluded proposition *unconditionally* must be marked as excluded.
-
-      Note that we in general cannot exclude all unary operators derived from
-      operators that achieve an excluded propositon *conditionally*:
-      Given an operator with uncoditional effect e1 and conditional effect e2
-      with condition c yields unary operators uo1: {} -> e1 and uo2: c -> e2.
-      Excluding both would not allow us to achieve e1 when excluding
-      proposition e2. We instead only mark uo2 as excluded (see below when
-      looping over all unary operators). Note however that this can lead to
-      an overapproximation, e.g. if the effect e1 also has condition c.
-    */
-    unordered_set<int> excluded_op_ids;
-    if (!use_unary_relaxation) {
-        for (OperatorProxy op : task_proxy.get_operators()) {
-            for (EffectProxy effect : op.get_effects()) {
-                auto [var, value] = effect.get_fact().get_pair();
-                if (effect.get_conditions().empty()
-                    && propositions[var][value].excluded) {
-                    excluded_op_ids.insert(op.get_id());
-                    break;
-                }
->>>>>>> 6283fe21
-            }
-        }
-    }
-    return op_ids_to_mark;
-}
-
-void Exploration::initialize_operator_data(
-    const vector<int> &excluded_op_ids) {
-    const unordered_set<int> op_ids_to_mark =
-        get_excluded_operators(excluded_op_ids);
-
-    for (UnaryOperator &op : unary_operators) {
-        op.num_unsatisfied_preconditions = op.num_preconditions;
-
-        /*
-          Aside from UnaryOperators derived from operators with an id in
-          op_ids_to_mark we also exclude UnaryOperators that have an excluded
-          proposition as effect (see comment for *get_excluded_operators*).
-        */
-<<<<<<< HEAD
-        if (op.effect->excluded || op_ids_to_mark.contains(op.op_or_axiom_id)) {
-=======
-        if (op.effect->excluded
-            || excluded_op_ids.contains(op.op_or_axiom_id)) {
->>>>>>> 6283fe21
-            // Operator will not be applied during relaxed exploration.
-            op.excluded = true;
-            continue;
-        }
-        op.excluded = false; // Reset from previous exploration.
-
-        // Queue effects of precondition-free operators.
-        if (op.num_unsatisfied_preconditions == 0) {
-            enqueue_if_necessary(op.effect);
-        }
-    }
-}
-
-/*
-  This function initializes the priority queue and the information associated
-  with propositions and unary operators for the relaxed exploration. Unary
-  operators that are not allowed to be applied due to exclusions are marked by
-  setting their *excluded* flag.
-*/
-void Exploration::setup_exploration_queue(
-    const State &state, const vector<FactPair> &excluded_props,
-    const vector<int> &excluded_op_ids) {
-    prop_queue.clear();
-
     reset_reachability_information();
 
     // Set *excluded* to true for initializing operator data.
@@ -309,7 +235,7 @@
     }
 
     set_state_atoms_reached(state);
-    initialize_operator_data(excluded_op_ids);
+    initialize_operator_data(use_unary_relaxation);
 
     // Reset *excluded* to false for the next exploration.
     for (const FactPair &atom : excluded_props) {
@@ -343,17 +269,7 @@
     }
 }
 
-<<<<<<< HEAD
 vector<vector<bool>> Exploration::bundle_reachability_information() const {
-=======
-vector<vector<bool>> Exploration::compute_relaxed_reachability(
-    const vector<FactPair> &excluded_props, bool use_unary_relaxation) {
-    setup_exploration_queue(task_proxy.get_initial_state(), excluded_props,
-                            use_unary_relaxation);
-    relaxed_exploration();
-
-    // Bundle reachability information into the return data structure.
->>>>>>> 6283fe21
     vector<vector<bool>> reached;
     reached.resize(propositions.size());
     for (size_t var_id = 0; var_id < propositions.size(); ++var_id) {
@@ -368,10 +284,9 @@
 }
 
 vector<vector<bool>> Exploration::compute_relaxed_reachability(
-    const vector<FactPair> &excluded_props,
-    const vector<int> &excluded_op_ids) {
-    setup_exploration_queue(task_proxy.get_initial_state(),
-                            excluded_props, excluded_op_ids);
+    const vector<FactPair> &excluded_props, const bool use_unary_relaxation) {
+    setup_exploration_queue(task_proxy.get_initial_state(), excluded_props,
+                            use_unary_relaxation);
     relaxed_exploration();
     return bundle_reachability_information();
 }
