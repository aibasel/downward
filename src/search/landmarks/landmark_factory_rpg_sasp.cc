#include "landmark_factory_rpg_sasp.h"

#include "exploration.h"
#include "landmark.h"
#include "landmark_factory.h"
#include "landmark_graph.h"
#include "util.h"

#include "../task_proxy.h"

#include "../plugins/plugin.h"
#include "../utils/logging.h"
#include "../utils/system.h"

#include <cassert>
#include <map>
#include <ranges>
#include <unordered_map>

using namespace std;
using utils::ExitCode;

namespace landmarks {
LandmarkFactoryRpgSasp::LandmarkFactoryRpgSasp(
    bool disjunctive_landmarks, bool use_orders, utils::Verbosity verbosity)
    : LandmarkFactoryRelaxation(verbosity),
      disjunctive_landmarks(disjunctive_landmarks),
      use_orders(use_orders) {
}

void LandmarkFactoryRpgSasp::resize_dtg_data_structures(
    const TaskProxy &task_proxy) {
    VariablesProxy variables = task_proxy.get_variables();
    dtg_successors.resize(variables.size());
    for (VariableProxy var : variables) {
        dtg_successors[var.get_id()].resize(var.get_domain_size());
    }
}

void LandmarkFactoryRpgSasp::compute_dtg_successors(
    const EffectProxy &effect,
    const std::unordered_map<int, int> &preconditions,
    const std::unordered_map<int, int> &effect_conditions) {
    /* If the operator can change the value of `var` from `pre` to
       `post`, we insert `post` into `dtg_successors[var][pre]`. */
    auto [var, post] = effect.get_fact().get_pair();
    if (preconditions.contains(var)) {
        int pre = preconditions.at(var);
        if (effect_conditions.contains(var) &&
            effect_conditions.at(var) != pre) {
            // The precondition conflicts with the effect condition.
            return;
        }
        add_dtg_successor(var, pre, post);
    } else if (effect_conditions.contains(var)) {
        add_dtg_successor(var, effect_conditions.at(var), post);
    } else {
        int domain_size =
            effect.get_fact().get_variable().get_domain_size();
        for (int pre = 0; pre < domain_size; ++pre) {
            add_dtg_successor(var, pre, post);
        }
    }
}

static unordered_map<int, int> build_conditions_map(
    const ConditionsProxy &conditions) {
    unordered_map<int, int> condition_map;
    for (FactProxy condition : conditions) {
        condition_map[condition.get_variable().get_id()] =
            condition.get_value();
    }
    return condition_map;
}

void LandmarkFactoryRpgSasp::build_dtg_successors(const TaskProxy &task_proxy) {
    resize_dtg_data_structures(task_proxy);
    for (OperatorProxy op : task_proxy.get_operators()) {
        unordered_map<int, int> preconditions =
            build_conditions_map(op.get_preconditions());
        for (EffectProxy effect : op.get_effects()) {
            unordered_map<int, int> effect_conditions =
                build_conditions_map(effect.get_conditions());
            compute_dtg_successors(effect, preconditions, effect_conditions);
        }
    }
}

void LandmarkFactoryRpgSasp::add_dtg_successor(int var_id, int pre, int post) {
    if (pre != post) {
        dtg_successors[var_id][pre].insert(post);
    }
}

// Returns the set of variables occurring in the precondition.
static unordered_set<int> add_preconditions(
    const OperatorProxy &op, utils::HashSet<FactPair> &result) {
    unordered_set<int> precondition_variables;
    for (FactProxy precondition : op.get_preconditions()) {
        result.insert(precondition.get_pair());
        precondition_variables.insert(precondition.get_variable().get_id());
    }
    return precondition_variables;
}

/*
  For all binary variables, if there is an effect but no precondition on
  that variable and if the initial value differs from the value in the
  landmark, then the variable still has its initial value right before
  it is reached for the first time.
*/
static void add_binary_variable_conditions(
    const TaskProxy &task_proxy, const Landmark &landmark,
    const EffectsProxy &effects,
    const unordered_set<int> &precondition_variables,
    utils::HashSet<FactPair> &result) {
    State initial_state = task_proxy.get_initial_state();
    for (EffectProxy effect : effects) {
<<<<<<< HEAD
        FactProxy effect_atom = effect.get_fact();
        int var_id = effect_atom.get_variable().get_id();
        if (!precondition_variables.contains(var_id) &&
            effect_atom.get_variable().get_domain_size() == 2) {
            for (const FactPair &atom : landmark.atoms) {
                if (atom.var == var_id &&
                    initial_state[var_id].get_value() != atom.value) {
                    assert(ranges::none_of(result.begin(), result.end(),
                                           [&](const FactPair &result_atom) {
                                               return result_atom.var == var_id;
                                           }));
                    result.insert(initial_state[var_id].get_pair());
=======
        FactProxy effect_fact = effect.get_fact();
        int var_id = effect_fact.get_variable().get_id();
        if (!has_precondition_on_var[var_id] && effect_fact.get_variable().get_domain_size() == 2) {
            for (const FactPair &lm_fact : landmark.facts) {
                if (lm_fact.var == var_id &&
                    initial_state[var_id] != lm_fact.value) {
                    result.emplace(var_id, initial_state[var_id]);
>>>>>>> 6fb6b516
                    break;
                }
            }
        }
    }
}

static void add_effect_conditions(
    const Landmark &landmark, const EffectsProxy &effects,
    utils::HashSet<FactPair> &result) {
    // Intersect effect conditions of all effects that can achieve `landmark`.
    utils::HashSet<FactPair> intersection;
    bool init = true;
    for (const EffectProxy &effect : effects) {
        const FactPair &effect_atom = effect.get_fact().get_pair();
        if (!landmark.contains(effect_atom)) {
            continue;
        }
        if (effect.get_conditions().empty()) {
            /* Landmark is reached unconditionally, no effect conditions
               need to be added. */
            return;
        }

        utils::HashSet<FactPair> effect_condition;
        for (FactProxy atom : effect.get_conditions()) {
            effect_condition.insert(atom.get_pair());
        }
        if (init) {
            swap(intersection, effect_condition);
            init = false;
        } else {
            intersection = get_intersection(intersection, effect_condition);
        }

        if (intersection.empty()) {
            assert(!init);
            break;
        }
    }
    result.insert(intersection.begin(), intersection.end());
}

/*
  Collects conditions that must hold in all states in which `op` is
  applicable and potentially reaches `landmark` when applied. These are
  (1) preconditions of `op`,
  (2) inverse values of binary variables if the landmark does not hold
      initially, and
  (3) shared effect conditions of all conditional effects that achieve
      the landmark.
*/
static utils::HashSet<FactPair> approximate_preconditions_to_achieve_landmark(
    const TaskProxy &task_proxy, const Landmark &landmark,
    const OperatorProxy &op) {
    utils::HashSet<FactPair> result;
    unordered_set<int> precondition_variables = add_preconditions(op, result);
    EffectsProxy effects = op.get_effects();
    add_binary_variable_conditions(
        task_proxy, landmark, effects, precondition_variables, result);
    add_effect_conditions(landmark, effects, result);
    return result;
}

/* Remove all pointers to `disjunctive_landmark_node` from internal data
   structures (i.e., the list of open landmarks and forward orders). */
void LandmarkFactoryRpgSasp::remove_occurrences_of_landmark_node(
    const LandmarkNode *node) {
    auto it = find(open_landmarks.begin(), open_landmarks.end(), node);
    if (it != open_landmarks.end()) {
        open_landmarks.erase(it);
    }
    forward_orderings.erase(node);
}

static vector<LandmarkNode *> get_natural_parents(const LandmarkNode *node) {
    // Retrieve incoming orderings from `disjunctive_landmark_node`.
    vector<LandmarkNode *> parents;
    parents.reserve(node->parents.size());
    assert(all_of(node->parents.begin(), node->parents.end(),
                  [](const pair<LandmarkNode *, OrderingType> &parent) {
                      return parent.second >= OrderingType::NATURAL;
                  }));
    for (auto &parent : views::keys(node->parents)) {
        parents.push_back(parent);
    }
    return parents;
}

void LandmarkFactoryRpgSasp::remove_disjunctive_landmark_and_rewire_orderings(
    LandmarkNode &atomic_landmark_node) {
    /*
      In issue1004, we fixed a bug in this part of the code. It now
      removes the disjunctive landmark along with all its orderings from
      the landmark graph and adds a new atomic landmark node. Before
      this change, incoming orderings were maintained, which is not
      always correct for greedy-necessary orderings. We now replace
      those incoming orderings with natural orderings.
    */
    const Landmark &landmark = atomic_landmark_node.get_landmark();
    assert(landmark.type == ATOMIC);
    LandmarkNode *disjunctive_landmark_node =
        &landmark_graph->get_disjunctive_landmark_node(landmark.atoms[0]);
    remove_occurrences_of_landmark_node(disjunctive_landmark_node);
    vector<LandmarkNode *> parents =
        get_natural_parents(disjunctive_landmark_node);
    assert(use_orders || parents.empty());
    landmark_graph->remove_node(disjunctive_landmark_node);
    /* Add incoming orderings of replaced `disjunctive_landmark_node` as
       natural orderings to `atomic_landmark_node`. */
    for (LandmarkNode *parent : parents) {
        add_or_replace_ordering_if_stronger(
            *parent, atomic_landmark_node, OrderingType::NATURAL);
    }
}

void LandmarkFactoryRpgSasp::add_atomic_landmark_and_ordering(
    const FactPair &atom, LandmarkNode &node, OrderingType type) {
    if (landmark_graph->contains_atomic_landmark(atom)) {
        if (use_orders) {
            LandmarkNode &atomic_landmark =
                landmark_graph->get_atomic_landmark_node(atom);
            add_or_replace_ordering_if_stronger(atomic_landmark, node, type);
        }
        return;
    }

    Landmark landmark({atom}, ATOMIC);
    LandmarkNode &atomic_landmark_node =
        landmark_graph->add_landmark(move(landmark));
    open_landmarks.push_back(&atomic_landmark_node);
    if (use_orders) {
        add_or_replace_ordering_if_stronger(atomic_landmark_node, node, type);
    }
    if (landmark_graph->contains_disjunctive_landmark(atom)) {
        // Simple landmarks are more informative than disjunctive ones.
        remove_disjunctive_landmark_and_rewire_orderings(atomic_landmark_node);
    }
}

<<<<<<< HEAD
// Returns true if an overlapping landmark exists already.
bool LandmarkFactoryRpgSasp::deal_with_overlapping_landmarks(
    const utils::HashSet<FactPair> &atoms, LandmarkNode &node,
    OrderingType type) const {
    if (ranges::any_of(
            atoms.begin(), atoms.end(), [&](const FactPair &atom) {
                return landmark_graph->contains_atomic_landmark(atom);
            })) {
        /*
          Do not add the landmark because the atomic one is stronger. Do not add
          the ordering(s) to the corresponding atomic landmark(s) as they are
          not guaranteed to hold.
        */
        return true;
    }
    if (landmark_graph->contains_overlapping_disjunctive_landmark(atoms)) {
        if (use_orders &&
            landmark_graph->contains_superset_disjunctive_landmark(atoms)) {
            LandmarkNode &other =
                landmark_graph->get_disjunctive_landmark_node(*atoms.begin());
            add_or_replace_ordering_if_stronger(other, node, type);
=======
void LandmarkFactoryRpgSasp::found_disj_lm_and_order(
    const TaskProxy &task_proxy, const set<FactPair> &a,
    LandmarkNode &b, EdgeType t) {
    bool simple_lm_exists = false;
    // TODO: assign with FactPair::no_fact
    FactPair lm_prop = FactPair::no_fact;
    State initial_state = task_proxy.get_initial_state();
    for (const FactPair &lm : a) {
        if (initial_state[lm.var] == lm.value) {
            return;
        }
        if (lm_graph->contains_simple_landmark(lm)) {
            // Propositions in this disj. LM exist already as simple LMs.
            simple_lm_exists = true;
            lm_prop = lm;
            break;
>>>>>>> 6fb6b516
        }
        return true;
    }
    return false;
}

void LandmarkFactoryRpgSasp::add_disjunctive_landmark_and_ordering(
    const utils::HashSet<FactPair> &atoms, LandmarkNode &node,
    OrderingType type) {
    assert(atoms.size() > 1);
    bool overlaps = deal_with_overlapping_landmarks(atoms, node, type);

    /* Only add the landmark to the landmark graph if it does not
       overlap with an existing landmark. */
    if (!overlaps) {
        Landmark landmark(
            vector<FactPair>(atoms.begin(), atoms.end()), DISJUNCTIVE);
        LandmarkNode *new_landmark_node =
            &landmark_graph->add_landmark(move(landmark));
        open_landmarks.push_back(new_landmark_node);
        if (use_orders) {
            add_or_replace_ordering_if_stronger(*new_landmark_node, node, type);
        }
    }
}

/* Compute the shared preconditions of all operators that can potentially
   achieve `landmark`, given the reachability in the relaxed planning graph. */
utils::HashSet<FactPair> LandmarkFactoryRpgSasp::compute_shared_preconditions(
    const TaskProxy &task_proxy, const Landmark &landmark,
    const vector<vector<bool>> &reached) const {
    utils::HashSet<FactPair> shared_preconditions;
    bool init = true;
    for (const FactPair &atom : landmark.atoms) {
        const vector<int> &op_ids = get_operators_including_effect(atom);
        for (int op_or_axiom_id : op_ids) {
            OperatorProxy op =
                get_operator_or_axiom(task_proxy, op_or_axiom_id);
            if (possibly_reaches_landmark(op, reached, landmark)) {
                utils::HashSet<FactPair> preconditions =
                    approximate_preconditions_to_achieve_landmark(
                        task_proxy, landmark, op);
                if (init) {
                    swap(shared_preconditions, preconditions);
                    init = false;
                } else {
                    shared_preconditions =
                        get_intersection(shared_preconditions, preconditions);
                }
                if (shared_preconditions.empty()) {
                    return shared_preconditions;
                }
            }
        }
    }
    return shared_preconditions;
}

static string get_predicate_for_atom(const VariablesProxy &variables,
                                     int var_id, int value) {
    const string atom_name = variables[var_id].get_fact(value).get_name();
    if (atom_name == "<none of those>") {
        return "";
    }
    int predicate_pos = 0;
    if (atom_name.substr(0, 5) == "Atom ") {
        predicate_pos = 5;
    } else if (atom_name.substr(0, 12) == "NegatedAtom ") {
        predicate_pos = 12;
    }
    size_t paren_pos = atom_name.find('(', predicate_pos);
    if (predicate_pos == 0 || paren_pos == string::npos) {
        cerr << "Cannot extract predicate from atom: " << atom_name << endl;
        utils::exit_with(ExitCode::SEARCH_INPUT_ERROR);
    }
    return {
        atom_name.begin() + predicate_pos,
        atom_name.begin() + static_cast<int>(paren_pos)
    };
}

/*
  The RHW landmark generation method only allows disjunctive landmarks where all
  atoms stem from the same PDDL predicate. This functionality is implemented in
  this method.

  The approach we use is to map each atom (var/value pair) to an equivalence
  class (representing all atoms with the same predicate). The special class "-1"
  means "cannot be part of any disjunctive landmark". This is used for atoms
  that do not belong to any predicate.

  Similar methods for restricting disjunctive landmarks could be implemented by
  just changing this function, as long as the restriction could also be
  implemented as an equivalence class. For example, issue384 suggests to simply
  use the finite-domain variable ID as the equivalence class, which would be a
  cleaner method than what we currently use since it doesn't care about where
  the finite-domain representation comes from. (But of course making such a
  change would require a performance evaluation.)
*/
void LandmarkFactoryRpgSasp::build_disjunction_classes(
    const TaskProxy &task_proxy) {
    typedef unordered_map<string, int> PredicateIndex;
    PredicateIndex predicate_to_index;

    VariablesProxy variables = task_proxy.get_variables();
    disjunction_classes.resize(variables.size());
    for (VariableProxy var : variables) {
        int num_values = var.get_domain_size();
        disjunction_classes[var.get_id()].reserve(num_values);
        for (int value = 0; value < num_values; ++value) {
            string predicate =
                get_predicate_for_atom(variables, var.get_id(), value);
            int disjunction_class;
            if (predicate.empty()) {
                disjunction_class = -1;
            } else {
                /* Insert predicate into unordered_map or extract value
                   that is already there. */
                pair<string, int> entry(predicate, predicate_to_index.size());
                disjunction_class =
                    predicate_to_index.insert(entry).first->second;
            }
            disjunction_classes[var.get_id()].push_back(disjunction_class);
        }
    }
}

vector<int> LandmarkFactoryRpgSasp::get_operators_achieving_landmark(
    const Landmark &landmark) const {
    unordered_set<int> op_ids;
    for (const FactPair &atom : landmark.atoms) {
        const vector<int> &tmp_op_ids = get_operators_including_effect(atom);
        op_ids.insert(tmp_op_ids.begin(), tmp_op_ids.end());
    }
    return {op_ids.begin(), op_ids.end()};
}

void LandmarkFactoryRpgSasp::extend_disjunction_class_lookups(
    const utils::HashSet<FactPair> &landmark_preconditions, int op_id,
    unordered_map<int, vector<FactPair>> &preconditions,
    unordered_map<int, unordered_set<int>> &used_operators) const {
    for (auto [var, value] : landmark_preconditions) {
        int disjunction_class = disjunction_classes[var][value];
        if (disjunction_class == -1) {
            /* This atom may not participate in any disjunctive
               landmarks since it has no associated predicate. */
            continue;
        }

        /* Only deal with propositions that are not shared preconditions
           (which have been found already and are atomic landmarks). */
        FactPair precondition(var, value);
        if (!landmark_graph->contains_atomic_landmark(precondition)) {
            preconditions[disjunction_class].push_back(precondition);
            used_operators[disjunction_class].insert(op_id);
        }
    }
}

static vector<utils::HashSet<FactPair>> get_disjunctive_preconditions(
    const unordered_map<int, vector<FactPair>> &preconditions_by_disjunction_class,
    const unordered_map<int, unordered_set<int>> &used_operators_by_disjunction_class,
    int num_ops) {
    vector<utils::HashSet<FactPair>> disjunctive_preconditions;
    for (const auto &[disjunction_class, atoms] : preconditions_by_disjunction_class) {
        int used_operators = static_cast<int>(
            used_operators_by_disjunction_class.at(disjunction_class).size());
        if (used_operators == num_ops) {
            utils::HashSet<FactPair> preconditions(atoms.begin(), atoms.end());
            if (preconditions.size() > 1) {
                disjunctive_preconditions.push_back(preconditions);
            } // Otherwise this landmark is not actually a disjunctive landmark.
        }
    }
    return disjunctive_preconditions;
}

/*
  Compute disjunctive preconditions from all operators than can potentially
  achieve `landmark`, given the reachability in the relaxed planning graph.
  A disjunctive precondition is a set of atoms which contains one precondition
  atom from each of the operators, which we additionally restrict so that
  each atom in the set stems from the same disjunction class.
*/
vector<utils::HashSet<FactPair>> LandmarkFactoryRpgSasp::compute_disjunctive_preconditions(
    const TaskProxy &task_proxy, const Landmark &landmark,
    const vector<vector<bool>> &reached) const {
    vector<int> op_or_axiom_ids =
        get_operators_achieving_landmark(landmark);
    int num_ops = 0;
    unordered_map<int, vector<FactPair>> preconditions_by_disjunction_class;
    unordered_map<int, unordered_set<int>> used_operators_by_disjunction_class;
    for (int op_id : op_or_axiom_ids) {
        const OperatorProxy &op =
            get_operator_or_axiom(task_proxy, op_id);
        if (possibly_reaches_landmark(op, reached, landmark)) {
            ++num_ops;
            utils::HashSet<FactPair> landmark_preconditions =
                approximate_preconditions_to_achieve_landmark(
                    task_proxy, landmark, op);
            extend_disjunction_class_lookups(
                landmark_preconditions, op_id,
                preconditions_by_disjunction_class,
                used_operators_by_disjunction_class);
        }
    }
    return get_disjunctive_preconditions(
        preconditions_by_disjunction_class,
        used_operators_by_disjunction_class, num_ops);
}

void LandmarkFactoryRpgSasp::generate_goal_landmarks(
    const TaskProxy &task_proxy) {
    for (FactProxy goal : task_proxy.get_goals()) {
        Landmark landmark({goal.get_pair()}, ATOMIC, true);
        LandmarkNode &node = landmark_graph->add_landmark(move(landmark));
        open_landmarks.push_back(&node);
    }
}

void LandmarkFactoryRpgSasp::generate_shared_precondition_landmarks(
    const TaskProxy &task_proxy, const Landmark &landmark,
    LandmarkNode *node, const vector<vector<bool>> &reached) {
    utils::HashSet<FactPair> shared_preconditions =
        compute_shared_preconditions(task_proxy, landmark, reached);
    /* All shared preconditions are landmarks, and greedy-necessary
       predecessors of `landmark`. */
    for (const FactPair &atom : shared_preconditions) {
        add_atomic_landmark_and_ordering(
            atom, *node, OrderingType::GREEDY_NECESSARY);
    }
}

void LandmarkFactoryRpgSasp::generate_disjunctive_precondition_landmarks(
    const TaskProxy &task_proxy, const State &initial_state,
    const Landmark &landmark, LandmarkNode *node,
    const vector<vector<bool>> &reached) {
    vector<utils::HashSet<FactPair>> disjunctive_preconditions =
        compute_disjunctive_preconditions(task_proxy, landmark, reached);
    for (const auto &preconditions : disjunctive_preconditions) {
        /* We don't want disjunctive landmarks to get too big. Also,
           they should not hold in the initial state. */
        if (preconditions.size() < 5 && ranges::none_of(
                preconditions.begin(), preconditions.end(),
                [&](const FactPair &atom) {
                    return initial_state[atom.var].get_value() == atom.value;
                })) {
            add_disjunctive_landmark_and_ordering(
                preconditions, *node, OrderingType::GREEDY_NECESSARY);
        }
    }
}

void LandmarkFactoryRpgSasp::generate_backchaining_landmarks(
    const TaskProxy &task_proxy, Exploration &exploration) {
    State initial_state = task_proxy.get_initial_state();
    while (!open_landmarks.empty()) {
        LandmarkNode *node = open_landmarks.front();
        Landmark &landmark = node->get_landmark();
        open_landmarks.pop_front();
        assert(forward_orderings[node].empty());

        if (landmark.is_true_in_state(initial_state)) {
            continue;
        }
        vector<vector<bool>> reached =
            exploration.compute_relaxed_reachability(landmark.atoms, false);
        generate_shared_precondition_landmarks(
            task_proxy, landmark, node, reached);
        approximate_lookahead_orderings(task_proxy, reached, node);
        generate_disjunctive_precondition_landmarks(
            task_proxy, initial_state, landmark, node, reached);
    }
}

void LandmarkFactoryRpgSasp::generate_relaxed_landmarks(
    const shared_ptr<AbstractTask> &task, Exploration &exploration) {
    TaskProxy task_proxy(*task);
    if (log.is_at_least_normal()) {
        log << "Generating landmarks using the RPG/SAS+ approach" << endl;
    }
    build_dtg_successors(task_proxy);
    build_disjunction_classes(task_proxy);
    generate_goal_landmarks(task_proxy);
    generate_backchaining_landmarks(task_proxy, exploration);
    if (use_orders) {
        add_landmark_forward_orderings();
    }
    if (!disjunctive_landmarks) {
        discard_disjunctive_landmarks();
    }
}

/*
  Tests whether in the domain transition graph represented by `successors`,
  there is a path from `init_value` to `goal_value`, without passing through
  `excluded_value` or any unreachable value according to the relaxed planning
  graph. If this is not possible, that means `excluded_value` is crucial to
  achieve `goal_value`.
*/
static bool value_critical_to_reach_landmark(
    int init_value, int landmark_value, int excluded_value,
    const vector<bool> &reached, const vector<unordered_set<int>> &successors) {
    assert(landmark_value != init_value);
    assert(landmark_value != excluded_value);
    assert(!reached[landmark_value]);
    if (excluded_value == init_value) {
        return true;
    }
    deque<int> open;
    unordered_set<int> closed(reached.size());
    open.push_back(init_value);
    closed.insert(init_value);
    while (!open.empty()) {
        int value = open.front();
        open.pop_front();
        for (int succ : successors[value]) {
            if (succ == landmark_value) {
                return false;
            }
            if (!reached[succ] || succ == excluded_value) {
                /*
                  Values unreached in the delete relaxation cannot be landmarks
                  for `landmark_value` even if they are reachable in the DTG.
                  Also, we want to check whether it is possible to reach
                  `landmark_value` without going through `excluded_value`.
                */
                continue;
            }
            if (!closed.contains(succ)) {
                open.push_back(succ);
                closed.insert(succ);
            }
        }
    }
    return true;
}

static vector<int> get_critical_dtg_predecessors(
    int init_value, int landmark_value, const vector<bool> &reached,
    const vector<unordered_set<int>> &successors) {
    assert(!reached[landmark_value]);
    int domain_size = static_cast<int>(reached.size());
    vector<int> critical;
    critical.reserve(domain_size);
    for (int value = 0; value < domain_size; ++value) {
        if (reached[value] && value_critical_to_reach_landmark(
                init_value, landmark_value, value, reached, successors)) {
            critical.push_back(value);
        }
    }
    return critical;
}

// Extract orderings from the relaxed planning and domain transition graph.
void LandmarkFactoryRpgSasp::approximate_lookahead_orderings(
    const TaskProxy &task_proxy, const vector<vector<bool>> &reached,
    LandmarkNode *node) {
    const VariablesProxy &variables = task_proxy.get_variables();
    const Landmark &landmark = node->get_landmark();
    forward_orderings[node] = compute_atoms_unreachable_without_landmark(
        variables, landmark, reached);
    if (landmark.type != ATOMIC) {
        return;
    }
    assert(landmark.atoms.size() == 1);

    const FactPair landmark_atom = landmark.atoms[0];
    const FactPair init_atom =
        task_proxy.get_initial_state()[landmark_atom.var].get_pair();
    vector<int> critical_predecessors = get_critical_dtg_predecessors(
        init_atom.value, landmark_atom.value,
        reached[landmark_atom.var], dtg_successors[landmark_atom.var]);
    for (int value : critical_predecessors) {
        add_atomic_landmark_and_ordering(FactPair(landmark_atom.var, value),
                                         *node, OrderingType::NATURAL);
    }
}

bool LandmarkFactoryRpgSasp::atom_and_landmark_achievable_together(
    const FactPair &atom, const Landmark &landmark) const {
    assert(landmark.type != CONJUNCTIVE);
    for (const FactPair &landmark_atom : landmark.atoms) {
        if (atom == landmark_atom) {
            return true;
        }

<<<<<<< HEAD
        /* Make sure there is no operator that reaches both `atom` and
           `landmark_atom` at the same time. */
        const vector<int> &atom_achievers =
            get_operators_including_effect(atom);
        const vector<int> &landmark_achievers =
            get_operators_including_effect(landmark_atom);
        for (int atom_achiever_id : atom_achievers) {
            for (int landmark_achiever_id : landmark_achievers) {
                if (atom_achiever_id == landmark_achiever_id) {
                    return true;
                }
=======
bool LandmarkFactoryRpgSasp::domain_connectivity(const State &initial_state,
                                                 const FactPair &landmark,
                                                 const unordered_set<int> &exclude) {
    /*
      Tests whether in the domain transition graph of the LM variable, there is
      a path from the initial state value to the LM value, without passing through
      any value in "exclude". If not, that means that one of the values in "exclude"
      is crucial for achieving the landmark (i.e. is on every path to the LM).
    */
    int var = landmark.var;
    assert(landmark.value != initial_state[var]); // no initial state landmarks
    // The value that we want to achieve must not be excluded:
    assert(exclude.find(landmark.value) == exclude.end());
    // If the value in the initial state is excluded, we won't achieve our goal value:
    if (exclude.find(initial_state[var]) != exclude.end())
        return false;
    list<int> open;
    unordered_set<int> closed(initial_state.get_task().get_variables()[var].get_domain_size());
    closed = exclude;
    open.push_back(initial_state[var]);
    closed.insert(initial_state[var]);
    const vector<unordered_set<int>> &successors = dtg_successors[var];
    while (closed.find(landmark.value) == closed.end()) {
        if (open.empty()) // landmark not in closed and nothing more to insert
            return false;
        const int c = open.front();
        open.pop_front();
        for (int val : successors[c]) {
            if (closed.find(val) == closed.end()) {
                open.push_back(val);
                closed.insert(val);
>>>>>>> 6fb6b516
            }
        }
    }
    return false;
}

/*
  The landmark of `node` is ordered before any atom that cannot be reached
  before the landmark of `node` according to relaxed planning graph (as captured
  in `reached`). These orderings are saved in `forward_orderings` and added to
  the landmark graph in `add_landmark_forward_orderings` when it is known which
  atoms are actually landmarks.
*/
utils::HashSet<FactPair> LandmarkFactoryRpgSasp::compute_atoms_unreachable_without_landmark(
    const VariablesProxy &variables, const Landmark &landmark,
    const vector<vector<bool>> &reached) const {
    utils::HashSet<FactPair> unreachable_atoms;
    for (VariableProxy var : variables) {
        for (int value = 0; value < var.get_domain_size(); ++value) {
            FactPair atom(var.get_id(), value);
            if (!reached[atom.var][atom.value] &&
                !atom_and_landmark_achievable_together(atom, landmark)) {
                unreachable_atoms.insert(atom);
            }
        }
    }
    return unreachable_atoms;
}

void LandmarkFactoryRpgSasp::add_landmark_forward_orderings() {
    for (const auto &node : *landmark_graph) {
        for (const auto &node2_pair : forward_orderings[node.get()]) {
            if (landmark_graph->contains_atomic_landmark(node2_pair)) {
                LandmarkNode &node2 =
                    landmark_graph->get_atomic_landmark_node(node2_pair);
                add_or_replace_ordering_if_stronger(
                    *node, node2, OrderingType::NATURAL);
            }
        }
        forward_orderings[node.get()].clear();
    }
}

void LandmarkFactoryRpgSasp::discard_disjunctive_landmarks() const {
    /*
      Using disjunctive landmarks during landmark generation can be beneficial
      even if we don't want to use disjunctive landmarks during search. So we
      allow removing disjunctive landmarks after landmark generation.
    */
    if (landmark_graph->get_num_disjunctive_landmarks() > 0) {
        if (log.is_at_least_normal()) {
            log << "Discarding " << landmark_graph->get_num_disjunctive_landmarks()
                << " disjunctive landmarks" << endl;
        }
        landmark_graph->remove_node_if(
            [](const LandmarkNode &node) {
                return node.get_landmark().type == DISJUNCTIVE;
            });
    }
}

bool LandmarkFactoryRpgSasp::supports_conditional_effects() const {
    return true;
}

class LandmarkFactoryRpgSaspFeature
    : public plugins::TypedFeature<LandmarkFactory, LandmarkFactoryRpgSasp> {
public:
    LandmarkFactoryRpgSaspFeature() : TypedFeature("lm_rhw") {
        document_title("RHW Landmarks");
        document_synopsis(
            "The landmark generation method introduced by "
            "Richter, Helmert and Westphal (AAAI 2008).");

        add_option<bool>(
            "disjunctive_landmarks",
            "keep disjunctive landmarks",
            "true");
        add_use_orders_option_to_feature(*this);
        add_landmark_factory_options_to_feature(*this);

        document_language_support(
            "conditional_effects",
            "supported");
    }

    virtual shared_ptr<LandmarkFactoryRpgSasp> create_component(
        const plugins::Options &opts) const override {
        return plugins::make_shared_from_arg_tuples<LandmarkFactoryRpgSasp>(
            opts.get<bool>("disjunctive_landmarks"),
            get_use_orders_arguments_from_options(opts),
            get_landmark_factory_arguments_from_options(opts));
    }
};

static plugins::FeaturePlugin<LandmarkFactoryRpgSaspFeature> _plugin;
}<|MERGE_RESOLUTION|>--- conflicted
+++ resolved
@@ -116,28 +116,17 @@
     utils::HashSet<FactPair> &result) {
     State initial_state = task_proxy.get_initial_state();
     for (EffectProxy effect : effects) {
-<<<<<<< HEAD
         FactProxy effect_atom = effect.get_fact();
         int var_id = effect_atom.get_variable().get_id();
         if (!precondition_variables.contains(var_id) &&
             effect_atom.get_variable().get_domain_size() == 2) {
             for (const FactPair &atom : landmark.atoms) {
-                if (atom.var == var_id &&
-                    initial_state[var_id].get_value() != atom.value) {
+                if (atom.var == var_id && initial_state[var_id] != atom.value) {
                     assert(ranges::none_of(result.begin(), result.end(),
                                            [&](const FactPair &result_atom) {
                                                return result_atom.var == var_id;
                                            }));
-                    result.insert(initial_state[var_id].get_pair());
-=======
-        FactProxy effect_fact = effect.get_fact();
-        int var_id = effect_fact.get_variable().get_id();
-        if (!has_precondition_on_var[var_id] && effect_fact.get_variable().get_domain_size() == 2) {
-            for (const FactPair &lm_fact : landmark.facts) {
-                if (lm_fact.var == var_id &&
-                    initial_state[var_id] != lm_fact.value) {
-                    result.emplace(var_id, initial_state[var_id]);
->>>>>>> 6fb6b516
+                    result.insert({var_id, initial_state[var_id]});
                     break;
                 }
             }
@@ -278,7 +267,6 @@
     }
 }
 
-<<<<<<< HEAD
 // Returns true if an overlapping landmark exists already.
 bool LandmarkFactoryRpgSasp::deal_with_overlapping_landmarks(
     const utils::HashSet<FactPair> &atoms, LandmarkNode &node,
@@ -300,24 +288,6 @@
             LandmarkNode &other =
                 landmark_graph->get_disjunctive_landmark_node(*atoms.begin());
             add_or_replace_ordering_if_stronger(other, node, type);
-=======
-void LandmarkFactoryRpgSasp::found_disj_lm_and_order(
-    const TaskProxy &task_proxy, const set<FactPair> &a,
-    LandmarkNode &b, EdgeType t) {
-    bool simple_lm_exists = false;
-    // TODO: assign with FactPair::no_fact
-    FactPair lm_prop = FactPair::no_fact;
-    State initial_state = task_proxy.get_initial_state();
-    for (const FactPair &lm : a) {
-        if (initial_state[lm.var] == lm.value) {
-            return;
-        }
-        if (lm_graph->contains_simple_landmark(lm)) {
-            // Propositions in this disj. LM exist already as simple LMs.
-            simple_lm_exists = true;
-            lm_prop = lm;
-            break;
->>>>>>> 6fb6b516
         }
         return true;
     }
@@ -563,7 +533,7 @@
         if (preconditions.size() < 5 && ranges::none_of(
                 preconditions.begin(), preconditions.end(),
                 [&](const FactPair &atom) {
-                    return initial_state[atom.var].get_value() == atom.value;
+                    return initial_state[atom.var] == atom.value;
                 })) {
             add_disjunctive_landmark_and_ordering(
                 preconditions, *node, OrderingType::GREEDY_NECESSARY);
@@ -686,8 +656,8 @@
     assert(landmark.atoms.size() == 1);
 
     const FactPair landmark_atom = landmark.atoms[0];
-    const FactPair init_atom =
-        task_proxy.get_initial_state()[landmark_atom.var].get_pair();
+    int init_value = task_proxy.get_initial_state()[landmark_atom.var];
+    const FactPair init_atom = {landmark_atom.var, init_value};
     vector<int> critical_predecessors = get_critical_dtg_predecessors(
         init_atom.value, landmark_atom.value,
         reached[landmark_atom.var], dtg_successors[landmark_atom.var]);
@@ -705,7 +675,6 @@
             return true;
         }
 
-<<<<<<< HEAD
         /* Make sure there is no operator that reaches both `atom` and
            `landmark_atom` at the same time. */
         const vector<int> &atom_achievers =
@@ -717,39 +686,6 @@
                 if (atom_achiever_id == landmark_achiever_id) {
                     return true;
                 }
-=======
-bool LandmarkFactoryRpgSasp::domain_connectivity(const State &initial_state,
-                                                 const FactPair &landmark,
-                                                 const unordered_set<int> &exclude) {
-    /*
-      Tests whether in the domain transition graph of the LM variable, there is
-      a path from the initial state value to the LM value, without passing through
-      any value in "exclude". If not, that means that one of the values in "exclude"
-      is crucial for achieving the landmark (i.e. is on every path to the LM).
-    */
-    int var = landmark.var;
-    assert(landmark.value != initial_state[var]); // no initial state landmarks
-    // The value that we want to achieve must not be excluded:
-    assert(exclude.find(landmark.value) == exclude.end());
-    // If the value in the initial state is excluded, we won't achieve our goal value:
-    if (exclude.find(initial_state[var]) != exclude.end())
-        return false;
-    list<int> open;
-    unordered_set<int> closed(initial_state.get_task().get_variables()[var].get_domain_size());
-    closed = exclude;
-    open.push_back(initial_state[var]);
-    closed.insert(initial_state[var]);
-    const vector<unordered_set<int>> &successors = dtg_successors[var];
-    while (closed.find(landmark.value) == closed.end()) {
-        if (open.empty()) // landmark not in closed and nothing more to insert
-            return false;
-        const int c = open.front();
-        open.pop_front();
-        for (int val : successors[c]) {
-            if (closed.find(val) == closed.end()) {
-                open.push_back(val);
-                closed.insert(val);
->>>>>>> 6fb6b516
             }
         }
     }
