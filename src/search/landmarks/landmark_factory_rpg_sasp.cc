#include "landmark_factory_rpg_sasp.h"

#include "exploration.h"
#include "landmark.h"
#include "landmark_graph.h"
#include "util.h"

#include "../task_proxy.h"

#include "../plugins/plugin.h"
#include "../utils/logging.h"
#include "../utils/system.h"

#include <cassert>

using namespace std;
using utils::ExitCode;

namespace landmarks {
LandmarkFactoryRpgSasp::LandmarkFactoryRpgSasp(
    bool disjunctive_landmarks, bool use_orders, utils::Verbosity verbosity)
    : LandmarkFactoryRelaxation(verbosity),
      disjunctive_landmarks(disjunctive_landmarks),
      use_orders(use_orders) {
}

void LandmarkFactoryRpgSasp::build_dtg_successors(const TaskProxy &task_proxy) {
    // resize data structure
    VariablesProxy variables = task_proxy.get_variables();
    dtg_successors.resize(variables.size());
    for (VariableProxy var : variables)
        dtg_successors[var.get_id()].resize(var.get_domain_size());

    for (OperatorProxy op : task_proxy.get_operators()) {
        // build map for precondition
        unordered_map<int, int> precondition_map;
        for (FactProxy precondition : op.get_preconditions())
            precondition_map[precondition.get_variable().get_id()] = precondition.get_value();

        for (EffectProxy effect : op.get_effects()) {
            // build map for effect condition
            unordered_map<int, int> eff_condition;
            for (FactProxy effect_condition : effect.get_conditions())
                eff_condition[effect_condition.get_variable().get_id()] = effect_condition.get_value();

            // whenever the operator can change the value of a variable from pre to
            // post, we insert post into dtg_successors[var_id][pre]
            FactProxy effect_fact = effect.get_fact();
            int var_id = effect_fact.get_variable().get_id();
            int post = effect_fact.get_value();
            if (precondition_map.count(var_id)) {
                int pre = precondition_map[var_id];
                if (eff_condition.count(var_id) && eff_condition[var_id] != pre)
                    continue; // confliction pre- and effect condition
                add_dtg_successor(var_id, pre, post);
            } else {
                if (eff_condition.count(var_id)) {
                    add_dtg_successor(var_id, eff_condition[var_id], post);
                } else {
                    int dom_size = effect_fact.get_variable().get_domain_size();
                    for (int pre = 0; pre < dom_size; ++pre)
                        add_dtg_successor(var_id, pre, post);
                }
            }
        }
    }
}

void LandmarkFactoryRpgSasp::add_dtg_successor(int var_id, int pre, int post) {
    if (pre != post)
        dtg_successors[var_id][pre].insert(post);
}

/*
  Compute a subset of the actual preconditions of `op` for achieving `landmark`.
  It takes into account operator preconditions, but only reports those effect
  conditions that are true for ALL effects achieving the landmark.
  TODO: Make this comment clearer.
*/
void LandmarkFactoryRpgSasp::get_greedy_preconditions_for_landmark(
    const TaskProxy &task_proxy, const Landmark &landmark,
    const OperatorProxy &op, unordered_map<int, int> &result) const {
    vector<bool> has_precondition_on_var(task_proxy.get_variables().size(), false);
    for (FactProxy precondition : op.get_preconditions()) {
        result.emplace(precondition.get_variable().get_id(), precondition.get_value());
        has_precondition_on_var[precondition.get_variable().get_id()] = true;
    }

    // If there is an effect but no precondition on a variable v with domain
    // size 2 and initially the variable has the other value than required by
    // the landmark then at the first time the landmark is reached the
    // variable must still have the initial value.
    State initial_state = task_proxy.get_initial_state();
    EffectsProxy effects = op.get_effects();
    for (EffectProxy effect : effects) {
        FactProxy effect_fact = effect.get_fact();
        int var_id = effect_fact.get_variable().get_id();
        if (!has_precondition_on_var[var_id] &&
            effect_fact.get_variable().get_domain_size() == 2) {
            for (const FactPair &atom : landmark.atoms) {
                if (atom.var == var_id &&
                    initial_state[var_id].get_value() != atom.value) {
                    result.emplace(var_id, initial_state[var_id].get_value());
                    break;
                }
            }
        }
    }

    // Check if `landmark` could be achieved by conditional effects.
    unordered_set<int> achievable_atom_indices;
    for (EffectProxy effect : effects) {
        FactProxy effect_fact = effect.get_fact();
        for (size_t j = 0; j < landmark.atoms.size(); ++j)
            if (landmark.atoms[j] == effect_fact.get_pair())
                achievable_atom_indices.insert(j);
    }
    // Intersect effect conditions of all effects that can achieve lmp
    unordered_map<int, int> intersection;
    bool init = true;
    for (int index : achievable_atom_indices) {
        for (EffectProxy effect : effects) {
            FactProxy effect_fact = effect.get_fact();
            if (!init && intersection.empty())
                break;
            unordered_map<int, int> current_cond;
            if (landmark.atoms[index] == effect_fact.get_pair()) {
                EffectConditionsProxy effect_conditions = effect.get_conditions();
                if (effect_conditions.empty()) {
                    intersection.clear();
                    break;
                } else {
                    for (FactProxy effect_condition : effect_conditions)
                        current_cond.emplace(effect_condition.get_variable().get_id(),
                                             effect_condition.get_value());
                }
            }
            if (init) {
                init = false;
                intersection = current_cond;
            } else
                intersection = _intersect(intersection, current_cond);
        }
    }
    result.insert(intersection.begin(), intersection.end());
}

void LandmarkFactoryRpgSasp::found_simple_landmark_and_ordering(
    const FactPair &atom, LandmarkNode &node, OrderingType type) {
    if (landmark_graph->contains_simple_landmark(atom)) {
        LandmarkNode &simple_landmark =
            landmark_graph->get_simple_landmark_node(atom);
        add_ordering(simple_landmark, node, type);
        return;
    }

    Landmark landmark({atom}, false, false);
    if (landmark_graph->contains_disjunctive_landmark(atom)) {
        // In issue1004, we fixed a bug in this part of the code. It now removes
        // the disjunctive landmark along with all its orderings from the
        // landmark graph and adds a new simple landmark node. Before this
        // change, incoming orderings were maintained, which is not always
        // correct for greedy necessary orderings. We now replace those
        // incoming orderings with natural orderings.

        // Simple landmarks are more informative than disjunctive ones,
        // remove disj. landmark and add simple one
        LandmarkNode *disjunctive_landmark_node =
            &landmark_graph->get_disjunctive_landmark_node(atom);

        /* Remove all pointers to `disjunctive_landmark_node` from internal data
           structures (i.e., the list of open landmarks and forward orders). */
        auto it = find(open_landmarks.begin(), open_landmarks.end(), disjunctive_landmark_node);
        if (it != open_landmarks.end()) {
            open_landmarks.erase(it);
        }
        forward_orders.erase(disjunctive_landmark_node);

        // Retrieve incoming orderings from `disjunctive_landmark_node`.
        vector<LandmarkNode *> predecessors;
        predecessors.reserve(disjunctive_landmark_node->parents.size());
        for (auto &pred : disjunctive_landmark_node->parents) {
            predecessors.push_back(pred.first);
        }

        // Remove `disjunctive_landmark_node` from landmark graph.
        landmark_graph->remove_node(disjunctive_landmark_node);

        // Add simple landmark node.
        LandmarkNode &simple_landmark =
            landmark_graph->add_landmark(move(landmark));
        open_landmarks.push_back(&simple_landmark);
        add_ordering(simple_landmark, node, type);

        /* Add incoming orderings of replaced `disjunctive_landmark_node` as
           natural orderings to `simple_landmark`. */
        for (LandmarkNode *pred : predecessors) {
            add_ordering(*pred, simple_landmark, OrderingType::NATURAL);
        }
    } else {
        LandmarkNode &simple_landmark =
            landmark_graph->add_landmark(move(landmark));
        open_landmarks.push_back(&simple_landmark);
        add_ordering(simple_landmark, node, type);
    }
}

<<<<<<< HEAD
void LandmarkFactoryRpgSasp::found_disjunctive_landmark_and_ordering(
    const TaskProxy &task_proxy, const utils::HashSet<FactPair> &atoms,
=======
void LandmarkFactoryRpgSasp::found_disj_lm_and_order(
    const TaskProxy &task_proxy, const set<FactPair> &atoms,
>>>>>>> 7a438d66
    LandmarkNode &node, OrderingType type) {
    bool simple_landmark_exists = false;
    State initial_state = task_proxy.get_initial_state();
    for (const FactPair &atom : atoms) {
        if (initial_state[atom.var].get_value() == atom.value) {
            return;
        }
        if (landmark_graph->contains_simple_landmark(atom)) {
            simple_landmark_exists = true;
            break;
        }
    }
    LandmarkNode *new_landmark_node;
    if (simple_landmark_exists) {
        // Note: don't add orders as we can't be sure that they're correct
        return;
    } else if (landmark_graph->contains_overlapping_disjunctive_landmark(atoms)) {
        if (landmark_graph->contains_identical_disjunctive_landmark(atoms)) {
            new_landmark_node =
                &landmark_graph->get_disjunctive_landmark_node(*atoms.begin());
            add_ordering(*new_landmark_node, node, type);
            return;
        }
        // Landmark overlaps with existing disjunctive landmark, do not add.
        return;
    }
    /* None of the atoms in this landmark occur in an existing landmark, so
       we add the landmark to the landmark graph. */
    Landmark landmark(vector<FactPair>(atoms.begin(),
                                       atoms.end()), true, false);
    new_landmark_node = &landmark_graph->add_landmark(move(landmark));
    open_landmarks.push_back(new_landmark_node);
    add_ordering(*new_landmark_node, node, type);
}

void LandmarkFactoryRpgSasp::compute_shared_preconditions(
    const TaskProxy &task_proxy, unordered_map<int, int> &shared_pre,
    vector<vector<bool>> &reached, const Landmark &landmark) {
    /*
      Compute the shared preconditions of all operators that can potentially
      achieve landmark bp, given the reachability in the relaxed planning graph.
    */
    bool init = true;
    for (const FactPair &atom : landmark.atoms) {
        const vector<int> &op_ids = get_operators_including_eff(atom);

        for (int op_or_axiom_id : op_ids) {
            OperatorProxy op = get_operator_or_axiom(task_proxy, op_or_axiom_id);
            if (!init && shared_pre.empty())
                break;

            if (possibly_reaches_landmark(op, reached, landmark)) {
                unordered_map<int, int> next_pre;
                get_greedy_preconditions_for_landmark(task_proxy, landmark,
                                                      op, next_pre);
                if (init) {
                    init = false;
                    shared_pre = next_pre;
                } else
                    shared_pre = _intersect(shared_pre, next_pre);
            }
        }
    }
}

static string get_predicate_for_atom(const VariablesProxy &variables,
                                     int var_no, int value) {
    const string atom_name = variables[var_no].get_fact(value).get_name();
    if (atom_name == "<none of those>")
        return "";
    int predicate_pos = 0;
    if (atom_name.substr(0, 5) == "Atom ") {
        predicate_pos = 5;
    } else if (atom_name.substr(0, 12) == "NegatedAtom ") {
        predicate_pos = 12;
    }
    size_t paren_pos = atom_name.find('(', predicate_pos);
    if (predicate_pos == 0 || paren_pos == string::npos) {
        cerr << "Cannot extract predicate from atom: " << atom_name << endl;
        utils::exit_with(ExitCode::SEARCH_INPUT_ERROR);
    }
    return string(atom_name.begin() +
                  predicate_pos, atom_name.begin() + paren_pos);
}

void LandmarkFactoryRpgSasp::build_disjunction_classes(
    const TaskProxy &task_proxy) {
    /* The RHW landmark generation method only allows disjunctive
       landmarks where all atoms stem from the same PDDL predicate.
       This functionality is implemented via this method.

       The approach we use is to map each atom (var/value pair) to an
       equivalence class (representing all atoms with the same
       predicate). The special class "-1" means "cannot be part of any
       disjunctive landmark". This is used for atoms that do not
       belong to any predicate.

       Similar methods for restricting disjunctive landmarks could be
       implemented by just changing this function, as long as the
       restriction could also be implemented as an equivalence class.
       For example, we might simply use the finite-domain variable
       number as the equivalence class, which would be a cleaner
       method than what we currently use since it doesn't care about
       where the finite-domain representation comes from. (But of
       course making such a change would require a performance
       evaluation.)
    */

    typedef map<string, int> PredicateIndex;
    PredicateIndex predicate_to_index;

    VariablesProxy variables = task_proxy.get_variables();
    disjunction_classes.resize(variables.size());
    for (VariableProxy var : variables) {
        int num_values = var.get_domain_size();
        disjunction_classes[var.get_id()].reserve(num_values);
        for (int value = 0; value < num_values; ++value) {
            string predicate = get_predicate_for_atom(variables, var.get_id(), value);
            int disj_class;
            if (predicate.empty()) {
                disj_class = -1;
            } else {
                // Insert predicate into unordered_map or extract value that
                // is already there.
                pair<string, int> entry(predicate, predicate_to_index.size());
                disj_class = predicate_to_index.insert(entry).first->second;
            }
            disjunction_classes[var.get_id()].push_back(disj_class);
        }
    }
}

void LandmarkFactoryRpgSasp::compute_disjunctive_preconditions(
    const TaskProxy &task_proxy,
    vector<set<FactPair>> &disjunctive_pre,
    vector<vector<bool>> &reached, const Landmark &landmark) {
    /*
      Compute disjunctive preconditions from all operators than can potentially
      achieve landmark bp, given the reachability in the relaxed planning graph.
      A disj. precondition is a set of atoms which contains one precondition
      atom from each of the operators, which we additionally restrict so that
      each atom in the set stems from the same PDDL predicate.
    */

    vector<int> op_or_axiom_ids;
    for (const FactPair &atom : landmark.atoms) {
        const vector<int> &tmp_op_or_axiom_ids =
            get_operators_including_eff(atom);
        for (int op_or_axiom_id : tmp_op_or_axiom_ids)
            op_or_axiom_ids.push_back(op_or_axiom_id);
    }
    int num_ops = 0;
    unordered_map<int, vector<FactPair>> preconditions;   // maps from
    // pddl_proposition_indeces to props
    unordered_map<int, unordered_set<int>> used_operators;  // tells for each
    // proposition which operators use it
    for (size_t i = 0; i < op_or_axiom_ids.size(); ++i) {
        OperatorProxy op = get_operator_or_axiom(task_proxy, op_or_axiom_ids[i]);
        if (possibly_reaches_landmark(op, reached, landmark)) {
            ++num_ops;
            unordered_map<int, int> next_pre;
            get_greedy_preconditions_for_landmark(task_proxy, landmark, op, next_pre);
            for (const auto &pre : next_pre) {
                int disj_class = disjunction_classes[pre.first][pre.second];
                if (disj_class == -1) {
                    /* This atom may not participate in any disjunctive
                       landmarks since it has no associated predicate. */
                    continue;
                }

                // Only deal with propositions that are not shared preconditions
                // (those have been found already and are simple landmarks).
                const FactPair precondition(pre.first, pre.second);
                if (!landmark_graph->contains_simple_landmark(precondition)) {
                    preconditions[disj_class].push_back(precondition);
                    used_operators[disj_class].insert(i);
                }
            }
        }
    }
    for (const auto &pre : preconditions) {
        if (static_cast<int>(used_operators[pre.first].size()) == num_ops) {
            set<FactPair> pre_set;
            pre_set.insert(pre.second.begin(), pre.second.end());
            if (pre_set.size() > 1) { // otherwise this LM is not actually a disjunctive LM
                disjunctive_pre.push_back(pre_set);
            }
        }
    }
}

void LandmarkFactoryRpgSasp::generate_relaxed_landmarks(
    const shared_ptr<AbstractTask> &task, Exploration &exploration) {
    TaskProxy task_proxy(*task);
    if (log.is_at_least_normal()) {
        log << "Generating landmarks using the RPG/SAS+ approach" << endl;
    }
    build_dtg_successors(task_proxy);
    build_disjunction_classes(task_proxy);

    for (FactProxy goal : task_proxy.get_goals()) {
        Landmark landmark({goal.get_pair()}, false, false, true);
        LandmarkNode &node = landmark_graph->add_landmark(move(landmark));
        open_landmarks.push_back(&node);
    }

    State initial_state = task_proxy.get_initial_state();
    while (!open_landmarks.empty()) {
        LandmarkNode *node = open_landmarks.front();
        Landmark &landmark = node->get_landmark();
        open_landmarks.pop_front();
        assert(forward_orders[node].empty());

        if (!landmark.is_true_in_state(initial_state)) {
            /*
              Backchain from *landmark* and compute greedy necessary
              predecessors.
              Firstly, collect which propositions can be reached without
              achieving the landmark.
            */
            vector<vector<bool>> reached =
                exploration.compute_relaxed_reachability(landmark.atoms, false);
            /*
              Use this information to determine all operators that can
              possibly achieve *landmark* for the first time, and collect
              any precondition propositions that all such operators share
              (if there are any).
            */
            unordered_map<int, int> shared_pre;
            compute_shared_preconditions(task_proxy, shared_pre,
                                         reached, landmark);
            /*
              All such shared preconditions are landmarks, and greedy
              necessary predecessors of *landmark*.
            */
            for (const auto &pre : shared_pre) {
                found_simple_landmark_and_ordering(
                    FactPair(pre.first, pre.second), *node,
                    OrderingType::GREEDY_NECESSARY);
            }
            // Extract additional orders from the relaxed planning graph and DTG.
            approximate_lookahead_orders(task_proxy, reached, node);

            // Process achieving operators again to find disjunctive LMs
            vector<set<FactPair>> disjunctive_pre;
            compute_disjunctive_preconditions(
                task_proxy, disjunctive_pre, reached, landmark);
            for (const auto &preconditions : disjunctive_pre)
                // We don't want disjunctive LMs to get too big.
                if (preconditions.size() < 5) {
                    found_disjunctive_landmark_and_ordering(
                        task_proxy, preconditions, *node,
                        OrderingType::GREEDY_NECESSARY);
                }
        }
    }
    add_landmark_forward_orderings();

    if (!disjunctive_landmarks) {
        discard_disjunctive_landmarks();
    }

    if (!use_orders) {
        discard_all_orderings();
    }
}

void LandmarkFactoryRpgSasp::approximate_lookahead_orders(
    const TaskProxy &task_proxy, const vector<vector<bool>> &reached,
    LandmarkNode *node) {
    /*
      Find all var-val pairs that can only be reached after the landmark
      (according to relaxed plan graph as captured in reached).
      The result is saved in the node member variable forward_orders, and
      will be used later, when the phase of finding LMs has ended (because
      at the moment we don't know which of these var-val pairs will be LMs).
    */
    VariablesProxy variables = task_proxy.get_variables();
    find_forward_orders(variables, reached, node);

    /* Use domain transition graphs to find further orders. Only possible
       if landmark is simple. */
    const Landmark &landmark = node->get_landmark();
    if (landmark.is_disjunctive)
        return;
    const FactPair &atom = landmark.atoms[0];

    /*
      Collect in *unreached* all values of the LM variable that cannot be
      reached before the LM value (in the relaxed plan graph).
    */
    int domain_size = variables[atom.var].get_domain_size();
    unordered_set<int> unreached(domain_size);
    for (int value = 0; value < domain_size; ++value)
        if (!reached[atom.var][value] && atom.value != value)
            unreached.insert(value);
    /*
      The set *exclude* will contain all those values of the LM variable that
      cannot be reached before the LM value (as in *unreached*) PLUS
      one value that CAN be reached.
    */
    State initial_state = task_proxy.get_initial_state();
    for (int value = 0; value < domain_size; ++value)
        if (unreached.find(value) == unreached.end() && atom.value != value) {
            unordered_set<int> exclude(domain_size);
            exclude = unreached;
            exclude.insert(value);
            /*
              If that value is crucial for achieving the LM from the
              initial state, we have found a new landmark.
            */
            if (!domain_connectivity(initial_state, atom, exclude))
                found_simple_landmark_and_ordering(FactPair(atom.var, value), *node,
                                                   OrderingType::NATURAL);
        }
}

bool LandmarkFactoryRpgSasp::domain_connectivity(
    const State &initial_state, const FactPair &landmark,
    const unordered_set<int> &exclude) {
    /*
      Tests whether in the domain transition graph of the LM variable, there is
      a path from the initial state value to the LM value, without passing through
      any value in "exclude". If not, that means that one of the values in "exclude"
      is crucial for achieving the landmark (i.e. is on every path to the LM).
    */
    int var = landmark.var;
    assert(landmark.value != initial_state[var].get_value()); // no initial state landmarks
    // The value that we want to achieve must not be excluded:
    assert(exclude.find(landmark.value) == exclude.end());
    // If the value in the initial state is excluded, we won't achieve our goal value:
    if (exclude.find(initial_state[var].get_value()) != exclude.end())
        return false;
    list<int> open;
    unordered_set<int> closed(initial_state[var].get_variable().get_domain_size());
    closed = exclude;
    open.push_back(initial_state[var].get_value());
    closed.insert(initial_state[var].get_value());
    const vector<unordered_set<int>> &successors = dtg_successors[var];
    while (closed.find(landmark.value) == closed.end()) {
        if (open.empty()) // landmark not in closed and nothing more to insert
            return false;
        const int c = open.front();
        open.pop_front();
        for (int val : successors[c]) {
            if (closed.find(val) == closed.end()) {
                open.push_back(val);
                closed.insert(val);
            }
        }
    }
    return true;
}

void LandmarkFactoryRpgSasp::find_forward_orders(
    const VariablesProxy &variables, const vector<vector<bool>> &reached,
    LandmarkNode *node) {
    /*
      The landmark of `node` is ordered before any atom that cannot be reached
      before the landmark of `node` according to relaxed planning graph (as
      captured in `reached`). These orderings are saved in the `forward_orders`
      and added to the landmark graph in `add_landmark_forward_orderings`.
    */
    for (VariableProxy var : variables) {
        for (int value = 0; value < var.get_domain_size(); ++value) {
            if (reached[var.get_id()][value])
                continue;
            const FactPair atom(var.get_id(), value);

            bool insert = true;
            for (const FactPair &landmark_atom : node->get_landmark().atoms) {
                if (atom != landmark_atom) {
                    /* Make sure there is no operator that reaches both `atom`
                       and (var, value) at the same time. */
                    bool intersection_empty = true;
                    const vector<int> &atom_achievers =
                        get_operators_including_eff(atom);
                    const vector<int> &landmark_achievers =
                        get_operators_including_eff(landmark_atom);
                    for (size_t j = 0; j < atom_achievers.size() && intersection_empty; ++j)
                        for (size_t k = 0; k < landmark_achievers.size()
                             && intersection_empty; ++k)
                            if (atom_achievers[j] == landmark_achievers[k])
                                intersection_empty = false;

                    if (!intersection_empty) {
                        insert = false;
                        break;
                    }
                } else {
                    insert = false;
                    break;
                }
            }
            if (insert)
                forward_orders[node].insert(atom);
        }
    }
}

void LandmarkFactoryRpgSasp::add_landmark_forward_orderings() {
    for (const auto &node : *landmark_graph) {
        for (const auto &node2_pair : forward_orders[node.get()]) {
            if (landmark_graph->contains_simple_landmark(node2_pair)) {
                LandmarkNode &node2 =
                    landmark_graph->get_simple_landmark_node(node2_pair);
                add_ordering(*node, node2, OrderingType::NATURAL);
            }
        }
        forward_orders[node.get()].clear();
    }
}

void LandmarkFactoryRpgSasp::discard_disjunctive_landmarks() {
    /*
      Using disjunctive landmarks during landmark generation can be beneficial
      even if we don't want to use disjunctive landmarks during search. So we
      allow removing disjunctive landmarks after landmark generation.
    */
    if (landmark_graph->get_num_disjunctive_landmarks() > 0) {
        if (log.is_at_least_normal()) {
            log << "Discarding " << landmark_graph->get_num_disjunctive_landmarks()
                << " disjunctive landmarks" << endl;
        }
        landmark_graph->remove_node_if(
            [](const LandmarkNode &node) {
                return node.get_landmark().is_disjunctive;
            });
    }
}

bool LandmarkFactoryRpgSasp::supports_conditional_effects() const {
    return true;
}

class LandmarkFactoryRpgSaspFeature
    : public plugins::TypedFeature<LandmarkFactory, LandmarkFactoryRpgSasp> {
public:
    LandmarkFactoryRpgSaspFeature() : TypedFeature("lm_rhw") {
        document_title("RHW Landmarks");
        document_synopsis(
            "The landmark generation method introduced by "
            "Richter, Helmert and Westphal (AAAI 2008).");

        add_option<bool>(
            "disjunctive_landmarks",
            "keep disjunctive landmarks",
            "true");
        add_use_orders_option_to_feature(*this);
        add_landmark_factory_options_to_feature(*this);

        document_language_support(
            "conditional_effects",
            "supported");
    }

    virtual shared_ptr<LandmarkFactoryRpgSasp> create_component(
        const plugins::Options &opts) const override {
        return plugins::make_shared_from_arg_tuples<LandmarkFactoryRpgSasp>(
            opts.get<bool>("disjunctive_landmarks"),
            get_use_orders_arguments_from_options(opts),
            get_landmark_factory_arguments_from_options(opts));
    }
};

static plugins::FeaturePlugin<LandmarkFactoryRpgSaspFeature> _plugin;
}<|MERGE_RESOLUTION|>--- conflicted
+++ resolved
@@ -205,13 +205,8 @@
     }
 }
 
-<<<<<<< HEAD
 void LandmarkFactoryRpgSasp::found_disjunctive_landmark_and_ordering(
-    const TaskProxy &task_proxy, const utils::HashSet<FactPair> &atoms,
-=======
-void LandmarkFactoryRpgSasp::found_disj_lm_and_order(
     const TaskProxy &task_proxy, const set<FactPair> &atoms,
->>>>>>> 7a438d66
     LandmarkNode &node, OrderingType type) {
     bool simple_landmark_exists = false;
     State initial_state = task_proxy.get_initial_state();
