--- conflicted
+++ resolved
@@ -754,17 +754,9 @@
     : public plugins::TypedFeature<LandmarkFactory, LandmarkFactoryRpgSasp> {
 public:
     LandmarkFactoryRpgSaspFeature() : TypedFeature("lm_rhw") {
-<<<<<<< HEAD
         document_title("RHW landmarks");
-        document_synopsis(
-            "The landmark generation method introduced by "
-            "Richter, Helmert and Westphal (AAAI 2008).");
-=======
-        document_title("RHW Landmarks");
         document_synopsis("The landmark generation method introduced by "
                           "Richter, Helmert and Westphal (AAAI 2008).");
->>>>>>> da4670a4
-
         add_option<bool>(
             "disjunctive_landmarks", "keep disjunctive landmarks", "true");
         add_use_orders_option_to_feature(*this);
