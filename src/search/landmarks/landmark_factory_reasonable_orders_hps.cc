#include "landmark_factory_reasonable_orders_hps.h"

#include "landmark.h"
#include "landmark_graph.h"
#include "util.h"

#include "../plugins/plugin.h"
#include "../utils/logging.h"
#include "../utils/markup.h"

#include <ranges>

using namespace std;
namespace landmarks {
LandmarkFactoryReasonableOrdersHPS::LandmarkFactoryReasonableOrdersHPS(
    const shared_ptr<LandmarkFactory> &lm_factory, utils::Verbosity verbosity)
    : LandmarkFactory(verbosity), landmark_factory(lm_factory) {
}

void LandmarkFactoryReasonableOrdersHPS::generate_landmarks(
    const shared_ptr<AbstractTask> &task) {
    if (log.is_at_least_normal()) {
        log << "Building a landmark graph with reasonable orders." << endl;
    }

    landmark_graph = landmark_factory->compute_landmark_graph(task);
    achievers_calculated = landmark_factory->achievers_are_calculated();

    TaskProxy task_proxy(*task);
    if (log.is_at_least_normal()) {
        log << "approx. reasonable orders" << endl;
    }
    approximate_reasonable_orderings(task_proxy);
}

void LandmarkFactoryReasonableOrdersHPS::approximate_goal_orderings(
    const TaskProxy &task_proxy, LandmarkNode &node) const {
    const Landmark &landmark = node.get_landmark();
    assert(landmark.is_true_in_goal);
    for (const auto &other : *landmark_graph) {
        const Landmark &other_landmark = other->get_landmark();
        if (landmark == other_landmark || other_landmark.type == DISJUNCTIVE) {
            continue;
        }
        if (interferes(task_proxy, other_landmark, landmark)) {
            add_or_replace_ordering_if_stronger(
                *other, node, OrderingType::REASONABLE);
        }
    }
}

static void collect_ancestors(
    unordered_set<LandmarkNode *> &result, const LandmarkNode &node) {
    for (const auto &[parent, type] : node.parents) {
        if (type >= OrderingType::NATURAL && !result.contains(parent)) {
            result.insert(parent);
            collect_ancestors(result, *parent);
        }
    }
}

static unordered_set<LandmarkNode *> collect_reasonable_ordering_candidates(
    const LandmarkNode &node) {
    unordered_set<LandmarkNode *> interesting_nodes;
    for (const auto &[child, type] : node.children) {
        if (type >= OrderingType::GREEDY_NECESSARY) {
            // Found a landmark such that `node` ->_gn `child`.
            for (const auto &[parent, parent_type] : child->parents) {
                if (parent->get_landmark().type == DISJUNCTIVE) {
                    continue;
                }
                if (parent_type >= OrderingType::NATURAL && *parent != node) {
                    /* Find predecessors or parent and collect in
                       `interesting nodes`. */
                    interesting_nodes.insert(parent);
                    collect_ancestors(interesting_nodes, *parent);
                }
            }
        }
    }
    return interesting_nodes;
}

/* Insert reasonable orderings between the `candidates` that interfere
   with `landmark`. */
void LandmarkFactoryReasonableOrdersHPS::insert_reasonable_orderings(
    const TaskProxy &task_proxy,
    const unordered_set<LandmarkNode *> &candidates, LandmarkNode &node,
    const Landmark &landmark) const {
    for (LandmarkNode *other : candidates) {
        const Landmark &other_landmark = other->get_landmark();
        if (landmark == other_landmark || other_landmark.type == DISJUNCTIVE) {
            continue;
        }
        if (interferes(task_proxy, other_landmark, landmark)) {
            add_or_replace_ordering_if_stronger(
                *other, node, OrderingType::REASONABLE);
        }
    }
}

/*
  Approximate reasonable orderings according to Hoffmann et al. (JAIR 2004):

  If `landmark` holds in the goal, any other landmark which interferes
  with it is reasonably ordered before it. Otherwise, if `landmark` is a
  greedy-necessary predecessor of another landmark, and there is
  another predecessor `parent` of that other landmark (`candidates`),
  then `parent` and all predecessors of `parent` are ordered reasonably
  before `landmark` if they interfere with it.
*/
void LandmarkFactoryReasonableOrdersHPS::approximate_reasonable_orderings(
    const TaskProxy &task_proxy) {
    State initial_state = task_proxy.get_initial_state();
    for (const auto &node : *landmark_graph) {
        const Landmark &landmark = node->get_landmark();
        if (landmark.type == DISJUNCTIVE) {
            continue;
        }

        if (landmark.is_true_in_goal) {
            approximate_goal_orderings(task_proxy, *node);
        } else {
            unordered_set<LandmarkNode *> candidates =
                collect_reasonable_ordering_candidates(*node);
            insert_reasonable_orderings(
                task_proxy, candidates, *node, landmark);
        }
    }
}

struct EffectConditionSet {
    int value;
    utils::HashSet<FactPair> conditions;
};

static unordered_map<int, EffectConditionSet>
compute_effect_conditions_by_variable(const EffectsProxy &effects) {
    // Variables that occur in multiple effects with different values.
    unordered_set<int> nogood_effect_vars;
    unordered_map<int, EffectConditionSet> effect_conditions_by_variable;
    for (EffectProxy effect : effects) {
        EffectConditionsProxy effect_conditions = effect.get_conditions();
        auto [var, value] = effect.get_fact().get_pair();
        if (effect_conditions.empty() || nogood_effect_vars.contains(var)) {
            continue;
        }
        if (effect_conditions_by_variable.contains(var)) {
            // We have seen `var` in an effect before.
            int old_effect_value = effect_conditions_by_variable[var].value;
            if (old_effect_value != value) {
                nogood_effect_vars.insert(var);
                continue;
            }

            // Add more conditions to this previously seen effect.
            for (FactProxy effect_condition : effect_conditions) {
                effect_conditions_by_variable[var].conditions.insert(
                    effect_condition.get_pair());
            }
        } else {
            // We have not seen this effect `var` before, so we add a new entry.
            utils::HashSet<FactPair> conditions;
            conditions.reserve(effect_conditions.size());
            for (FactProxy effect_condition : effect_conditions) {
                conditions.insert(effect_condition.get_pair());
            }
            effect_conditions_by_variable[var] = {value, move(conditions)};
        }
    }
    for (int var : nogood_effect_vars) {
        effect_conditions_by_variable.erase(var);
    }
    return effect_conditions_by_variable;
}

static unordered_map<int, unordered_set<int>> get_conditions_by_variable(
    const EffectConditionSet &effect_conditions) {
    unordered_map<int, unordered_set<int>> conditions_by_var;
    for (auto [var, value] : effect_conditions.conditions) {
        conditions_by_var[var].insert(value);
    }
    return conditions_by_var;
}

static bool effect_always_happens(
    int effect_var, const EffectConditionSet &effect_conditions,
    const VariablesProxy &variables) {
    unordered_map<int, unordered_set<int>> conditions_by_var =
        get_conditions_by_variable(effect_conditions);

    /*
      The effect always happens if for all variables with effect conditions it
      holds that (1) the effect triggers for all possible values in their domain
      or (2) the variable of the condition is the variable of the effect and the
      effect triggers for all other non-effect values in their domain.
    */
    for (auto &[conditions_var, values] : conditions_by_var) {
        size_t domain_size = variables[effect_var].get_domain_size();
        assert(values.size() <= domain_size);
        if (effect_var == conditions_var) {
            /* Extending the `values` with the `effect_conditions.value`
               completes the domain if the effect always happens. */
            values.insert(effect_conditions.value);
        }
        if (values.size() < domain_size) {
            return false;
        }
    }
    return true;
}

/*
  Test whether the condition of a conditional effect is trivial, i.e. always
  true. We test for the simple case that the same effect proposition is
  triggered by a set of conditions of which one will always be true. This is for
  example the case in Schedule, where the effect
      (forall (?oldpaint - colour)
          (when (painted ?x ?oldpaint)
              (not (painted ?x ?oldpaint))))
  is translated by the translator to:
      if oldpaint == blue, then not painted ?x, and
      if oldpaint == red, then not painted ?x, etc.
  Conditional effects that always happen are returned in `always_effects`.
*/
static utils::HashSet<FactPair> get_effects_that_always_happen(
    const VariablesProxy &variables, const EffectsProxy &effects) {
    unordered_map<int, EffectConditionSet> effect_conditions_by_variable =
        compute_effect_conditions_by_variable(effects);

    utils::HashSet<FactPair> always_effects;
    for (const auto &[var, effect_conditions] : effect_conditions_by_variable) {
        if (effect_always_happens(var, effect_conditions, variables)) {
            always_effects.insert(FactPair(var, effect_conditions.value));
        }
    }
    return always_effects;
}

/*
  Insert effects of this operator into `effect` if it is an
  unconditional effect or a conditional effect that is sure to happen.
  (Such "trivial" conditions can arise due to our translator, e.g. in
  Schedule. There, the same effect is conditioned on a disjunction of
  conditions of which one will always be true. We test for a simple kind
  of these trivial conditions here.)
*/
static utils::HashSet<FactPair> get_effects_on_other_variables(
    const TaskProxy &task_proxy, int op_or_axiom_id, int var_id) {
    EffectsProxy effects =
        get_operator_or_axiom(task_proxy, op_or_axiom_id).get_effects();
    utils::HashSet<FactPair> trivially_conditioned_effects =
        get_effects_that_always_happen(task_proxy.get_variables(), effects);
    utils::HashSet<FactPair> next_effect;
    for (const EffectProxy &effect : effects) {
        FactPair atom = effect.get_fact().get_pair();
        if ((effect.get_conditions().empty() && atom.var != var_id) ||
            trivially_conditioned_effects.contains(atom)) {
            next_effect.insert(atom);
        }
    }
    return next_effect;
}

utils::HashSet<FactPair>
LandmarkFactoryReasonableOrdersHPS::get_shared_effects_of_achievers(
    const FactPair &atom, const TaskProxy &task_proxy) const {
    utils::HashSet<FactPair> shared_effects;

    // Intersect effects of operators that achieve `atom` one by one.
    bool init = true;
    for (int op_or_axiom_id : get_operators_including_effect(atom)) {
        utils::HashSet<FactPair> effect = get_effects_on_other_variables(
            task_proxy, op_or_axiom_id, atom.var);

        if (init) {
            swap(shared_effects, effect);
            init = false;
        } else {
            shared_effects = get_intersection(shared_effects, effect);
        }

        if (shared_effects.empty()) {
            assert(!init);
            break;
        }
    }
    return shared_effects;
}

/*
  An atom B interferes with another atom A if achieving A is impossible while B
  holds. This can be either because B may not be true when applying any operator
  that achieves A (because it cannot hold at the same time as these
  preconditions) or because the effects of operators that achieve A delete B.
  Specifically, B interferes with A if one of the following conditions holds:
   1. A and B are mutex.
   2. All operators that add A also add E, and E and B are mutex.
   3. There is a greedy-necessary predecessor X of A, and X and B are mutex.
  This is the definition of Hoffmann et al. except that they have one more
  condition: "All actions that add A delete B." However, in our case (SAS+
  formulation), this condition is the same as 2.
*/
bool LandmarkFactoryReasonableOrdersHPS::interferes(
    const VariablesProxy &variables, const TaskProxy &task_proxy,
    const Landmark &landmark_a, const FactPair &atom_a, const FactProxy &a,
    const FactProxy &b) const {
    // 1. A and B are mutex.
    if (a.is_mutex(b)) {
        return true;
    }

    /*
      2. All operators reaching A have a shared effect E, and E and B are mutex.
      Skip this case for conjunctive landmarks A, as they are typically achieved
      through a sequence of operators successively adding the parts of A.
    */
    if (landmark_a.type == CONJUNCTIVE) {
        return false;
    }
    utils::HashSet<FactPair> shared_effects =
        get_shared_effects_of_achievers(atom_a, task_proxy);
    return ranges::any_of(shared_effects, [&](const FactPair &atom) {
        const FactProxy &e = variables[atom.var].get_fact(atom.value);
        return e != a && e != b && e.is_mutex(b);
    });

    /*
      Experimentally commenting this out -- see issue202.
      TODO: This code became unreachable and no longer works after
       all the refactorings we did recently. Maybe we should just remove it?
    // Case 3: There exists an atom X inconsistent with B such that X->_gn A.
    for (const auto &parent : node_a->parents) {
        const LandmarkNode &node = *parent.first;
        edge_type edge = parent.second;
        for (const FactPair &parent_prop : node.facts) {
            const FactProxy &parent_prop_fact =
                variables[parent_prop.var].get_fact(parent_prop.value);
            if (edge >= greedy_necessary &&
                parent_prop_fact != fact_b &&
                parent_prop_fact.is_mutex(fact_b)) {
                return true;
            }
        }
    }
    */
}

bool LandmarkFactoryReasonableOrdersHPS::interferes(
    const TaskProxy &task_proxy, const Landmark &landmark_a,
    const Landmark &landmark_b) const {
    assert(landmark_a != landmark_b);
    assert(landmark_a.type != DISJUNCTIVE);
    assert(landmark_b.type != DISJUNCTIVE);

    VariablesProxy variables = task_proxy.get_variables();
    for (const FactPair &atom_b : landmark_b.atoms) {
        FactProxy b = variables[atom_b.var].get_fact(atom_b.value);
        for (const FactPair &atom_a : landmark_a.atoms) {
            FactProxy a = variables[atom_a.var].get_fact(atom_a.value);
            if (atom_a == atom_b) {
                if (landmark_a.type == CONJUNCTIVE &&
                    landmark_b.type == CONJUNCTIVE) {
                    continue;
                }
                return false;
            }
            if (interferes(variables, task_proxy, landmark_a, atom_a, a, b)) {
                return true;
            }
        }
    }
    return false;
}

bool LandmarkFactoryReasonableOrdersHPS::supports_conditional_effects() const {
    return landmark_factory->supports_conditional_effects();
}

class LandmarkFactoryReasonableOrdersHPSFeature
    : public plugins::TypedFeature<
          LandmarkFactory, LandmarkFactoryReasonableOrdersHPS> {
public:
<<<<<<< HEAD
    LandmarkFactoryReasonableOrdersHPSFeature() : TypedFeature("lm_reasonable_orders_hps") {
        document_title("HPS orders");
=======
    LandmarkFactoryReasonableOrdersHPSFeature()
        : TypedFeature("lm_reasonable_orders_hps") {
        document_title("HPS Orders");
>>>>>>> da4670a4
        document_synopsis(
            "Adds reasonable orders described in the following paper" +
            utils::format_journal_reference(
                {"Jörg Hoffmann", "Julie Porteous", "Laura Sebastia"},
                "Ordered Landmarks in Planning",
                "https://jair.org/index.php/jair/article/view/10390/24882",
                "Journal of Artificial Intelligence Research", "22", "215-278",
                "2004"));

        document_note(
            "Obedient-reasonable orders",
            "Hoffmann et al. (2004) suggest obedient-reasonable orderings in "
            "addition to reasonable orders. Obedient-reasonable orders were "
            "later also used by the LAMA planner (Richter and Westphal, 2010). "
            "They are \"reasonable orders\" under the assumption that all "
            "(non-obedient) reasonable orders are actually \"natural\", i.e., "
            "every plan obeys the reasonable orders. We observed "
            "experimentally that obedient-reasonable orders have minimal "
            "effect on the performance of LAMA (Büchner et al., 2023) and "
            "decided to remove them in issue1089.");

        add_option<shared_ptr<LandmarkFactory>>("lm_factory");
        add_landmark_factory_options_to_feature(*this);

        // TODO: correct?
        document_language_support(
            "conditional_effects", "supported if subcomponent supports them");
    }

    virtual shared_ptr<LandmarkFactoryReasonableOrdersHPS> create_component(
        const plugins::Options &opts) const override {
        return plugins::make_shared_from_arg_tuples<
            LandmarkFactoryReasonableOrdersHPS>(
            opts.get<shared_ptr<LandmarkFactory>>("lm_factory"),
            get_landmark_factory_arguments_from_options(opts));
    }
};

static plugins::FeaturePlugin<LandmarkFactoryReasonableOrdersHPSFeature>
    _plugin;
}<|MERGE_RESOLUTION|>--- conflicted
+++ resolved
@@ -381,14 +381,9 @@
     : public plugins::TypedFeature<
           LandmarkFactory, LandmarkFactoryReasonableOrdersHPS> {
 public:
-<<<<<<< HEAD
-    LandmarkFactoryReasonableOrdersHPSFeature() : TypedFeature("lm_reasonable_orders_hps") {
-        document_title("HPS orders");
-=======
     LandmarkFactoryReasonableOrdersHPSFeature()
         : TypedFeature("lm_reasonable_orders_hps") {
-        document_title("HPS Orders");
->>>>>>> da4670a4
+        document_title("HPS orders");
         document_synopsis(
             "Adds reasonable orders described in the following paper" +
             utils::format_journal_reference(
