#ifndef LANDMARKS_LANDMARK_GRAPH_H
#define LANDMARKS_LANDMARK_GRAPH_H

#include <vector>
#include <set>
#include <map>
#include <ext/hash_map>
#include <list>
#include <ext/hash_set>
#include <cassert>

#include "exploration.h"
#include "landmark_types.h"
#include "../global_operator.h"
#include "../option_parser.h"

enum edge_type {
    /* NOTE: The code relies on the fact that larger numbers are
       stronger in the sense that, e.g., every greedy-necessary
       ordering is also natural and reasonable. (It is a sad fact of
       terminology that necessary is indeed a special case of
       greedy-necessary, i.e., every necessary ordering is
       greedy-necessary, but not vice versa. */

    necessary = 4,
    greedy_necessary = 3,
    natural = 2,
    reasonable = 1,
    obedient_reasonable = 0
};

enum landmark_status {lm_reached = 0, lm_not_reached = 1, lm_needed_again = 2};

class LandmarkNode {
    int id;
public:
    LandmarkNode(std::vector<int> &variables, std::vector<int> &values, bool disj, bool conj = false)
        : id(-1), vars(variables), vals(values), disjunctive(disj), conjunctive(conj), in_goal(false),
          min_cost(1), shared_cost(0.0), status(lm_not_reached),
          is_derived(false) {
    }

    std::vector<int> vars;
    std::vector<int> vals;
    bool disjunctive;
    bool conjunctive;
    __gnu_cxx::hash_map<LandmarkNode *, edge_type, hash_pointer> parents;
    __gnu_cxx::hash_map<LandmarkNode *, edge_type, hash_pointer> children;
    bool in_goal;
    int min_cost; // minimal cost of achieving operators
    double shared_cost;

    landmark_status status;
    bool is_derived;

    __gnu_cxx::hash_set<std::pair<int, int>, hash_int_pair> forward_orders;
    std::set<int> first_achievers;
    std::set<int> possible_achievers;

    int get_id() const {
        return id;
    }

    void assign_id(int new_id) {
        assert(id == -1 || new_id == id);
        id = new_id;
    }

    bool is_goal() const {
        return in_goal;
    }

    bool is_true_in_state(const GlobalState &state) const {
        if (disjunctive) {
            for (size_t i = 0; i < vars.size(); ++i) {
                if (state[vars[i]] == vals[i]) {
                    return true;
                }
            }
            return false;
        } else { // conjunctive or simple
            for (size_t i = 0; i < vars.size(); ++i) {
                if (state[vars[i]] != vals[i]) {
                    return false;
                }
            }
            return true;
        }
    }

    int get_status() const {
        return status;
    }
};

struct LandmarkNodeComparer {
    bool operator()(LandmarkNode *a, LandmarkNode *b) const {
        if (a->vars.size() > b->vars.size()) {
            return true;
        }
        if (a->vars.size() < b->vars.size()) {
            return false;
        }
        for (size_t i = 0; i < a->vars.size(); ++i) {
            if (a->vars[i] > b->vars[i])
                return true;
            if (a->vars[i] < b->vars[i])
                return false;
        }
        for (size_t i = 0; i < a->vals.size(); ++i) {
            if (a->vals[i] > b->vals[i])
                return true;
            if (a->vals[i] < b->vals[i])
                return false;
        }
        return false;
    }
};


typedef __gnu_cxx::hash_set<LandmarkNode *, hash_pointer> LandmarkSet;

class LandmarkGraph {
public:
    static void add_options_to_parser(OptionParser &parser);

    // ------------------------------------------------------------------------------
    // methods needed only by non-landmarkgraph-factories
    inline int cost_of_landmarks() const {return landmarks_cost; }
    void count_costs();
    LandmarkNode *get_lm_for_index(int);
    int get_needed_cost() const {return needed_cost; }
    int get_reached_cost() const {return reached_cost; }
    LandmarkNode *get_landmark(const std::pair<int, int> &prop) const;

    // TODO: the following method should not exist. Ideally, we want the
    // information about support for conditional effects to reside in the
    // landmark factory classes. For now, this cannot easily be done since the
    // factories do not exist anymore when the landmark heuristic is
    // constructed.
    bool supports_conditional_effects() {return conditional_effects_supported; }

    // ------------------------------------------------------------------------------
    // methods needed by both landmarkgraph-factories and non-landmarkgraph-factories
    inline const std::set<LandmarkNode *> &get_nodes() const {
        return nodes;
    }
<<<<<<< HEAD
    inline const GlobalOperator &get_operator_for_lookup_index(int op_no) const {
        const GlobalOperator &op = (op_no < g_operators.size()) ?
                             g_operators[op_no] : g_axioms[op_no - g_operators.size()];
        return op;
=======
    inline const Operator &get_operator_for_lookup_index(int op_no) const {
        int num_ops = g_operators.size();
        if (op_no < num_ops)
            return g_operators[op_no];
        else
            return g_axioms[op_no - num_ops];
>>>>>>> e298f909
    }
    inline int number_of_landmarks() const {
        assert(landmarks_count == static_cast<int>(nodes.size()));
        return landmarks_count;
    }
    Exploration *get_exploration() const {return exploration; }
    bool is_using_reasonable_orderings() const {return reasonable_orders; }

    // ------------------------------------------------------------------------------
    // methods needed only by landmarkgraph-factories
    LandmarkGraph(const Options &opts);
    virtual ~LandmarkGraph() {}

    inline LandmarkNode &get_simple_lm_node(const std::pair<int, int> &a) const {
        assert(simple_landmark_exists(a));
        return *(simple_lms_to_nodes.find(a)->second);
    }
    inline LandmarkNode &get_disj_lm_node(const std::pair<int, int> &a) const {
        // Note: this only works because every proposition appears in only one disj. LM
        assert(!simple_landmark_exists(a));
        assert(disj_lms_to_nodes.find(a) != disj_lms_to_nodes.end());
        return *(disj_lms_to_nodes.find(a)->second);
    }
    inline const std::vector<int> &get_operators_including_eff(const std::pair<int, int> &eff) const {
        return operators_eff_lookup[eff.first][eff.second];
    }

    bool use_orders() const {return !no_orders; }  // only needed by HMLandmark
    bool use_only_causal_landmarks() const {return only_causal_landmarks; }
    bool use_disjunctive_landmarks() const {return disjunctive_landmarks; }
    bool use_conjunctive_landmarks() const {return conjunctive_landmarks; }

    int number_of_disj_landmarks() const {
        return landmarks_count - (simple_lms_to_nodes.size() + conj_lms);
    }
    int number_of_conj_landmarks() const {
        return conj_lms;
    }
    int number_of_edges() const;

    // HACK! (Temporary accessor needed for LandmarkFactorySasp.)
    OperatorCost get_lm_cost_type() const {
        return lm_cost_type;
    }

    bool simple_landmark_exists(const std::pair<int, int> &lm) const; // not needed by HMLandmark
    bool disj_landmark_exists(const std::set<std::pair<int, int> > &lm) const; // not needed by HMLandmark
    bool landmark_exists(const std::pair<int, int> &lm) const; // not needed by HMLandmark
    bool exact_same_disj_landmark_exists(const std::set<std::pair<int, int> > &lm) const;

    LandmarkNode &landmark_add_simple(const std::pair<int, int> &lm);
    LandmarkNode &landmark_add_disjunctive(const std::set<std::pair<int, int> > &lm);
    LandmarkNode &landmark_add_conjunctive(const std::set<std::pair<int, int> > &lm);
    void rm_landmark_node(LandmarkNode *node);
    LandmarkNode &make_disj_node_simple(std::pair<int, int> lm); // only needed by LandmarkFactorySasp
    void set_landmark_ids();
    void set_landmark_cost(int cost) {
        landmarks_cost = cost;
    }
    void dump_node(const LandmarkNode *node_p) const;
    void dump() const;
private:
    void generate_operators_lookups();
    Exploration *exploration;
    int landmarks_count;
    int conj_lms;
    bool reasonable_orders;
    bool only_causal_landmarks;
    bool disjunctive_landmarks;
    bool conjunctive_landmarks;
    bool no_orders;
    OperatorCost lm_cost_type;
    bool conditional_effects_supported;
    int reached_cost;
    int needed_cost;
    int landmarks_cost;
    __gnu_cxx::hash_map<std::pair<int, int>, LandmarkNode *, hash_int_pair> simple_lms_to_nodes;
    __gnu_cxx::hash_map<std::pair<int, int>, LandmarkNode *, hash_int_pair> disj_lms_to_nodes;
    std::set<LandmarkNode *> nodes;
    std::vector<LandmarkNode *> ordered_nodes;
    std::vector<std::vector<std::vector<int> > > operators_eff_lookup;
};

#endif<|MERGE_RESOLUTION|>--- conflicted
+++ resolved
@@ -145,19 +145,12 @@
     inline const std::set<LandmarkNode *> &get_nodes() const {
         return nodes;
     }
-<<<<<<< HEAD
     inline const GlobalOperator &get_operator_for_lookup_index(int op_no) const {
-        const GlobalOperator &op = (op_no < g_operators.size()) ?
-                             g_operators[op_no] : g_axioms[op_no - g_operators.size()];
-        return op;
-=======
-    inline const Operator &get_operator_for_lookup_index(int op_no) const {
         int num_ops = g_operators.size();
         if (op_no < num_ops)
             return g_operators[op_no];
         else
             return g_axioms[op_no - num_ops];
->>>>>>> e298f909
     }
     inline int number_of_landmarks() const {
         assert(landmarks_count == static_cast<int>(nodes.size()));
