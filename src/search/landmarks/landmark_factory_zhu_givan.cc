--- conflicted
+++ resolved
@@ -231,13 +231,8 @@
     lm_set result;
     lm_set precond_label_union = union_of_precondition_labels(op, current);
 
-<<<<<<< HEAD
     const vector<GlobalEffect> &effects = op.get_effects();
-    for (int i = 0; i < effects.size(); ++i) {
-=======
-    const vector<Effect> &effects = op.get_effects();
     for (size_t i = 0; i < effects.size(); ++i) {
->>>>>>> e298f909
         const int var = effects[i].var;
         const int post = effects[i].val;
 
