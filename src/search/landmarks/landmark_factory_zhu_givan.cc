#include "landmark_factory_zhu_givan.h"

#include "landmark.h"
#include "landmark_graph.h"
#include "util.h"

#include "../option_parser.h"
#include "../plugin.h"
#include "../task_proxy.h"

#include "../utils/logging.h"

#include <iostream>
#include <unordered_map>
#include <utility>

using namespace std;

namespace landmarks {
LandmarkFactoryZhuGivan::LandmarkFactoryZhuGivan(const Options &opts)
    : use_orders(opts.get<bool>("use_orders")) {
}

void LandmarkFactoryZhuGivan::generate_relaxed_landmarks(
    const shared_ptr<AbstractTask> &task, Exploration &) {
    TaskProxy task_proxy(*task);
    utils::g_log << "Generating landmarks using Zhu/Givan label propagation\n";

    compute_triggers(task_proxy);

    PropositionLayer last_prop_layer = build_relaxed_plan_graph_with_labels(task_proxy);

<<<<<<< HEAD
    extract_landmarks(task_proxy, exploration, last_prop_layer);
=======
    if (!satisfies_goal_conditions(task_proxy.get_goals(), last_prop_layer)) {
        utils::g_log << "Problem not solvable, even if relaxed.\n";
        return;
    }

    extract_landmarks(task_proxy, last_prop_layer);
>>>>>>> f277c0c4

    if (!use_orders) {
        discard_all_orderings();
    }
}

void LandmarkFactoryZhuGivan::extract_landmarks(
<<<<<<< HEAD
    const TaskProxy &task_proxy, Exploration &exploration,
    const PropositionLayer &last_prop_layer) {
    /*
      We first check if at least one of the goal facts is relaxed unreachable.
      In this case we create a graph with just this fact as landmark. Since
      the landmark will have no achievers, the heuristic can detect the
      initial state as a dead-end.
     */
    for (FactProxy goal : task_proxy.get_goals()) {
        if (!last_prop_layer[goal.get_variable().get_id()][goal.get_value()].reached()) {
            utils::g_log << "Problem not solvable, even if relaxed.\n";
            Landmark landmark({goal.get_pair()}, false, false, true);
            lm_graph->add_landmark(move(landmark));
            return;
        }
    }

    utils::unused_variable(exploration);
=======
    const TaskProxy &task_proxy, const PropositionLayer &last_prop_layer) {
>>>>>>> f277c0c4
    State initial_state = task_proxy.get_initial_state();
    // insert goal landmarks and mark them as goals
    for (FactProxy goal : task_proxy.get_goals()) {
        FactPair goal_lm = goal.get_pair();
        LandmarkNode *lm_node;
        if (lm_graph->contains_simple_landmark(goal_lm)) {
            lm_node = &lm_graph->get_simple_landmark(goal_lm);
            lm_node->get_landmark().is_true_in_goal = true;
        } else {
            Landmark landmark({goal_lm}, false, false, true);
            lm_node = &lm_graph->add_landmark(move(landmark));
        }
        // extract landmarks from goal labels
        const plan_graph_node &goal_node =
            last_prop_layer[goal_lm.var][goal_lm.value];

        assert(goal_node.reached());

        for (const FactPair &lm : goal_node.labels) {
            if (lm == goal_lm) // ignore label on itself
                continue;
            LandmarkNode *node;
            // Add new landmarks
            if (!lm_graph->contains_simple_landmark(lm)) {
                Landmark landmark({lm}, false, false);
                node = &lm_graph->add_landmark(move(landmark));
            } else {
                node = &lm_graph->get_simple_landmark(lm);
            }
            // Add order: lm ->_{nat} lm
            assert(node->parents.find(lm_node) == node->parents.end());
            assert(lm_node->children.find(node) == lm_node->children.end());
            edge_add(*node, *lm_node, EdgeType::NATURAL);
        }
    }
}

LandmarkFactoryZhuGivan::PropositionLayer LandmarkFactoryZhuGivan::build_relaxed_plan_graph_with_labels(
    const TaskProxy &task_proxy) const {
    assert(!triggers.empty());

    PropositionLayer current_prop_layer;
    unordered_set<int> triggered(task_proxy.get_operators().size() + task_proxy.get_axioms().size());

    // set initial layer
    State initial_state = task_proxy.get_initial_state();
    VariablesProxy variables = task_proxy.get_variables();
    current_prop_layer.resize(variables.size());
    for (VariableProxy var : variables) {
        int var_id = var.get_id();
        current_prop_layer[var_id].resize(var.get_domain_size());

        // label nodes from initial state
        int value = initial_state[var].get_value();
        current_prop_layer[var_id][value].labels.emplace(var_id, value);

        triggered.insert(triggers[var_id][value].begin(), triggers[var_id][value].end());
    }
    // Operators without preconditions do not propagate labels. So if they have
    // no conditional effects, is only necessary to apply them once. (If they
    // have conditional effects, they will be triggered at later stages again).
    triggered.insert(operators_without_preconditions.begin(),
                     operators_without_preconditions.end());

    bool changes = true;
    while (changes) {
        PropositionLayer next_prop_layer(current_prop_layer);
        unordered_set<int> next_triggered;
        changes = false;
        for (int op_or_axiom_id : triggered) {
            OperatorProxy op = get_operator_or_axiom(task_proxy, op_or_axiom_id);
            if (operator_applicable(op, current_prop_layer)) {
                lm_set changed = apply_operator_and_propagate_labels(
                    op, current_prop_layer, next_prop_layer);
                if (!changed.empty()) {
                    changes = true;
                    for (const FactPair &lm : changed)
                        next_triggered.insert(
                            triggers[lm.var][lm.value].begin(),
                            triggers[lm.var][lm.value].end());
                }
            }
        }
        current_prop_layer = next_prop_layer;
        triggered = next_triggered;
    }

    return current_prop_layer;
}

bool LandmarkFactoryZhuGivan::operator_applicable(const OperatorProxy &op,
                                                  const PropositionLayer &state) const {
    // test preconditions
    for (FactProxy fact : op.get_preconditions())
        if (!state[fact.get_variable().get_id()][fact.get_value()].reached())
            return false;
    return true;
}

bool LandmarkFactoryZhuGivan::operator_cond_effect_fires(
    const EffectConditionsProxy &effect_conditions, const PropositionLayer &layer) const {
    for (FactProxy effect_condition : effect_conditions)
        if (!layer[effect_condition.get_variable().get_id()][effect_condition.get_value()].reached())
            return false;
    return true;
}

static lm_set _union(const lm_set &a, const lm_set &b) {
    if (a.size() < b.size())
        return _union(b, a);

    lm_set result = a;

    for (lm_set::const_iterator it = b.begin(); it != b.end(); ++it)
        result.insert(*it);
    return result;
}

static lm_set _intersection(const lm_set &a, const lm_set &b) {
    if (a.size() > b.size())
        return _intersection(b, a);

    lm_set result;

    for (lm_set::const_iterator it = a.begin(); it != a.end(); ++it)
        if (b.find(*it) != b.end())
            result.insert(*it);
    return result;
}

lm_set LandmarkFactoryZhuGivan::union_of_precondition_labels(const OperatorProxy &op,
                                                             const PropositionLayer &current) const {
    lm_set result;

    // TODO This looks like an O(n^2) algorithm where O(n log n) would do, a
    // bit like the Python string concatenation anti-pattern.
    for (FactProxy precondition : op.get_preconditions())
        result = _union(result,
                        current[precondition.get_variable().get_id()][precondition.get_value()].labels);

    return result;
}

lm_set LandmarkFactoryZhuGivan::union_of_condition_labels(
    const EffectConditionsProxy &effect_conditions, const PropositionLayer &current) const {
    lm_set result;
    for (FactProxy effect_condition : effect_conditions)
        result = _union(result, current[effect_condition.get_variable().get_id()][effect_condition.get_value()].labels);

    return result;
}

static bool _propagate_labels(lm_set &labels, const lm_set &new_labels,
                              const FactPair &prop) {
    lm_set old_labels = labels;

    if (!labels.empty()) {
        labels = _intersection(labels, new_labels);
    } else {
        labels = new_labels;
    }
    labels.insert(prop);

    assert(old_labels.empty() || old_labels.size() >= labels.size());
    assert(!labels.empty());
    // test if labels have changed or proposition has just been reached:
    // if it has just been reached:
    // (old_labels.size() == 0) && (labels.size() >= 1)
    // if old_labels.size() == labels.size(), then labels have not been refined
    // by intersection.
    return old_labels.size() != labels.size();
}

lm_set LandmarkFactoryZhuGivan::apply_operator_and_propagate_labels(
    const OperatorProxy &op, const PropositionLayer &current,
    PropositionLayer &next) const {
    assert(operator_applicable(op, current));

    lm_set result;
    lm_set precond_label_union = union_of_precondition_labels(op, current);

    for (EffectProxy effect : op.get_effects()) {
        FactPair effect_fact = effect.get_fact().get_pair();

        if (next[effect_fact.var][effect_fact.value].labels.size() == 1)
            continue;

        if (operator_cond_effect_fires(effect.get_conditions(), current)) {
            const lm_set precond_label_union_with_condeff = _union(
                precond_label_union, union_of_condition_labels(
                    // NOTE: this equals precond_label_union, if effects[i] is
                    // not a conditional effect.
                    effect.get_conditions(), current));

            if (_propagate_labels(next[effect_fact.var][effect_fact.value].labels,
                                  precond_label_union_with_condeff, effect_fact))
                result.insert(effect_fact);
        }
    }

    return result;
}

void LandmarkFactoryZhuGivan::compute_triggers(const TaskProxy &task_proxy) {
    assert(triggers.empty());

    // initialize empty triggers
    VariablesProxy variables = task_proxy.get_variables();
    triggers.resize(variables.size());
    for (size_t i = 0; i < variables.size(); ++i)
        triggers[i].resize(variables[i].get_domain_size());

    // compute triggers
    for (OperatorProxy op : task_proxy.get_operators()) {
        add_operator_to_triggers(op);
    }
    for (OperatorProxy axiom : task_proxy.get_axioms()) {
        add_operator_to_triggers(axiom);
    }
}

void LandmarkFactoryZhuGivan::add_operator_to_triggers(const OperatorProxy &op) {
    // Collect possible triggers first.
    lm_set possible_triggers;

    int op_or_axiom_id = get_operator_or_axiom_id(op);
    PreconditionsProxy preconditions = op.get_preconditions();
    for (FactProxy precondition : preconditions)
        possible_triggers.insert(precondition.get_pair());

    for (EffectProxy effect : op.get_effects()) {
        for (FactProxy effect_condition : effect.get_conditions())
            possible_triggers.insert(effect_condition.get_pair());
    }
    if (preconditions.empty())
        operators_without_preconditions.push_back(op_or_axiom_id);

    // Add operator to triggers vector.
    for (const FactPair &lm : possible_triggers)
        triggers[lm.var][lm.value].push_back(op_or_axiom_id);
}

bool LandmarkFactoryZhuGivan::computes_reasonable_orders() const {
    return false;
}

bool LandmarkFactoryZhuGivan::supports_conditional_effects() const {
    return true;
}

static shared_ptr<LandmarkFactory> _parse(OptionParser &parser) {
    parser.document_synopsis(
        "Zhu/Givan Landmarks",
        "The landmark generation method introduced by "
        "Zhu & Givan (ICAPS 2003 Doctoral Consortium).");
    _add_use_orders_option_to_parser(parser);
    Options opts = parser.parse();

    // TODO: Make sure that conditional effects are indeed supported.
    parser.document_language_support("conditional_effects",
                                     "We think they are supported, but this "
                                     "is not 100% sure.");

    if (parser.dry_run())
        return nullptr;
    else
        return make_shared<LandmarkFactoryZhuGivan>(opts);
}

static Plugin<LandmarkFactory> _plugin("lm_zg", _parse);
}<|MERGE_RESOLUTION|>--- conflicted
+++ resolved
@@ -30,16 +30,7 @@
 
     PropositionLayer last_prop_layer = build_relaxed_plan_graph_with_labels(task_proxy);
 
-<<<<<<< HEAD
-    extract_landmarks(task_proxy, exploration, last_prop_layer);
-=======
-    if (!satisfies_goal_conditions(task_proxy.get_goals(), last_prop_layer)) {
-        utils::g_log << "Problem not solvable, even if relaxed.\n";
-        return;
-    }
-
     extract_landmarks(task_proxy, last_prop_layer);
->>>>>>> f277c0c4
 
     if (!use_orders) {
         discard_all_orderings();
@@ -47,9 +38,7 @@
 }
 
 void LandmarkFactoryZhuGivan::extract_landmarks(
-<<<<<<< HEAD
-    const TaskProxy &task_proxy, Exploration &exploration,
-    const PropositionLayer &last_prop_layer) {
+    const TaskProxy &task_proxy, const PropositionLayer &last_prop_layer) {
     /*
       We first check if at least one of the goal facts is relaxed unreachable.
       In this case we create a graph with just this fact as landmark. Since
@@ -65,10 +54,6 @@
         }
     }
 
-    utils::unused_variable(exploration);
-=======
-    const TaskProxy &task_proxy, const PropositionLayer &last_prop_layer) {
->>>>>>> f277c0c4
     State initial_state = task_proxy.get_initial_state();
     // insert goal landmarks and mark them as goals
     for (FactProxy goal : task_proxy.get_goals()) {
