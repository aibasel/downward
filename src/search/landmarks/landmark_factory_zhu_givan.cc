#include "landmark_factory_zhu_givan.h"

#include "landmark.h"
#include "landmark_graph.h"
#include "util.h"

#include "../task_proxy.h"

#include "../plugins/plugin.h"
#include "../utils/logging.h"

#include <unordered_map>
#include <utility>

using namespace std;

namespace landmarks {
LandmarkFactoryZhuGivan::LandmarkFactoryZhuGivan(
    bool use_orders, utils::Verbosity verbosity)
    : LandmarkFactoryRelaxation(verbosity),
      use_orders(use_orders) {
}

void LandmarkFactoryZhuGivan::generate_relaxed_landmarks(
    const shared_ptr<AbstractTask> &task, Exploration &) {
    TaskProxy task_proxy(*task);
    if (log.is_at_least_normal()) {
        log << "Generating landmarks using Zhu/Givan label propagation" << endl;
    }

    compute_triggers(task_proxy);
    PropositionLayer last_layer =
        build_relaxed_plan_graph_with_labels(task_proxy);
    extract_landmarks(task_proxy, last_layer);
}

/*
  Check if any goal atom is unreachable in the delete relaxation. If so, we
  create a graph with just this atom as landmark and empty achievers to signal
  to the heuristic that the initial state as a dead-end.
*/
bool LandmarkFactoryZhuGivan::goal_is_reachable(
    const TaskProxy &task_proxy, const PropositionLayer &prop_layer) const {
    for (FactProxy goal : task_proxy.get_goals()) {
        if (!prop_layer[goal.get_variable().get_id()][goal.get_value()].reached()) {
            if (log.is_at_least_normal()) {
                log << "Problem not solvable, even if relaxed." << endl;
            }
            Landmark landmark({goal.get_pair()}, ATOMIC, true);
            landmark_graph->add_landmark(move(landmark));
            return false;
        }
    }
    return true;
}

LandmarkNode *LandmarkFactoryZhuGivan::create_goal_landmark(
    const FactPair &goal) const {
    LandmarkNode *node;
    if (landmark_graph->contains_atomic_landmark(goal)) {
        node = &landmark_graph->get_atomic_landmark_node(goal);
        node->get_landmark().is_true_in_goal = true;
    } else {
        Landmark landmark({goal}, ATOMIC, true);
        node = &landmark_graph->add_landmark(move(landmark));
    }
    return node;
}

void LandmarkFactoryZhuGivan::extract_landmarks_and_orderings_from_goal_labels(
    const FactPair &goal, const PropositionLayer &prop_layer,
    LandmarkNode *goal_landmark_node) const {
    const PlanGraphNode &goal_node = prop_layer[goal.var][goal.value];
    assert(goal_node.reached());

    for (const FactPair &atom : goal_node.labels) {
        if (atom == goal) {
            // Ignore label on itself.
            continue;
        }

        LandmarkNode *node;
        if (landmark_graph->contains_atomic_landmark(atom)) {
            node = &landmark_graph->get_atomic_landmark_node(atom);
        } else {
            Landmark landmark({atom}, ATOMIC);
            node = &landmark_graph->add_landmark(move(landmark));
        }
        if (use_orders) {
            assert(!node->parents.contains(goal_landmark_node));
            assert(!goal_landmark_node->children.contains(node));
            add_or_replace_ordering_if_stronger(
                *node, *goal_landmark_node, OrderingType::NATURAL);
        }
    }
}

void LandmarkFactoryZhuGivan::extract_landmarks(
    const TaskProxy &task_proxy,
    const PropositionLayer &last_prop_layer) const {
    if (!goal_is_reachable(task_proxy, last_prop_layer)) {
        return;
    }
    for (FactProxy goal : task_proxy.get_goals()) {
        FactPair goal_atom = goal.get_pair();
        LandmarkNode *node = create_goal_landmark(goal_atom);
        extract_landmarks_and_orderings_from_goal_labels(
            goal_atom, last_prop_layer, node);
    }
}

LandmarkFactoryZhuGivan::PropositionLayer LandmarkFactoryZhuGivan::initialize_relaxed_plan_graph(
    const TaskProxy &task_proxy, unordered_set<int> &triggered_ops) const {
    const State &initial_state = task_proxy.get_initial_state();
    const VariablesProxy &variables = task_proxy.get_variables();
    PropositionLayer initial_layer;
    initial_layer.resize(variables.size());
    for (VariableProxy var : variables) {
        int var_id = var.get_id();
        initial_layer[var_id].resize(var.get_domain_size());

<<<<<<< HEAD
        // Label nodes from initial state.
        int value = initial_state[var].get_value();
        initial_layer[var_id][value].labels.emplace(var_id, value);
=======
        // label nodes from initial state
        int value = initial_state[var.get_id()];
        current_prop_layer[var_id][value].labels.emplace(var_id, value);
>>>>>>> 6fb6b516

        triggered_ops.insert(
            triggers[var_id][value].begin(), triggers[var_id][value].end());
    }
    return initial_layer;
}

void LandmarkFactoryZhuGivan::propagate_labels_until_fixed_point_reached(
    const TaskProxy &task_proxy, unordered_set<int> &&triggered_ops,
    PropositionLayer &current_layer) const {
    bool changes = true;
    while (changes) {
        PropositionLayer next_layer(current_layer);
        unordered_set<int> next_triggers;
        changes = false;
        for (int op_or_axiom_id : triggered_ops) {
            const OperatorProxy &op =
                get_operator_or_axiom(task_proxy, op_or_axiom_id);
            if (operator_is_applicable(op, current_layer)) {
                LandmarkSet changed = apply_operator_and_propagate_labels(
                    op, current_layer, next_layer);
                if (!changed.empty()) {
                    changes = true;
                    for (const FactPair &landmark : changed)
                        next_triggers.insert(
                            triggers[landmark.var][landmark.value].begin(),
                            triggers[landmark.var][landmark.value].end());
                }
            }
        }
        swap(current_layer, next_layer);
        swap(triggered_ops, next_triggers);
    }
}


LandmarkFactoryZhuGivan::PropositionLayer LandmarkFactoryZhuGivan::build_relaxed_plan_graph_with_labels(
    const TaskProxy &task_proxy) const {
    assert(!triggers.empty());

    unordered_set<int> triggered_ops(
        task_proxy.get_operators().size() + task_proxy.get_axioms().size());
    PropositionLayer current_layer =
        initialize_relaxed_plan_graph(task_proxy, triggered_ops);

    /*
      Operators without preconditions do not propagate labels. So if they have
      no conditional effects, it is only necessary to apply them once. If they
      have conditional effects, they will be triggered again at later stages.
    */
    triggered_ops.insert(operators_without_preconditions.begin(),
                         operators_without_preconditions.end());
    propagate_labels_until_fixed_point_reached(
        task_proxy, move(triggered_ops), current_layer);
    return current_layer;
}

bool LandmarkFactoryZhuGivan::operator_is_applicable(
    const OperatorProxy &op, const PropositionLayer &state) {
    for (FactProxy atom : op.get_preconditions()) {
        auto [var, value] = atom.get_pair();
        if (!state[var][value].reached()) {
            return false;
        }
    }
    return true;
}

bool LandmarkFactoryZhuGivan::conditional_effect_fires(
    const EffectConditionsProxy &effect_conditions,
    const PropositionLayer &layer) {
    for (FactProxy effect_condition : effect_conditions) {
        auto [var, value] = effect_condition.get_pair();
        if (!layer[var][value].reached()) {
            return false;
        }
    }
    return true;
}

LandmarkSet LandmarkFactoryZhuGivan::union_of_condition_labels(
    const ConditionsProxy &conditions, const PropositionLayer &current) {
    LandmarkSet result;
    for (FactProxy precondition : conditions) {
        auto [var, value] = precondition.get_pair();
        union_inplace(result, current[var][value].labels);
    }
    return result;
}

// Returns whether labels have changed or `atom` has just been reached.
static bool propagate_labels(
    LandmarkSet &labels, const LandmarkSet &new_labels, const FactPair &atom) {
    int old_labels_size = static_cast<int>(labels.size());

    // If this is the first time `atom` is reached, it has an empty label set.
    if (labels.empty()) {
        labels = new_labels;
    } else {
        labels = get_intersection(labels, new_labels);
    }
    // `atom` is a landmark for itself.
    labels.insert(atom);

    /*
      Updates should always reduce the label set (intersection), except in the
      special case where `atom` was reached for the first time.

      It would be more accurate to actually test the superset relationship
      instead of just comparing set sizes. However, doing so requires storing a
      copy of `labels` just to assert this. Also, it's probably reasonable to
      trust the implementation of `get_intersection` used above enough to not
      even assert this at all here.
    */
    int new_labels_size = static_cast<int>(labels.size());
    assert(old_labels_size == 0 || old_labels_size >= new_labels_size);
    return old_labels_size != new_labels_size;
}

LandmarkSet LandmarkFactoryZhuGivan::apply_operator_and_propagate_labels(
    const OperatorProxy &op, const PropositionLayer &current,
    PropositionLayer &next) const {
    assert(operator_is_applicable(op, current));
    LandmarkSet precondition_labels =
        union_of_condition_labels(op.get_preconditions(), current);

    LandmarkSet result;
    for (const EffectProxy &effect : op.get_effects()) {
        FactPair atom = effect.get_fact().get_pair();
        if (next[atom.var][atom.value].labels.size() == 1) {
            // The only landmark for `atom` is `atom` itself.
            continue;
        }
        if (conditional_effect_fires(effect.get_conditions(), current)) {
            LandmarkSet condition_labels =
                union_of_condition_labels(effect.get_conditions(), current);
            union_inplace(condition_labels, precondition_labels);
            bool labels_changed = propagate_labels(
                next[atom.var][atom.value].labels, condition_labels, atom);
            if (labels_changed) {
                result.insert(atom);
            }
        }
    }
    return result;
}

void LandmarkFactoryZhuGivan::compute_triggers(const TaskProxy &task_proxy) {
    assert(triggers.empty());

    // Initialize the data structure.
    const VariablesProxy &variables = task_proxy.get_variables();
    triggers.resize(variables.size());
    for (int i = 0; i < static_cast<int>(variables.size()); ++i) {
        triggers[i].resize(variables[i].get_domain_size());
    }

    for (OperatorProxy op : task_proxy.get_operators()) {
        add_operator_to_triggers(op);
    }
    for (OperatorProxy axiom : task_proxy.get_axioms()) {
        add_operator_to_triggers(axiom);
    }
}

void LandmarkFactoryZhuGivan::add_operator_to_triggers(
    const OperatorProxy &op) {
    int op_or_axiom_id = get_operator_or_axiom_id(op);
    const PreconditionsProxy &preconditions = op.get_preconditions();
    for (FactProxy precondition : preconditions) {
        auto [var, value] = precondition.get_pair();
        triggers[var][value].push_back(op_or_axiom_id);
    }
    for (EffectProxy effect : op.get_effects()) {
        for (FactProxy effect_condition : effect.get_conditions()) {
            auto [var, value] = effect_condition.get_pair();
            triggers[var][value].push_back(op_or_axiom_id);
        }
    }
    if (preconditions.empty()) {
        operators_without_preconditions.push_back(op_or_axiom_id);
    }
}

bool LandmarkFactoryZhuGivan::supports_conditional_effects() const {
    return true;
}

class LandmarkFactoryZhuGivanFeature
    : public plugins::TypedFeature<LandmarkFactory, LandmarkFactoryZhuGivan> {
public:
    LandmarkFactoryZhuGivanFeature() : TypedFeature("lm_zg") {
        document_title("Zhu/Givan Landmarks");
        document_synopsis(
            "The landmark generation method introduced by "
            "Zhu & Givan (ICAPS 2003 Doctoral Consortium).");

        add_use_orders_option_to_feature(*this);
        add_landmark_factory_options_to_feature(*this);

        // TODO: Make sure that conditional effects are indeed supported.
        document_language_support(
            "conditional_effects",
            "We think they are supported, but this is not 100% sure.");
    }

    virtual shared_ptr<LandmarkFactoryZhuGivan> create_component(
        const plugins::Options &opts) const override {
        return plugins::make_shared_from_arg_tuples<LandmarkFactoryZhuGivan>(
            get_use_orders_arguments_from_options(opts),
            get_landmark_factory_arguments_from_options(opts));
    }
};

static plugins::FeaturePlugin<LandmarkFactoryZhuGivanFeature> _plugin;
}<|MERGE_RESOLUTION|>--- conflicted
+++ resolved
@@ -119,15 +119,9 @@
         int var_id = var.get_id();
         initial_layer[var_id].resize(var.get_domain_size());
 
-<<<<<<< HEAD
         // Label nodes from initial state.
-        int value = initial_state[var].get_value();
+        int value = initial_state[var_id];
         initial_layer[var_id][value].labels.emplace(var_id, value);
-=======
-        // label nodes from initial state
-        int value = initial_state[var.get_id()];
-        current_prop_layer[var_id][value].labels.emplace(var_id, value);
->>>>>>> 6fb6b516
 
         triggered_ops.insert(
             triggers[var_id][value].begin(), triggers[var_id][value].end());
