--- conflicted
+++ resolved
@@ -16,6 +16,7 @@
 
 namespace landmarks {
 LandmarkHeuristic::LandmarkHeuristic(
+    bool simple_default_value_axioms,
     bool use_preferred_operators,
     const shared_ptr<AbstractTask> &transform, bool cache_estimates,
     const string &description, utils::Verbosity verbosity)
@@ -23,9 +24,8 @@
       use_preferred_operators(use_preferred_operators),
       successor_generator(nullptr) {
     if (task_properties::has_axioms(task_proxy)) {
-        bool simple = opts.get<bool>("simple_default_value_axioms");
         task = make_shared<tasks::DefaultValueAxiomsTask>(
-            tasks::DefaultValueAxiomsTask(task, simple));
+            tasks::DefaultValueAxiomsTask(task, simple_default_value_axioms));
         task_proxy = TaskProxy(*task);
     }
 }
@@ -234,23 +234,19 @@
         "prog_gn", "Use greedy-necessary ordering progression.", "true");
     feature.add_option<bool>(
         "prog_r", "Use reasonable ordering progression.", "true");
-<<<<<<< HEAD
     feature.add_option<bool>(
         "simple_default_value_axioms",
         "For derived variables that need negated axioms, introduce the trivial"
         "rule with an empty body. This makes the heuristic weaker but avoids"
         "a potentially expensive precomputation.",
         "false");
-    Heuristic::add_options_to_feature(feature);
-=======
     add_heuristic_options_to_feature(feature, description);
->>>>>>> e18adecf
 
     feature.document_property("preferred operators",
                               "yes (if enabled; see ``pref`` option)");
 }
 
-tuple<shared_ptr<LandmarkFactory>, bool, bool, bool, bool,
+tuple<shared_ptr<LandmarkFactory>, bool, bool, bool, bool, bool,
       shared_ptr<AbstractTask>, bool, string, utils::Verbosity>
 get_landmark_heuristic_arguments_from_options(
     const plugins::Options &opts) {
@@ -260,7 +256,8 @@
             opts.get<bool>("pref"),
             opts.get<bool>("prog_goal"),
             opts.get<bool>("prog_gn"),
-            opts.get<bool>("prog_r")
+            opts.get<bool>("prog_r"),
+            opts.get<bool>("simple_default_value_axioms")
             ),
         get_heuristic_arguments_from_options(opts));
 }
