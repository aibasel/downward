#include "landmark.h"

using namespace std;

namespace landmarks {
bool Landmark::is_true_in_state(const State &state) const {
<<<<<<< HEAD
    auto is_atom_true_in_state = [&](const FactPair &atom) {
            return state[atom.var].get_value() == atom.value;
        };
    if (type == DISJUNCTIVE) {
        return ranges::any_of(
            atoms.cbegin(), atoms.cend(), is_atom_true_in_state);
    } else {
        assert(type == CONJUNCTIVE || type == ATOMIC);
        return ranges::all_of(
            atoms.cbegin(), atoms.cend(), is_atom_true_in_state);
=======
    if (disjunctive) {
        for (const FactPair &fact : facts) {
            if (state[fact.var] == fact.value) {
                return true;
            }
        }
        return false;
    } else {
        // conjunctive or simple
        for (const FactPair &fact : facts) {
            if (state[fact.var] != fact.value) {
                return false;
            }
        }
        return true;
>>>>>>> 6fb6b516
    }
}

bool Landmark::contains(const FactPair &atom) const {
    return find(atoms.begin(), atoms.end(), atom) != atoms.end();
}
}<|MERGE_RESOLUTION|>--- conflicted
+++ resolved
@@ -4,9 +4,8 @@
 
 namespace landmarks {
 bool Landmark::is_true_in_state(const State &state) const {
-<<<<<<< HEAD
     auto is_atom_true_in_state = [&](const FactPair &atom) {
-            return state[atom.var].get_value() == atom.value;
+            return state[atom.var] == atom.value;
         };
     if (type == DISJUNCTIVE) {
         return ranges::any_of(
@@ -15,23 +14,6 @@
         assert(type == CONJUNCTIVE || type == ATOMIC);
         return ranges::all_of(
             atoms.cbegin(), atoms.cend(), is_atom_true_in_state);
-=======
-    if (disjunctive) {
-        for (const FactPair &fact : facts) {
-            if (state[fact.var] == fact.value) {
-                return true;
-            }
-        }
-        return false;
-    } else {
-        // conjunctive or simple
-        for (const FactPair &fact : facts) {
-            if (state[fact.var] != fact.value) {
-                return false;
-            }
-        }
-        return true;
->>>>>>> 6fb6b516
     }
 }
 
