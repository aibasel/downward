--- conflicted
+++ resolved
@@ -174,15 +174,9 @@
        << ">>>>CATEGORYEND<<<<" << endl;
 }
 
-<<<<<<< HEAD
-PlainPrinter::PlainPrinter(ostream &out, bool print_all)
-    : DocPrinter(out),
+PlainPrinter::PlainPrinter(ostream &out, Registry &registry, bool print_all)
+    : DocPrinter(out, registry),
       print_all(print_all) {
-=======
-PlainPrinter::PlainPrinter(ostream &out, Registry &registry, bool pa)
-    : DocPrinter(out, registry),
-      print_all(pa) {
->>>>>>> 760081b5
 }
 
 void PlainPrinter::print_synopsis(const PluginInfo &info) {
