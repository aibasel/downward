## Set USE_LP to 1 to enable linear programming stuff.
USE_LP=0
STATE_VAR_BYTES=1

HEADERS = \
          axioms.h \
          causal_graph.h \
          closed_list.h \
          combining_evaluator.h \
          domain_transition_graph.h \
          eager_search.h \
          enforced_hill_climbing_search.h \
          exact_timer.h \
          g_evaluator.h \
          globals.h \
          heuristic.h \
          ipc_max_heuristic.h \
          iterated_search.h \
          lazy_search.h \
          max_evaluator.h \
          operator.h \
          operator_cost.h \
          option_parser.h \
          pref_evaluator.h \
          relaxation_heuristic.h \
          search_engine.h \
          search_node_info.h \
          search_progress.h \
          search_space.h \
          state.h \
          successor_generator.h \
          sum_evaluator.h \
          timer.h \
          utilities.h \
          weighted_evaluator.h \
          \
          open_lists/alternation_open_list.h \
          open_lists/open_list_buckets.h \
          open_lists/pareto_open_list.h \
          open_lists/standard_scalar_open_list.h \
          open_lists/tiebreaking_open_list.h \

## Each of the following "HEADERS += ..." constructs defines a
## "plugin" feature that can be enabled or disabled by simply
## commenting out the respective lines in the Makefile.

## As with all changes to the Makefile, you will have to force a
## rebuild after such a change. Deleting the executable and running
## "make" to relink is enough; no need to do a complete rebuild.

# HEADERS += additive_heuristic.h
# HEADERS += blind_search_heuristic.h
# HEADERS += cea_heuristic.h
# HEADERS += cg_heuristic.h cg_cache.h
# HEADERS += ff_heuristic.h
# HEADERS += goal_count_heuristic.h
# HEADERS += hm_heuristic.h
# HEADERS += lm_cut_heuristic.h
# HEADERS += max_heuristic.h

# HEADERS += mas_heuristic.h \
#            abstraction.h \
#            operator_registry.h \
#            variable_order_finder.h

HEADERS += raz_mas_heuristic.h \
           raz_abstraction.h \
           raz_operator_registry.h \
<<<<<<< HEAD
           raz_variable_order_finder.h \
           shrink_bisimulation.h \
           shrink_bisimulation_base.h \
           shrink_bucket_based.h \
           shrink_dfp.h \
           shrink_fh.h \
           shrink_random.h \
           shrink_strategy.h \
           shrink_unified_bisimulation.h \


# HEADERS += landmarks/exploration.h \
#            landmarks/h_m_landmarks.h \
#            landmarks/lama_ff_synergy.h \
#            landmarks/landmark_cost_assignment.h \
#            landmarks/landmark_count_heuristic.h \
#            landmarks/landmark_status_manager.h \
#            landmarks/landmarks_graph_merged.h \
#            landmarks/landmarks_graph.h \
#            landmarks/landmarks_graph_rpg_exhaust.h \
#            landmarks/landmarks_graph_rpg_sasp.h \
#            landmarks/landmarks_graph_rpg_search.h \
#            landmarks/landmarks_graph_zhu_givan.h \
#            landmarks/util.h

# HEADERS += learning/AODE.h \
#            learning/classifier.h \
#            learning/composite_feature_extractor.h \
#            learning/feature_extractor.h \
#            learning/maximum_heuristic.h \
#            learning/naive_bayes_classifier.h \
#            learning/PDB_state_space_sample.h \
#            learning/probe_state_space_sample.h \
#            learning/selective_max_heuristic.h \
#            learning/state_space_sample.h \
#            learning/state_vars_feature_extractor.h
=======
           raz_variable_order_finder.h

HEADERS += landmarks/exploration.h \
           landmarks/h_m_landmarks.h \
           landmarks/lama_ff_synergy.h \
           landmarks/landmark_cost_assignment.h \
           landmarks/landmark_count_heuristic.h \
           landmarks/landmark_status_manager.h \
           landmarks/landmark_graph_merged.h \
           landmarks/landmark_graph.h \
           landmarks/landmark_factory_rpg_exhaust.h \
           landmarks/landmark_factory_rpg_sasp.h \
           landmarks/landmark_factory_zhu_givan.h \
           landmarks/util.h \
           landmarks/landmark_factory.h

HEADERS += learning/AODE.h \
           learning/classifier.h \
           learning/composite_feature_extractor.h \
           learning/feature_extractor.h \
           learning/maximum_heuristic.h \
           learning/naive_bayes_classifier.h \
           learning/PDB_state_space_sample.h \
           learning/probe_state_space_sample.h \
           learning/selective_max_heuristic.h \
           learning/state_space_sample.h \
           learning/state_vars_feature_extractor.h
>>>>>>> 9afcb873

SOURCES = planner.cc $(HEADERS:%.h=%.cc)
TARGET  = downward

ARGS_PROFILE = --search 'astar(lmcut())' < profile-input.pre



OBJECT_SUFFIX_RELEASE = .$(STATE_VAR_BYTES)
TARGET_SUFFIX_RELEASE = -$(STATE_VAR_BYTES)
OBJECT_SUFFIX_DEBUG   = .$(STATE_VAR_BYTES).debug
TARGET_SUFFIX_DEBUG   = -$(STATE_VAR_BYTES)-debug
OBJECT_SUFFIX_PROFILE = .$(STATE_VAR_BYTES).profile
TARGET_SUFFIX_PROFILE = -$(STATE_VAR_BYTES)-profile

OBJECTS_RELEASE = $(SOURCES:%.cc=.obj/%$(OBJECT_SUFFIX_RELEASE).o)
TARGET_RELEASE  = $(TARGET)$(TARGET_SUFFIX_RELEASE)

OBJECTS_DEBUG   = $(SOURCES:%.cc=.obj/%$(OBJECT_SUFFIX_DEBUG).o)
TARGET_DEBUG    = $(TARGET)$(TARGET_SUFFIX_DEBUG)

OBJECTS_PROFILE = $(SOURCES:%.cc=.obj/%$(OBJECT_SUFFIX_PROFILE).o)
TARGET_PROFILE  = $(TARGET)$(TARGET_SUFFIX_PROFILE)


CC     = g++
DEPEND = g++ -MM

## CCOPT, LINKOPT, POSTLINKOPT are options for compiler and linker
## that are used for all three targets (release, debug, and profile).
## (POSTLINKOPT are options that appear *after* all object files.)

CCOPT  = -g
CCOPT += -m32
CCOPT +=
CCOPT += -Wall -W -Wno-sign-compare -Wno-deprecated -ansi -pedantic -Werror -DSTATE_VAR_BYTES=$(STATE_VAR_BYTES)

## The following line is a HACK to cross-compile a 64-bit executable
## on a 32-bit Ubuntu machine (it also needs the -m32 to be changed to
## -m64, of course.) See http://stackoverflow.com/questions/4643197/missing-include-bits-cconfig-h-when-cross-compiling-64-bit-program-on-32-bit.
CCOPT += -I/usr/include/c++/4.4/i686-linux-gnu -Iext

LINKOPT  = -g
LINKOPT += -m32
LINKOPT +=

POSTLINKOPT =

## Additional specialized options for the various targets follow.
## In release mode, we link statically since this makes it more likely
## that local compiles will work on the various grids (gkigrid, Black
## Forest Grid).
##
## NOTE: This precludes some uses of exceptions.
##        For details, see man gcc on -static-libgcc.

CCOPT_RELEASE  = -O3 -DNDEBUG -fomit-frame-pointer
CCOPT_DEBUG    = -O3
CCOPT_PROFILE  = -O3 -pg

LINKOPT_RELEASE  = -static -static-libgcc
LINKOPT_DEBUG    = -lrt
LINKOPT_PROFILE  = -pg -lrt
# LINKOPT_PROFILE += -lc_p

POSTLINKOPT_RELEASE  = -Wl,-Bstatic -lrt
POSTLINKOPT_DEBUG    =
POSTLINKOPT_PROFILE  =

## Define the default target up here so that the LP stuff below
## doesn't define a default target.

default: release

ifeq ($(USE_LP),1)

COIN_ROOT = lp/coin

$(COIN_ROOT):
	cd lp && ./setup

$(TARGET_RELEASE) $(OBJECTS_RELEASE): $(COIN_ROOT)
$(TARGET_DEBUG) $(OBJECTS_DEBUG): $(COIN_ROOT)
$(TARGET_PROFILE) $(OBJECTS_PROFILE): $(COIN_ROOT)

## We want to link the Linear Programming libraries statically since
## they are unlikely to be preinstalled on the grids we use for
## evaluation. Static linking is a bit tricky: we need to specify the
## libraries *after* the source files and in such an order that if A
## depends on B, A is listed before B. (In case of dependency cycles,
## we can and must list them multiple times.) The following set of
## libraries and their ordering have been determined experimentally
## and hence might break if we use more functions from the LP
## libraries. See
## http://ask.metafilter.com/117792/How-to-fix-C-static-linking-problems

COIN_LIBS = OsiClp Clp CoinUtils Osi

## We want to link the COIN libraries statically and link other
## libraries dynamically, unless we are in release mode. We accomplish
## this by using -Wl,-Bstatic before the COIN libs and -Wl,-Bdynamic
## afterwards (unless in release mode). See
## http://ubuntuforums.org/showthread.php?t=491455

COIN_CCOPT = -I $(COIN_ROOT)/include/coin -D USE_LP -D COIN_USE_CLP
COIN_LINKOPT = -L $(COIN_ROOT)/lib -Wl,-Bstatic $(COIN_LIBS:%=-l %)

CCOPT += $(COIN_CCOPT)

POSTLINKOPT_RELEASE += $(COIN_LINKOPT)
POSTLINKOPT_DEBUG   += $(COIN_LINKOPT) -Wl,-Bdynamic
POSTLINKOPT_PROFILE += $(COIN_LINKOPT) -Wl,-Bdynamic

endif

SHELL = /bin/bash

all: release debug profile

## Build rules for the release target follow.

release: $(TARGET_RELEASE)

$(TARGET_RELEASE): $(OBJECTS_RELEASE)
	$(CC) $(LINKOPT) $(LINKOPT_RELEASE) $(OBJECTS_RELEASE) $(POSTLINKOPT) $(POSTLINKOPT_RELEASE) -o $(TARGET_RELEASE)

$(OBJECTS_RELEASE): .obj/%$(OBJECT_SUFFIX_RELEASE).o: %.cc
	@mkdir -p $$(dirname $@)
	$(CC) $(CCOPT) $(CCOPT_RELEASE) -c $< -o $@

## Build rules for the debug target follow.

debug: $(TARGET_DEBUG)

$(TARGET_DEBUG): $(OBJECTS_DEBUG)
	$(CC) $(LINKOPT) $(LINKOPT_DEBUG) $(OBJECTS_DEBUG) $(POSTLINKOPT) $(POSTLINKOPT_DEBUG) -o $(TARGET_DEBUG)

$(OBJECTS_DEBUG): .obj/%$(OBJECT_SUFFIX_DEBUG).o: %.cc
	@mkdir -p $$(dirname $@)
	$(CC) $(CCOPT) $(CCOPT_DEBUG) -c $< -o $@

## Build rules for the profile target follow.

profile: $(TARGET_PROFILE)

$(TARGET_PROFILE): $(OBJECTS_PROFILE)
	$(CC) $(LINKOPT) $(LINKOPT_PROFILE) $(OBJECTS_PROFILE) $(POSTLINKOPT) $(POSTLINKOPT_PROFILE) -o $(TARGET_PROFILE)

$(OBJECTS_PROFILE): .obj/%$(OBJECT_SUFFIX_PROFILE).o: %.cc
	@mkdir -p $$(dirname $@)
	$(CC) $(CCOPT) $(CCOPT_PROFILE) -c $< -o $@

## Additional targets follow.

PROFILE: $(TARGET_PROFILE)
	./$(TARGET_PROFILE) $(ARGS_PROFILE)
	gprof $(TARGET_PROFILE) | (cleanup-profile 2> /dev/null || cat) > PROFILE

clean:
	rm -rf .obj
	rm -f *~ *.pyc
	rm -f Makefile.depend gmon.out PROFILE core
	rm -f sas_plan

distclean: clean
	rm -f $(TARGET_RELEASE) $(TARGET_DEBUG) $(TARGET_PROFILE)

## Note: If we just call gcc -MM on a source file that lives within a
## subdirectory, it will strip the directory part in the output. Hence
## the for loop with the sed call.

Makefile.depend: $(SOURCES) $(HEADERS)
	rm -f Makefile.temp
	for source in $(SOURCES) ; do \
	    $(DEPEND) $$source > Makefile.temp0; \
	    objfile=$${source%%.cc}.o; \
	    sed -i -e "s@^[^:]*:@$$objfile:@" Makefile.temp0; \
	    cat Makefile.temp0 >> Makefile.temp; \
	done
	rm -f Makefile.temp0 Makefile.depend
	sed -e "s@\(.*\)\.o:\(.*\)@.obj/\1$(OBJECT_SUFFIX_RELEASE).o:\2@" Makefile.temp >> Makefile.temp0
	sed -e "s@\(.*\)\.o:\(.*\)@.obj/\1$(OBJECT_SUFFIX_DEBUG).o:\2@" Makefile.temp >> Makefile.temp0
	sed -e "s@\(.*\)\.o:\(.*\)@.obj/\1$(OBJECT_SUFFIX_PROFILE).o:\2@" Makefile.temp >> Makefile.temp0
	rm -f Makefile.temp
	sed -e "s@\(.*\)\.$(STATE_VAR_BYTES)\.\(.*\)@\1.1.\2@" Makefile.temp0 >> Makefile.depend
	sed -e "s@\(.*\)\.$(STATE_VAR_BYTES)\.\(.*\)@\1.2.\2@" Makefile.temp0 >> Makefile.depend
	sed -e "s@\(.*\)\.$(STATE_VAR_BYTES)\.\(.*\)@\1.4.\2@" Makefile.temp0 >> Makefile.depend
	rm -f Makefile.temp0

ifneq ($(MAKECMDGOALS),clean)
ifneq ($(MAKECMDGOALS),distclean)
-include Makefile.depend
endif
endif

.PHONY: default all release debug profile clean distclean<|MERGE_RESOLUTION|>--- conflicted
+++ resolved
@@ -48,15 +48,15 @@
 ## rebuild after such a change. Deleting the executable and running
 ## "make" to relink is enough; no need to do a complete rebuild.
 
-# HEADERS += additive_heuristic.h
-# HEADERS += blind_search_heuristic.h
-# HEADERS += cea_heuristic.h
-# HEADERS += cg_heuristic.h cg_cache.h
-# HEADERS += ff_heuristic.h
-# HEADERS += goal_count_heuristic.h
-# HEADERS += hm_heuristic.h
-# HEADERS += lm_cut_heuristic.h
-# HEADERS += max_heuristic.h
+HEADERS += additive_heuristic.h
+HEADERS += blind_search_heuristic.h
+HEADERS += cea_heuristic.h
+HEADERS += cg_heuristic.h cg_cache.h
+HEADERS += ff_heuristic.h
+HEADERS += goal_count_heuristic.h
+HEADERS += hm_heuristic.h
+HEADERS += lm_cut_heuristic.h
+HEADERS += max_heuristic.h
 
 # HEADERS += mas_heuristic.h \
 #            abstraction.h \
@@ -66,7 +66,6 @@
 HEADERS += raz_mas_heuristic.h \
            raz_abstraction.h \
            raz_operator_registry.h \
-<<<<<<< HEAD
            raz_variable_order_finder.h \
            shrink_bisimulation.h \
            shrink_bisimulation_base.h \
@@ -77,35 +76,6 @@
            shrink_strategy.h \
            shrink_unified_bisimulation.h \
 
-
-# HEADERS += landmarks/exploration.h \
-#            landmarks/h_m_landmarks.h \
-#            landmarks/lama_ff_synergy.h \
-#            landmarks/landmark_cost_assignment.h \
-#            landmarks/landmark_count_heuristic.h \
-#            landmarks/landmark_status_manager.h \
-#            landmarks/landmarks_graph_merged.h \
-#            landmarks/landmarks_graph.h \
-#            landmarks/landmarks_graph_rpg_exhaust.h \
-#            landmarks/landmarks_graph_rpg_sasp.h \
-#            landmarks/landmarks_graph_rpg_search.h \
-#            landmarks/landmarks_graph_zhu_givan.h \
-#            landmarks/util.h
-
-# HEADERS += learning/AODE.h \
-#            learning/classifier.h \
-#            learning/composite_feature_extractor.h \
-#            learning/feature_extractor.h \
-#            learning/maximum_heuristic.h \
-#            learning/naive_bayes_classifier.h \
-#            learning/PDB_state_space_sample.h \
-#            learning/probe_state_space_sample.h \
-#            learning/selective_max_heuristic.h \
-#            learning/state_space_sample.h \
-#            learning/state_vars_feature_extractor.h
-=======
-           raz_variable_order_finder.h
-
 HEADERS += landmarks/exploration.h \
            landmarks/h_m_landmarks.h \
            landmarks/lama_ff_synergy.h \
@@ -114,11 +84,11 @@
            landmarks/landmark_status_manager.h \
            landmarks/landmark_graph_merged.h \
            landmarks/landmark_graph.h \
+           landmarks/landmark_factory.h \
            landmarks/landmark_factory_rpg_exhaust.h \
            landmarks/landmark_factory_rpg_sasp.h \
            landmarks/landmark_factory_zhu_givan.h \
            landmarks/util.h \
-           landmarks/landmark_factory.h
 
 HEADERS += learning/AODE.h \
            learning/classifier.h \
@@ -131,7 +101,6 @@
            learning/selective_max_heuristic.h \
            learning/state_space_sample.h \
            learning/state_vars_feature_extractor.h
->>>>>>> 9afcb873
 
 SOURCES = planner.cc $(HEADERS:%.h=%.cc)
 TARGET  = downward
