# See http://www.fast-downward.org/ForDevelopers/AddingSourceFiles
# for general information on adding source files and CMake plugins.
#
# All plugins are enabled by default and users can disable them by specifying
#    -DPLUGIN_FOO_ENABLED=FALSE
# The default behavior can be changed so all non-essential plugins are
# disabled by default by specifying
#    -DDISABLE_PLUGINS_BY_DEFAULT=TRUE
# In that case, individual plugins can be enabled with
#    -DPLUGIN_FOO_ENABLED=TRUE
#
# Defining a new plugin:
#    fast_downward_plugin(
#        NAME <NAME>
#        [ DISPLAY_NAME <DISPLAY_NAME> ]
#        [ HELP <HELP> ]
#        SOURCES
#            <FILE_1> [ <FILE_2> ... ]
#        [ DEPENDS <PLUGIN_NAME_1> [ <PLUGIN_NAME_2> ... ] ]
#        [ DEPENDENCY_ONLY ]
#        [ CORE_PLUGIN ]
#    )
#
# <DISPLAY_NAME> defaults to lower case <NAME> and is used to group files
#   in IDEs and for messages.
# <HELP> defaults to <DISPLAY_NAME> and is used to describe the cmake option.
# SOURCES lists the source files that are part of the plugin. Entries are
#   listed without extension. For an entry <file>, both <file>.h and <file>.cc
#   are added if the files exist.
# DEPENDS lists plugins that will be automatically enabled if this plugin is
#   enabled. If the dependency was not enabled before, this will be logged.
# DEPENDENCY_ONLY disables the plugin unless it is needed as a dependency and
#   hides the option to enable the plugin in cmake GUIs like ccmake.
# CORE_PLUGIN always enables the plugin (even if DISABLE_PLUGINS_BY_DEFAULT
#   is used) and hides the option to disable it in CMake GUIs like ccmake.

option(
    DISABLE_PLUGINS_BY_DEFAULT
    "If set to YES only plugins that are specifically enabled will be compiled"
    NO)
# This option should not show up in CMake GUIs like ccmake where all
# plugins are enabled or disabled manually.
mark_as_advanced(DISABLE_PLUGINS_BY_DEFAULT)

fast_downward_plugin(
    NAME CORE_SOURCES
    HELP "Core source files"
    SOURCES
        planner

        abstract_task
        axioms
        evaluation_context
        evaluation_result
        evaluator
        global_operator
        globals
        global_state
        heuristic_cache
        heuristic
        open_list
        open_list_factory
        operator_cost
        operator_id
        option_parser
        option_parser_util
        per_state_information
        plugin
        pruning_method
        search_engine
        search_node_info
        search_progress
        search_space
        search_statistics
        state_id
        state_registry
        task_proxy

    DEPENDS CAUSAL_GRAPH INT_PACKER ORDERED_SET SEGMENTED_VECTOR SUCCESSOR_GENERATOR TASK_PROPERTIES
    CORE_PLUGIN
)

fast_downward_plugin(
    NAME OPTIONS
    HELP "Option parsing and plugin definition"
    SOURCES
        options/any
        options/bounds
        options/doc_printer
        options/doc_store
        options/errors
        options/option_parser
        options/options
        options/parse_tree
        options/predefinitions
        options/plugin
        options/registries
        options/synergy
        options/token_parser
        options/type_documenter
        options/type_namer
    CORE_PLUGIN
)

fast_downward_plugin(
    NAME UTILS
    HELP "System utilities"
    SOURCES
        utils/collections
        utils/countdown_timer
        utils/hash
        utils/language
        utils/logging
        utils/markup
        utils/math
        utils/memory
        utils/rng
        utils/rng_options
        utils/system
        utils/system_unix
        utils/system_windows
        utils/timer
    CORE_PLUGIN
)

fast_downward_plugin(
    NAME ALTERNATION_OPEN_LIST
    HELP "Open list that alternates between underlying open lists in a round-robin manner"
    SOURCES
        open_lists/alternation_open_list
)

fast_downward_plugin(
    NAME EPSILON_GREEDY_OPEN_LIST
    HELP "Open list that chooses an entry randomly with probability epsilon"
    SOURCES
        open_lists/epsilon_greedy_open_list
)

fast_downward_plugin(
    NAME PARETO_OPEN_LIST
    HELP "Pareto open list"
    SOURCES
        open_lists/pareto_open_list
)

fast_downward_plugin(
    NAME STANDARD_SCALAR_OPEN_LIST
    HELP "Standard scalar open list"
    SOURCES
        open_lists/standard_scalar_open_list
)

fast_downward_plugin(
    NAME TIEBREAKING_OPEN_LIST
    HELP "Tiebreaking open list"
    SOURCES
        open_lists/tiebreaking_open_list
)

fast_downward_plugin(
    NAME TYPE_BASED_OPEN_LIST
    HELP "Type-based open list"
    SOURCES
        open_lists/type_based_open_list
)

fast_downward_plugin(
    NAME DYNAMIC_BITSET
    HELP "Poor man's version of boost::dynamic_bitset"
    SOURCES
        algorithms/dynamic_bitset
    DEPENDENCY_ONLY
)

fast_downward_plugin(
    NAME EQUIVALENCE_RELATION
    HELP "Equivalence relation over [1, ..., n] that can be iteratively refined"
    SOURCES
        algorithms/equivalence_relation
    DEPENDENCY_ONLY
)

fast_downward_plugin(
    NAME INT_PACKER
    HELP "Greedy bin packing algorithm to pack integer variables with small domains tightly into memory"
    SOURCES
        algorithms/int_packer
    DEPENDENCY_ONLY
)

fast_downward_plugin(
    NAME MAX_CLIQUES
    HELP "Implementation of the Max Cliques algorithm by Tomita et al."
    SOURCES
        algorithms/max_cliques
    DEPENDENCY_ONLY
)

fast_downward_plugin(
    NAME PRIORITY_QUEUES
    HELP "Three implementations of priority queue: HeapQueue, BucketQueue and AdaptiveQueue"
    SOURCES
        algorithms/priority_queues
    DEPENDENCY_ONLY
)

fast_downward_plugin(
    NAME ORDERED_SET
    HELP "Set of elements ordered by insertion time"
    SOURCES
        algorithms/ordered_set
    DEPENDENCY_ONLY
)

fast_downward_plugin(
    NAME SEGMENTED_VECTOR
    HELP "Memory-friendly and vector-like data structure"
    SOURCES
        algorithms/segmented_vector
    DEPENDENCY_ONLY
)

fast_downward_plugin(
    NAME CONST_EVALUATOR
    HELP "The constant evaluator"
    SOURCES
        evaluators/const_evaluator
)

fast_downward_plugin(
    NAME G_EVALUATOR
    HELP "The g-evaluator"
    SOURCES
        evaluators/g_evaluator
)

fast_downward_plugin(
    NAME COMBINING_EVALUATOR
    HELP "The combining evaluator"
    SOURCES
        evaluators/combining_evaluator
)

fast_downward_plugin(
    NAME MAX_EVALUATOR
    HELP "The max evaluator"
    SOURCES
        evaluators/max_evaluator
    DEPENDS COMBINING_EVALUATOR
)

fast_downward_plugin(
    NAME PREF_EVALUATOR
    HELP "The pref evaluator"
    SOURCES
        evaluators/pref_evaluator
)

fast_downward_plugin(
    NAME WEIGHTED_EVALUATOR
    HELP "The weighted evaluator"
    SOURCES
        evaluators/weighted_evaluator
)

fast_downward_plugin(
    NAME SUM_EVALUATOR
    HELP "The sum evaluator"
    SOURCES
        evaluators/sum_evaluator
    DEPENDS COMBINING_EVALUATOR
)

fast_downward_plugin(
    NAME NULL_PRUNING_METHOD
    HELP "Pruning method that does nothing"
    SOURCES
        pruning/null_pruning_method
    DEPENDENCY_ONLY
)

fast_downward_plugin(
    NAME STUBBORN_SETS
    HELP "Base class for all stubborn set partial order reduction methods"
    SOURCES
        pruning/stubborn_sets
    DEPENDS TASK_PROPERTIES
    DEPENDENCY_ONLY
)

fast_downward_plugin(
    NAME STUBBORN_SETS_SIMPLE
    HELP "Stubborn sets simple"
    SOURCES
        pruning/stubborn_sets_simple
    DEPENDS STUBBORN_SETS
)

fast_downward_plugin(
    NAME StubbornSetsEC
    HELP "Stubborn set method that dominates expansion core"
    SOURCES
        pruning/stubborn_sets_ec
    DEPENDS STUBBORN_SETS TASK_PROPERTIES
)

fast_downward_plugin(
    NAME SEARCH_COMMON
    HELP "Basic classes used for all search engines"
    SOURCES
        search_engines/search_common
    DEPENDS ALTERNATION_OPEN_LIST G_EVALUATOR STANDARD_SCALAR_OPEN_LIST SUM_EVALUATOR TIEBREAKING_OPEN_LIST WEIGHTED_EVALUATOR
    DEPENDENCY_ONLY
)

fast_downward_plugin(
    NAME EAGER_SEARCH
    HELP "Eager search algorithm"
    SOURCES
        search_engines/eager_search
    DEPENDS NULL_PRUNING_METHOD ORDERED_SET SEARCH_COMMON SUCCESSOR_GENERATOR
)

fast_downward_plugin(
    NAME ENFORCED_HILL_CLIMBING_SEARCH
    HELP "Lazy enforced hill-climbing search algorithm"
    SOURCES
        search_engines/enforced_hill_climbing_search
    DEPENDS G_EVALUATOR ORDERED_SET PREF_EVALUATOR SEARCH_COMMON SUCCESSOR_GENERATOR
)

fast_downward_plugin(
    NAME ITERATED_SEARCH
    HELP "Iterated search algorithm"
    SOURCES
        search_engines/iterated_search
)

fast_downward_plugin(
    NAME LAZY_SEARCH
    HELP "Lazy search algorithm"
    SOURCES
        search_engines/lazy_search
    DEPENDS ORDERED_SET SEARCH_COMMON SUCCESSOR_GENERATOR
)

fast_downward_plugin(
    NAME LP_SOLVER
    HELP "Interface to an LP solver"
    SOURCES
        lp/lp_internals
        lp/lp_solver
    DEPENDENCY_ONLY
)

fast_downward_plugin(
    NAME RELAXATION_HEURISTIC
    HELP "The base class for relaxation heuristics"
    SOURCES
        heuristics/relaxation_heuristic
    DEPENDENCY_ONLY
)

fast_downward_plugin(
    NAME ADDITIVE_HEURISTIC
    HELP "The additive heuristic"
    SOURCES
        heuristics/additive_heuristic
    DEPENDS PRIORITY_QUEUES RELAXATION_HEURISTIC TASK_PROPERTIES
)

fast_downward_plugin(
    NAME BLIND_SEARCH_HEURISTIC
    HELP "The 'blind search' heuristic"
    SOURCES
        heuristics/blind_search_heuristic
    DEPENDS TASK_PROPERTIES
)

fast_downward_plugin(
    NAME CONTEXT_ENHANCED_ADDITIVE_HEURISTIC
    HELP "The context-enhanced additive heuristic"
    SOURCES
        heuristics/cea_heuristic
    DEPENDS DOMAIN_TRANSITION_GRAPH PRIORITY_QUEUES TASK_PROPERTIES
)

fast_downward_plugin(
    NAME CG_HEURISTIC
    HELP "The causal graph heuristic"
    SOURCES heuristics/cg_heuristic
            heuristics/cg_cache
    DEPENDS DOMAIN_TRANSITION_GRAPH PRIORITY_QUEUES TASK_PROPERTIES
)

fast_downward_plugin(
    NAME DOMAIN_TRANSITION_GRAPH
    HELP "DTGs used by cg and cea heuristic"
    SOURCES
        heuristics/domain_transition_graph
    DEPENDENCY_ONLY
)

fast_downward_plugin(
    NAME FF_HEURISTIC
    HELP "The FF heuristic (an implementation of the RPG heuristic)"
    SOURCES
        heuristics/ff_heuristic
    DEPENDS ADDITIVE_HEURISTIC TASK_PROPERTIES
)

fast_downward_plugin(
    NAME GOAL_COUNT_HEURISTIC
    HELP "The goal-counting heuristic"
    SOURCES
        heuristics/goal_count_heuristic
)

fast_downward_plugin(
    NAME HM_HEURISTIC
    HELP "The h^m heuristic"
    SOURCES
        heuristics/hm_heuristic
    DEPENDS TASK_PROPERTIES
)

fast_downward_plugin(
    NAME LANDMARK_CUT_HEURISTIC
    HELP "The LM-cut heuristic"
    SOURCES
        heuristics/lm_cut_heuristic
        heuristics/lm_cut_landmarks
    DEPENDS PRIORITY_QUEUES TASK_PROPERTIES
)

fast_downward_plugin(
    NAME MAX_HEURISTIC
    HELP "The Max heuristic"
    SOURCES
        heuristics/max_heuristic
    DEPENDS PRIORITY_QUEUES RELAXATION_HEURISTIC
)

fast_downward_plugin(
    NAME CORE_TASKS
    HELP "Core task transformations"
    SOURCES
        tasks/cost_adapted_task
        tasks/delegating_task
        tasks/root_task
    CORE_PLUGIN
)

fast_downward_plugin(
    NAME EXTRA_TASKS
    HELP "Non-core task transformations"
    SOURCES
        tasks/domain_abstracted_task
        tasks/domain_abstracted_task_factory
        tasks/modified_goals_task
        tasks/modified_operator_costs_task
    DEPENDS TASK_PROPERTIES
    DEPENDENCY_ONLY
)

fast_downward_plugin(
    NAME CAUSAL_GRAPH
    HELP "Causal Graph"
    SOURCES
        task_utils/causal_graph
    DEPENDENCY_ONLY
)

fast_downward_plugin(
    NAME SAMPLING
    HELP "Sampling"
    SOURCES
        task_utils/sampling
    DEPENDS SUCCESSOR_GENERATOR TASK_PROPERTIES
    DEPENDENCY_ONLY
)

fast_downward_plugin(
    NAME SUCCESSOR_GENERATOR
    HELP "Successor generator"
    SOURCES
        task_utils/successor_generator
    DEPENDS TASK_PROPERTIES
    DEPENDENCY_ONLY
)

fast_downward_plugin(
    NAME TASK_PROPERTIES
    HELP "Task properties"
    SOURCES
        task_utils/task_properties
    DEPENDENCY_ONLY
)

fast_downward_plugin(
    NAME VARIABLE_ORDER_FINDER
    HELP "Variable order finder"
    SOURCES
        task_utils/variable_order_finder
    DEPENDENCY_ONLY
)

fast_downward_plugin(
    NAME CEGAR
    HELP "Plugin containing the code for CEGAR heuristics"
    SOURCES
        cegar/abstraction
        cegar/abstract_search
        cegar/abstract_state
        cegar/additive_cartesian_heuristic
        cegar/cartesian_heuristic_function
        cegar/cost_saturation
        cegar/domains
        cegar/refinement_hierarchy
        cegar/split_selector
        cegar/subtask_generators
        cegar/transition
        cegar/transition_updater
        cegar/utils
        cegar/utils_landmarks
    DEPENDS ADDITIVE_HEURISTIC DYNAMIC_BITSET EXTRA_TASKS LANDMARKS PRIORITY_QUEUES TASK_PROPERTIES
)

fast_downward_plugin(
    NAME MAS_HEURISTIC
    HELP "The Merge-and-Shrink heuristic"
    SOURCES
        merge_and_shrink/distances
        merge_and_shrink/factored_transition_system
        merge_and_shrink/fts_factory
        merge_and_shrink/label_equivalence_relation
        merge_and_shrink/label_reduction
        merge_and_shrink/labels
        merge_and_shrink/merge_and_shrink_heuristic
        merge_and_shrink/merge_and_shrink_representation
        merge_and_shrink/merge_scoring_function
        merge_and_shrink/merge_scoring_function_dfp
        merge_and_shrink/merge_scoring_function_goal_relevance
        merge_and_shrink/merge_scoring_function_single_random
        merge_and_shrink/merge_scoring_function_total_order
        merge_and_shrink/merge_selector
        merge_and_shrink/merge_selector_score_based_filtering
        merge_and_shrink/merge_strategy
        merge_and_shrink/merge_strategy_aliases
        merge_and_shrink/merge_strategy_factory
        merge_and_shrink/merge_strategy_factory_precomputed
        merge_and_shrink/merge_strategy_factory_sccs
        merge_and_shrink/merge_strategy_factory_stateless
        merge_and_shrink/merge_strategy_precomputed
        merge_and_shrink/merge_strategy_sccs
        merge_and_shrink/merge_strategy_stateless
        merge_and_shrink/merge_tree
        merge_and_shrink/merge_tree_factory
        merge_and_shrink/merge_tree_factory_linear
        merge_and_shrink/shrink_bisimulation
        merge_and_shrink/shrink_bucket_based
        merge_and_shrink/shrink_fh
        merge_and_shrink/shrink_random
        merge_and_shrink/shrink_strategy
        merge_and_shrink/transition_system
        merge_and_shrink/types
        merge_and_shrink/utils
<<<<<<< HEAD
    DEPENDS PRIORITY_QUEUES EQUIVALENCE_RELATION TASK_PROPERTIES VARIABLE_ORDER_FINDER
=======
    DEPENDS PRIORITY_QUEUES EQUIVALENCE_RELATION SCCS
>>>>>>> 03d65343
)

fast_downward_plugin(
    NAME LANDMARKS
    HELP "Plugin containing the code to reason with landmarks"
    SOURCES
        landmarks/exploration
        landmarks/lama_ff_synergy
        landmarks/landmark_cost_assignment
        landmarks/landmark_count_heuristic
        landmarks/landmark_factory
        landmarks/landmark_factory_h_m
        landmarks/landmark_factory_merged
        landmarks/landmark_factory_rpg_exhaust
        landmarks/landmark_factory_rpg_sasp
        landmarks/landmark_factory_zhu_givan
        landmarks/landmark_graph
        landmarks/landmark_status_manager
        landmarks/util
    DEPENDS LP_SOLVER PRIORITY_QUEUES SUCCESSOR_GENERATOR TASK_PROPERTIES
)

fast_downward_plugin(
    NAME OPERATOR_COUNTING
    HELP "Plugin containing the code for operator counting heuristics"
    SOURCES
        operator_counting/constraint_generator
        operator_counting/lm_cut_constraints
        operator_counting/operator_counting_heuristic
        operator_counting/pho_constraints
        operator_counting/state_equation_constraints
    DEPENDS LP_SOLVER LANDMARK_CUT_HEURISTIC PDBS TASK_PROPERTIES
)

fast_downward_plugin(
    NAME PDBS
    HELP "Plugin containing the code for PDBs"
    SOURCES
        pdbs/canonical_pdbs
        pdbs/canonical_pdbs_heuristic
        pdbs/dominance_pruning
        pdbs/incremental_canonical_pdbs
        pdbs/match_tree
        pdbs/max_additive_pdb_sets
        pdbs/max_cliques
        pdbs/pattern_collection_information
        pdbs/pattern_database
        pdbs/pattern_collection_generator_combo
        pdbs/pattern_collection_generator_genetic
        pdbs/pattern_collection_generator_hillclimbing
        pdbs/pattern_collection_generator_manual
        pdbs/pattern_collection_generator_systematic
        pdbs/pattern_generator_greedy
        pdbs/pattern_generator_manual
        pdbs/pattern_generator
        pdbs/pdb_heuristic
        pdbs/types
        pdbs/validation
        pdbs/zero_one_pdbs
        pdbs/zero_one_pdbs_heuristic
    DEPENDS CAUSAL_GRAPH MAX_CLIQUES PRIORITY_QUEUES SAMPLING SUCCESSOR_GENERATOR TASK_PROPERTIES VARIABLE_ORDER_FINDER
)

fast_downward_plugin(
    NAME POTENTIALS
    HELP "Plugin containing the code for potential heuristics"
    SOURCES
        potentials/diverse_potential_heuristics
        potentials/potential_function
        potentials/potential_heuristic
        potentials/potential_max_heuristic
        potentials/potential_optimizer
        potentials/sample_based_potential_heuristics
        potentials/single_potential_heuristics
        potentials/util
    DEPENDS LP_SOLVER SAMPLING SUCCESSOR_GENERATOR TASK_PROPERTIES
)

fast_downward_plugin(
    NAME SCCS
    HELP "Algorithm to compute the strongly connected components (SCCs) of a "
         "directed graph."
    SOURCES
        algorithms/sccs.cc
    DEPENDENCY_ONLY
)

fast_downward_add_plugin_sources(PLANNER_SOURCES)

# The order in PLANNER_SOURCES influences the order in which object
# files are given to the linker, which can have a significant influence
# on performance (see issue67). The general recommendation seems to be
# to list files that define functions after files that use them.
# We approximate this by reversing the list, which will put the plugins
# first, followed by the core files, followed by the main file.
# This is certainly not optimal, but works well enough in practice.
list(REVERSE PLANNER_SOURCES)<|MERGE_RESOLUTION|>--- conflicted
+++ resolved
@@ -566,11 +566,7 @@
         merge_and_shrink/transition_system
         merge_and_shrink/types
         merge_and_shrink/utils
-<<<<<<< HEAD
-    DEPENDS PRIORITY_QUEUES EQUIVALENCE_RELATION TASK_PROPERTIES VARIABLE_ORDER_FINDER
-=======
-    DEPENDS PRIORITY_QUEUES EQUIVALENCE_RELATION SCCS
->>>>>>> 03d65343
+    DEPENDS PRIORITY_QUEUES EQUIVALENCE_RELATION SCCS TASK_PROPERTIES VARIABLE_ORDER_FINDER
 )
 
 fast_downward_plugin(
