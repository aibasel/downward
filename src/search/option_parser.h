--- conflicted
+++ resolved
@@ -14,23 +14,17 @@
   the "<<"-operator for NT. Not necessary if your type will never have
   a default value. 
 - (optional) Create a template specialization for TypeNamer<NT> - you
-   don't have to do this, but it might print the typename in a
+   don't have to do this, but it might print the typename in a 
    more readable way.
 In option_parser.cc:
-- add NT to the functions static void get_help(string k) and
+- add NT to the functions static void get_help(string k) and 
   static void get_full_help()
 
 If NT shall be predefinable:
-<<<<<<< HEAD
 - See the functions predefine_lmgraph() and predefine_heuristic() 
   in option parser.cc for examples. 
   You will also need to extend OptionParser::parse_cmd_line(), and
-  should add an explination to OptionParser::usage().
-=======
-- See the functions predefine_lmgraph(...) and predefine_heuristic(...)
-  in option parser.cc for examples.
-  You will also need to extend OptionParser::parse_cmd_line(...).
->>>>>>> 690d7c02
+  should add an explanation to OptionParser::usage().
 */
 
 
