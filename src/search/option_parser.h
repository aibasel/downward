#ifndef OPTION_PARSER_H
#define OPTION_PARSER_H

/*
How to add support for a new type NT to the option parser:
In this file, tell the parser how to parse NT:
- Create a template specialization TokenParser<NT> (or overload
  the ">>"-operator for NT).
  See the existing specializations for examples.

If you want classes of type NT to be included in the help output:
In option_parser_util.h:
- Create a template specialization DefaultValueNamer<NT>, or overload
  the "<<"-operator for NT. Not necessary if your type will never have
  a default value.
- (optional) Create a template specialization for TypeNamer<NT> - you
   don't have to do this, but it might print the typename in a
   more readable way.
In option_parser.cc:
- add NT to the functions static void get_help(string k) and
  static void get_full_help()

If NT shall be predefinable:
- See the functions predefine_lmgraph() and predefine_heuristic()
  in option parser.cc for examples.
  You will also need to extend OptionParser::parse_cmd_line(), and
  should add an explanation to OptionParser::usage().
*/



#include <vector>
#include <string>
#include <iostream>
#include <sstream>
#include <limits>
#include <algorithm>
#include <map>
#include <memory>
#include "option_parser_util.h"
#include "heuristic.h"

class OptionParser;
class LandmarkGraph;
template<class Entry>
class OpenList;
class SearchEngine;
class MergeStrategy;
class ShrinkStrategy;

/*
The TokenParser<T> wraps functions to parse supported types T.
 */

template <class T>
class TokenParser {
public:
    //if T has no template specialization,
    //try to parse it directly from the input string
    static inline T parse(OptionParser &p);
};


// int needs a specialization to allow "infinity".
template <>
class TokenParser<int> {
public:
    static inline int parse(OptionParser &p);
};

// double needs a specialization to allow "infinity".
template <>
class TokenParser<double> {
public:
    static inline double parse(OptionParser &p);
};


template <class Entry>
class TokenParser<OpenList<Entry > *> {
public:
    static inline OpenList<Entry> *parse(OptionParser &p);
};

template <>
class TokenParser<Heuristic *> {
public:
    static inline Heuristic *parse(OptionParser &p);
};

template <>
class TokenParser<LandmarkGraph *> {
public:
    static inline LandmarkGraph *parse(OptionParser &p);
};

template <>
class TokenParser<ScalarEvaluator *> {
public:
    static inline ScalarEvaluator *parse(OptionParser &p);
};

template <>
class TokenParser<SearchEngine *> {
public:
    static inline SearchEngine *parse(OptionParser &p);
};


template <>
class TokenParser<ParseTree> {
public:
    static inline ParseTree parse(OptionParser &p);
};

template <>
class TokenParser<MergeStrategy *> {
public:
    static inline MergeStrategy *parse(OptionParser &p);
};

template <>
class TokenParser<ShrinkStrategy *> {
public:
    static inline ShrinkStrategy *parse(OptionParser &p);
};

template <class T>
class TokenParser<std::vector<T > > {
public:
    static inline std::vector<T> parse(OptionParser &p);
};



/*The OptionParser stores a parse tree, and a Options.
By calling addArgument, the parse tree is partially parsed,
and the result is added to the Options.
 */
class OptionParser {
    static SearchEngine *parse_cmd_line_aux(
        const std::vector<std::string> &args, bool dry_run);
public:
    OptionParser(std::string config, bool dr);
    OptionParser(ParseTree pt, bool dr);

    //this is where input from the commandline goes:
    static SearchEngine *parse_cmd_line(
        int argc, const char **argv, bool dr, bool is_unit_cost);

    static std::string usage(std::string progname);

    //this function initiates parsing of T (the root node of parse_tree
    //will be parsed as T). Usually T=SearchEngine*, ScalarEvaluator* or LandmarkGraph*
    template <class T>
    T start_parsing();

    //add option with default value
    //call with mandatory = false to specify an optional parameter without default value
    template <class T>
    void add_option(
        std::string k, std::string h = "", std::string def_val = "",
        const OptionFlags &flags = OptionFlags());

    void add_enum_option(std::string k,
                         std::vector<std::string > enumeration,
                         std::string h = "", std::string def_val = "",
                         std::vector<std::string> enum_doc = std::vector<std::string>(),
                         const OptionFlags &flags = OptionFlags());
    template <class T>
    void add_list_option(std::string k,
                         std::string h = "", std::string def_val = "",
                         const OptionFlags &flags = OptionFlags());

    void document_values(std::string argument,
                         ValueExplanations value_explanations) const;
    void document_synopsis(std::string name, std::string note) const;
    void document_property(std::string property, std::string note) const;
    void document_language_support(std::string feature, std::string note) const;
    void document_note(std::string name, std::string note, bool long_text = false) const;
    void document_hide() const;

    static void static_error(std::string msg);
    void error(std::string msg);
    void warning(std::string msg);

    Options parse(); //parse is not the best name for this function. It just does some checks and returns the parsed options Parsing happens before that. Change?
    ParseTree *get_parse_tree();
    void set_parse_tree(const ParseTree &pt);
    void set_help_mode(bool m);

    bool dry_run() const;
    bool help_mode() const;

    template <class T>
    static std::string to_str(T in) {
        std::ostringstream out;
        out << std::boolalpha << in;
        return out.str();
    }

private:
    Options opts;
    ParseTree parse_tree;
    bool dry_run_;
    bool help_mode_;

    ParseTree::sibling_iterator next_unparsed_argument;
    std::vector<std::string> valid_keys;
};

//Definitions of OptionParsers template functions:

template <class T>
T OptionParser::start_parsing() {
    if (help_mode()) {
        DocStore::instance()->register_object(parse_tree.begin()->value,
                                              TypeNamer<T>::name());
    }
    return TokenParser<T>::parse(*this);
}

template <class T>
void OptionParser::add_option(
    std::string k,
    std::string h, std::string default_value, const OptionFlags &flags) {
    if (help_mode()) {
        DocStore::instance()->add_arg(parse_tree.begin()->value,
                                      k, h,
                                      TypeNamer<T>::name(), default_value,
                                      flags.mandatory);
        return;
    }
    valid_keys.push_back(k);
    bool use_default(false);
    ParseTree::sibling_iterator arg = next_unparsed_argument;
    //scenario where we have already handled all arguments
    if (arg == parse_tree.end(parse_tree.begin())) {
        if (default_value.empty()) {
            if (flags.mandatory) {
                error("missing option: " + k);
            } else {
                return;
            }
        } else {
            use_default = true;
        }
    } else {
        //handling arguments with explicit keyword:
        if (!arg->key.empty()) { //to check if we reached the params supplied with key
            //try to find a parameter passed with keyword k
            for (; arg != parse_tree.end(parse_tree.begin()); ++arg) {
                if (arg->key.compare(k) == 0)
                    break;
            }
            if (arg == parse_tree.end(parse_tree.begin())) {
                if (default_value.empty()) {
                    if (flags.mandatory) {
                        error("missing option: " + k);
                    } else {
                        return;
                    }
                } else {
                    use_default = true;
                }
            }
        }
    }
    OptionParser subparser =
        (use_default ?
         OptionParser(default_value, dry_run()) :
         OptionParser(subtree(parse_tree, arg), dry_run()));
    T result = TokenParser<T>::parse(subparser);
    opts.set<T>(k, result);
    //if we have not reached the keyword parameters yet
    //and did not use the default value,
    //increment the argument position pointer
    if (!use_default && arg->key.empty()) {
        ++next_unparsed_argument;
    }
}

template <class T>
void OptionParser::add_list_option(
    std::string k, std::string h, std::string def_val, const OptionFlags &flags) {
    add_option<std::vector<T> >(k, h, def_val, flags);
}

//Definitions of TokenParser<T>:
template <class T>
T TokenParser<T>::parse(OptionParser &p) {
    ParseTree::iterator pt = p.get_parse_tree()->begin();
    std::stringstream str_stream(pt->value);
    T x;
    if ((str_stream >> std::boolalpha >> x).fail()) {
        p.error("could not parse argument " + pt->value + " of type " + TypeNamer<T>::name());
    }
    return x;
}

int TokenParser<int>::parse(OptionParser &p) {
    ParseTree::iterator pt = p.get_parse_tree()->begin();
    if (pt->value.compare("infinity") == 0) {
        return std::numeric_limits<int>::max();
    } else {
        std::stringstream str_stream(pt->value);
        int x;
        if ((str_stream >> x).fail()) {
            p.error("could not parse int argument " + pt->value);
        }
        return x;
    }
}

double TokenParser<double>::parse(OptionParser &p) {
    ParseTree::iterator pt = p.get_parse_tree()->begin();
    if (pt->value.compare("infinity") == 0) {
        return std::numeric_limits<double>::infinity();
    } else {
        std::stringstream str_stream(pt->value);
        double x;
        if ((str_stream >> x).fail()) {
            p.error("could not parse double argument " + pt->value);
        }
        return x;
    }
}

//helper functions for the TokenParser-specializations
template <class T>
static T *lookup_in_registry(OptionParser &p) {
    ParseTree::iterator pt = p.get_parse_tree()->begin();
    if (Registry<T *>::instance()->contains(pt->value)) {
        return Registry<T *>::instance()->get(pt->value) (p);
    }
    p.error(TypeNamer<T *>::name() + " " + pt->value + " not found");
    return 0;
}

template <class T>
static T *lookup_in_predefinitions(OptionParser &p, bool &found) {
    ParseTree::iterator pt = p.get_parse_tree()->begin();
    if (Predefinitions<T *>::instance()->contains(pt->value)) {
        found = true;
        return Predefinitions<T *>::instance()->get(pt->value);
    }
    found = false;
    return 0;
}


template <class Entry>
OpenList<Entry > *TokenParser<OpenList<Entry > *>::parse(OptionParser &p) {
    return lookup_in_registry<OpenList<Entry > >(p);
}


Heuristic *TokenParser<Heuristic *>::parse(OptionParser &p) {
    bool predefined;
    Heuristic *result = lookup_in_predefinitions<Heuristic>(p, predefined);
    if (predefined)
        return result;
    return lookup_in_registry<Heuristic>(p);
}

LandmarkGraph *TokenParser<LandmarkGraph *>::parse(OptionParser &p) {
    bool predefined;
    LandmarkGraph *result = lookup_in_predefinitions<LandmarkGraph>(p, predefined);
    if (predefined)
        return result;
    return lookup_in_registry<LandmarkGraph>(p);
}

//TODO find a general way to handle parsing of superclasses (see also issue28)
ScalarEvaluator *TokenParser<ScalarEvaluator *>::parse(OptionParser &p) {
    ParseTree::iterator pt = p.get_parse_tree()->begin();
    if (Predefinitions<Heuristic *>::instance()->contains(pt->value)) {
        return (ScalarEvaluator *)
               Predefinitions<Heuristic *>::instance()->get(pt->value);
    } else if (Registry<ScalarEvaluator *>::instance()->contains(pt->value)) {
        return Registry<ScalarEvaluator *>::instance()->get(pt->value) (p);
    } else if (Registry<Heuristic *>::instance()->contains(pt->value)) {
        return (ScalarEvaluator *)
               Registry<Heuristic *>::instance()->get(pt->value) (p);
    }
    p.error("ScalarEvaluator " + pt->value + " not found");
    return 0;
}


SearchEngine *TokenParser<SearchEngine *>::parse(OptionParser &p) {
    return lookup_in_registry<SearchEngine>(p);
}

MergeStrategy *TokenParser<MergeStrategy *>::parse(OptionParser &p) {
    return lookup_in_registry<MergeStrategy>(p);
}

ShrinkStrategy *TokenParser<ShrinkStrategy *>::parse(OptionParser &p) {
    return lookup_in_registry<ShrinkStrategy>(p);
}


<<<<<<< HEAD
=======
Synergy *TokenParser<Synergy *>::parse(OptionParser &p) {
    return lookup_in_registry<Synergy>(p);
}

>>>>>>> de308c46
ParseTree TokenParser<ParseTree>::parse(OptionParser &p) {
    return *p.get_parse_tree();
}

template <class T>
std::vector<T > TokenParser<std::vector<T > >::parse(OptionParser &p) {
    ParseTree::iterator pt = p.get_parse_tree()->begin();
    std::vector<T> results;
    if (pt->value.compare("list") != 0) {
        //try to parse the next token as list of length 1 given without brackets
        results.push_back(TokenParser<T>::parse(p));
    } else {
        for (ParseTree::sibling_iterator pti =
                 first_child_of_root(*p.get_parse_tree());
             pti != end_of_roots_children(*p.get_parse_tree());
             ++pti) {
            OptionParser subparser(subtree(*p.get_parse_tree(), pti), p.dry_run());
            results.push_back(
                TokenParser<T>::parse(subparser));
        }
    }
    return results;
}

#endif<|MERGE_RESOLUTION|>--- conflicted
+++ resolved
@@ -401,13 +401,6 @@
 }
 
 
-<<<<<<< HEAD
-=======
-Synergy *TokenParser<Synergy *>::parse(OptionParser &p) {
-    return lookup_in_registry<Synergy>(p);
-}
-
->>>>>>> de308c46
 ParseTree TokenParser<ParseTree>::parse(OptionParser &p) {
     return *p.get_parse_tree();
 }
