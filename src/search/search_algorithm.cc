--- conflicted
+++ resolved
@@ -235,12 +235,7 @@
         utils::get_rng_arguments_from_options(opts));
 }
 
-<<<<<<< HEAD
 static class SearchAlgorithmCategoryPlugin : public plugins::TypedCategoryPlugin<TaskIndependentComponentType<SearchAlgorithm>> {
-=======
-static class SearchAlgorithmCategoryPlugin
-    : public plugins::TypedCategoryPlugin<SearchAlgorithm> {
->>>>>>> ba6ffb79
 public:
     SearchAlgorithmCategoryPlugin() : TypedCategoryPlugin("SearchAlgorithm") {
         // TODO: Replace add synopsis for the wiki page.
