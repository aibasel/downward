--- conflicted
+++ resolved
@@ -20,10 +20,7 @@
 using namespace std;
 using utils::ExitCode;
 
-<<<<<<< HEAD
 class TaskIndependentPruningMethod;
-=======
->>>>>>> 54e86694
 
 static successor_generator::SuccessorGenerator &get_successor_generator(
     const TaskProxy &task_proxy, utils::LogProxy &log) {
@@ -43,25 +40,18 @@
     return successor_generator;
 }
 
-<<<<<<< HEAD
-
 SearchAlgorithm::SearchAlgorithm(
     OperatorCost cost_type,
     int bound,
     double max_time,
-    const string &name,
+    const string &description,
     utils::Verbosity verbosity,
     const shared_ptr<AbstractTask> &_task)
     : status(IN_PROGRESS),
-=======
-SearchAlgorithm::SearchAlgorithm(
-    OperatorCost cost_type, int bound, double max_time,
-    const string &description, utils::Verbosity verbosity)
-    : description(description),
-      status(IN_PROGRESS),
       solution_found(false),
-      task(tasks::g_root_task),
+      task(_task),
       task_proxy(*task),
+      description(description),
       log(utils::get_log_for_verbosity(verbosity)),
       state_registry(task_proxy),
       successor_generator(get_successor_generator(task_proxy, log)),
@@ -78,35 +68,6 @@
     task_properties::print_variable_statistics(task_proxy);
 }
 
-SearchAlgorithm::SearchAlgorithm(const plugins::Options &opts) // TODO options object is needed for iterated search, the prototype for issue559 resolves this
-    : description(opts.get_unparsed_config()),
-      status(IN_PROGRESS),
->>>>>>> 54e86694
-      solution_found(false),
-      task(_task),
-      task_proxy(*task),
-<<<<<<< HEAD
-      name(name),
-      log(utils::get_log(verbosity)),
-=======
-      log(utils::get_log_for_verbosity(
-              opts.get<utils::Verbosity>("verbosity"))),
->>>>>>> 54e86694
-      state_registry(task_proxy),
-      successor_generator(get_successor_generator(task_proxy, log)),
-      search_space(state_registry, log),
-      statistics(log),
-      bound(bound),
-      cost_type(cost_type),
-      is_unit_cost(task_properties::is_unit_cost(task_proxy)),
-      max_time(max_time) {
-    if (bound < 0) {
-        cerr << "error: negative cost bound " << bound << endl;
-        utils::exit_with(ExitCode::SEARCH_INPUT_ERROR);
-    }
-    task_properties::print_variable_statistics(task_proxy);
-}
-
 SearchAlgorithm::~SearchAlgorithm() {
 }
 
@@ -145,7 +106,7 @@
 
 bool SearchAlgorithm::check_goal_and_set_plan(const State &state) {
     if (task_properties::is_goal_state(task_proxy, state)) {
-        log << "Solution found! (by '" << name << "')" << endl;
+        log << "Solution found! (by '" << description << "')" << endl;
         Plan plan;
         search_space.trace_path(state, plan);
         set_plan(plan);
@@ -182,13 +143,8 @@
 
    Method doesn't belong here because it's only useful for certain derived classes.
    TODO: Figure out where it belongs and move it there. */
-<<<<<<< HEAD
-void SearchAlgorithm::add_pruning_option(plugins::Feature &feature) {
+void add_search_pruning_options_to_feature(plugins::Feature &feature) {
     feature.add_option<shared_ptr<TaskIndependentPruningMethod>>(
-=======
-void add_search_pruning_options_to_feature(plugins::Feature &feature) {
-    feature.add_option<shared_ptr<PruningMethod>>(
->>>>>>> 54e86694
         "pruning",
         "Pruning methods can prune or reorder the set of applicable operators in "
         "each state and thereby influence the number and order of successor states "
@@ -196,20 +152,15 @@
         "null()");
 }
 
-<<<<<<< HEAD
-void SearchAlgorithm::add_options_to_feature(plugins::Feature &feature, const string &name) {
-    ::add_cost_type_option_to_feature(feature);
-=======
-tuple<shared_ptr<PruningMethod>>
+tuple<shared_ptr<TaskIndependentPruningMethod>>
 get_search_pruning_arguments_from_options(
     const plugins::Options &opts) {
-    return make_tuple(opts.get<shared_ptr<PruningMethod>>("pruning"));
+    return make_tuple(opts.get<shared_ptr<TaskIndependentPruningMethod>>("pruning"));
 }
 
 void add_search_algorithm_options_to_feature(
     plugins::Feature &feature, const string &description) {
     ::add_cost_type_options_to_feature(feature);
->>>>>>> 54e86694
     feature.add_option<int>(
         "bound",
         "exclusive depth bound on g-values. Cutoffs are always performed according to "
@@ -223,15 +174,7 @@
         "experiments. Timed-out searches are treated as failed searches, "
         "just like incomplete search algorithms that exhaust their search space.",
         "infinity");
-<<<<<<< HEAD
-    utils::add_log_options_to_feature(feature, name);
-=======
-    feature.add_option<string>(
-        "description",
-        "description used to identify search algorithm in logs",
-        "\"" + description + "\"");
-    utils::add_log_options_to_feature(feature);
->>>>>>> 54e86694
+    utils::add_log_options_to_feature(feature, description);
 }
 
 tuple<OperatorCost, int, double, string, utils::Verbosity>
@@ -241,8 +184,7 @@
         ::get_cost_type_arguments_from_options(opts),
         make_tuple(
             opts.get<int>("bound"),
-            opts.get<double>("max_time"),
-            opts.get<string>("description")
+            opts.get<double>("max_time")
             ),
         utils::get_log_arguments_from_options(opts)
         );
@@ -309,8 +251,9 @@
 
 shared_ptr<SearchAlgorithm> TaskIndependentSearchAlgorithm::create_task_specific_root(
     const shared_ptr<AbstractTask> &task, int depth) const {
-    utils::g_log << std::string(depth, ' ') << "Creating SearchAlgorithm as root component..." << endl;
-    std::unique_ptr<ComponentMap> component_map = std::make_unique<ComponentMap>();
+    utils::g_log << string(depth, ' ') 
+        << "Creating SearchAlgorithm as root component..." << endl;
+    unique_ptr<ComponentMap> component_map = make_unique<ComponentMap>();
     return get_task_specific(task, component_map, depth);
 }
 
