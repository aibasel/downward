--- conflicted
+++ resolved
@@ -7,11 +7,7 @@
 
 #include <unordered_map>
 
-<<<<<<< HEAD
-=======
 class Evaluator;
-class GlobalOperator;
->>>>>>> 69767318
 class GlobalState;
 class SearchStatistics;
 
@@ -111,18 +107,11 @@
       treated uniformly, use get_heuristic_value_or_infinity(), which
       returns numeric_limits<int>::max() for infinite estimates.
     */
-<<<<<<< HEAD
-    bool is_heuristic_infinite(ScalarEvaluator *heur);
-    int get_heuristic_value(ScalarEvaluator *heur);
-    int get_heuristic_value_or_infinity(ScalarEvaluator *heur);
-    const std::vector<OperatorID> &get_preferred_operators(ScalarEvaluator *heur);
-=======
     bool is_heuristic_infinite(Evaluator *heur);
     int get_heuristic_value(Evaluator *heur);
     int get_heuristic_value_or_infinity(Evaluator *heur);
-    const std::vector<const GlobalOperator *> &get_preferred_operators(
+    const std::vector<OperatorID> &get_preferred_operators(
         Evaluator *heur);
->>>>>>> 69767318
     bool get_calculate_preferred() const;
 };
 
