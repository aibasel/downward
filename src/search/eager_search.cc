--- conflicted
+++ resolved
@@ -69,13 +69,8 @@
 
     assert(!heuristics.empty());
 
-<<<<<<< HEAD
     const GlobalState &initial_state = g_initial_state();
-    for (size_t i = 0; i < heuristics.size(); i++)
-=======
-    const State &initial_state = g_initial_state();
     for (size_t i = 0; i < heuristics.size(); ++i)
->>>>>>> e298f909
         heuristics[i]->evaluate(initial_state);
     open_list->evaluate(0, false);
     search_progress.inc_evaluated_states();
@@ -132,13 +127,8 @@
     }
     search_progress.inc_evaluations(preferred_operator_heuristics.size());
 
-<<<<<<< HEAD
-    for (int i = 0; i < applicable_ops.size(); i++) {
+    for (size_t i = 0; i < applicable_ops.size(); ++i) {
         const GlobalOperator *op = applicable_ops[i];
-=======
-    for (size_t i = 0; i < applicable_ops.size(); ++i) {
-        const Operator *op = applicable_ops[i];
->>>>>>> e298f909
 
         if ((node.get_real_g() + op->get_cost()) >= bound)
             continue;
