#include "eager_search.h"

#include "globals.h"
#include "heuristic.h"
#include "option_parser.h"
#include "successor_generator.h"
#include "g_evaluator.h"
#include "sum_evaluator.h"
#include "plugin.h"

#include <cassert>
#include <cstdlib>
#include <set>
using namespace std;

EagerSearch::EagerSearch(
    const Options &opts)
    : SearchEngine(opts),
      reopen_closed_nodes(opts.get<bool>("reopen_closed")),
      do_pathmax(opts.get<bool>("pathmax")),
      use_multi_path_dependence(opts.get<bool>("mpd")),
      open_list(opts.get<OpenList<StateHandle> *>("open")),
      f_evaluator(opts.get<ScalarEvaluator *>("f_eval")) {
    if (opts.contains("preferred")) {
        preferred_operator_heuristics =
            opts.get_list<Heuristic *>("preferred");
    }
}

void EagerSearch::initialize() {
    //TODO children classes should output which kind of search
    cout << "Conducting best first search"
         << (reopen_closed_nodes ? " with" : " without")
         << " reopening closed nodes, (real) bound = " << bound
         << endl;
    if (do_pathmax)
        cout << "Using pathmax correction" << endl;
    if (use_multi_path_dependence)
        cout << "Using multi-path dependence (LM-A*)" << endl;
    assert(open_list != NULL);

    set<Heuristic *> hset;
    open_list->get_involved_heuristics(hset);

    for (set<Heuristic *>::iterator it = hset.begin(); it != hset.end(); it++) {
        estimate_heuristics.push_back(*it);
        search_progress.add_heuristic(*it);
    }

    // add heuristics that are used for preferred operators (in case they are
    // not also used in the open list)
    hset.insert(preferred_operator_heuristics.begin(),
                preferred_operator_heuristics.end());

    // add heuristics that are used in the f_evaluator. They are usually also
    // used in the open list and hence already be included, but we want to be
    // sure.
    if (f_evaluator) {
        f_evaluator->get_involved_heuristics(hset);
    }

    for (set<Heuristic *>::iterator it = hset.begin(); it != hset.end(); it++) {
        heuristics.push_back(*it);
    }

    assert(!heuristics.empty());

    StateHandle initial_state_handle = g_state_registry.get_handle(*g_initial_state);
    for (size_t i = 0; i < heuristics.size(); i++)
        heuristics[i]->evaluate(State(initial_state_handle));
    open_list->evaluate(0, false);
    search_progress.inc_evaluated_states();
    search_progress.inc_evaluations(heuristics.size());

    if (open_list->is_dead_end()) {
        cout << "Initial state is a dead end." << endl;
    } else {
        search_progress.get_initial_h_values();
        if (f_evaluator) {
            f_evaluator->evaluate(0, false);
            search_progress.report_f_value(f_evaluator->get_value());
        }
        search_progress.check_h_progress(0);
        SearchNode node = search_space.get_node(initial_state_handle);
        node.open_initial(heuristics[0]->get_value());

        open_list->insert(node.get_state_handle());
    }
}


void EagerSearch::statistics() const {
    search_progress.print_statistics();
    search_space.statistics();
}

int EagerSearch::step() {
    pair<SearchNode, bool> n = fetch_next_node();
    if (!n.second) {
        return FAILED;
    }
    SearchNode node = n.first;

    State s = node.get_state();
    if (check_goal_and_set_plan(s))
        return SOLVED;

    vector<const Operator *> applicable_ops;
    set<const Operator *> preferred_ops;

    g_successor_generator->generate_applicable_ops(s, applicable_ops);
    // This evaluates the expanded state (again) to get preferred ops
    for (int i = 0; i < preferred_operator_heuristics.size(); i++) {
        Heuristic *h = preferred_operator_heuristics[i];
        h->evaluate(s);
        if (!h->is_dead_end()) {
            // In an alternation search with unreliable heuristics, it is
            // possible that this heuristic considers the state a dead end.
            vector<const Operator *> preferred;
            h->get_preferred_operators(preferred);
            preferred_ops.insert(preferred.begin(), preferred.end());
        }
    }
    search_progress.inc_evaluations(preferred_operator_heuristics.size());

    for (int i = 0; i < applicable_ops.size(); i++) {
        const Operator *op = applicable_ops[i];

        if ((node.get_real_g() + op->get_cost()) >= bound)
            continue;

        State succ_state = State::construct_registered_successor(s, *op);
        search_progress.inc_generated();
        bool is_preferred = (preferred_ops.find(op) != preferred_ops.end());

        SearchNode succ_node = search_space.get_node(succ_state.get_handle());

        // Previously encountered dead end. Don't re-evaluate.
        if (succ_node.is_dead_end())
            continue;

        // update new path
        if (use_multi_path_dependence || succ_node.is_new()) {
            bool h_is_dirty = false;
<<<<<<< HEAD
            for (size_t i = 0; i < heuristics.size(); i++)
                h_is_dirty = h_is_dirty || heuristics[i]->reach_state(
                    s, *op, succ_state);
=======
            for (size_t i = 0; i < heuristics.size(); ++i) {
                /*
                  Note that we can't break out of the loop when
                  h_is_dirty is set to true or use short-circuit
                  evaluation here. We must call reach_state for each
                  heuristic for its side effects.
                */
                if (heuristics[i]->reach_state(s, *op, succ_node.get_state()))
                    h_is_dirty = true;
            }
>>>>>>> 7a1ac898
            if (h_is_dirty && use_multi_path_dependence)
                succ_node.set_h_dirty();
        }

        if (succ_node.is_new()) {
            // We have not seen this state before.
            // Evaluate and create a new node.
            for (size_t i = 0; i < heuristics.size(); i++)
                heuristics[i]->evaluate(succ_state);
            succ_node.clear_h_dirty();
            search_progress.inc_evaluated_states();
            search_progress.inc_evaluations(heuristics.size());

            // Note that we cannot use succ_node.get_g() here as the
            // node is not yet open. Furthermore, we cannot open it
            // before having checked that we're not in a dead end. The
            // division of responsibilities is a bit tricky here -- we
            // may want to refactor this later.
            open_list->evaluate(node.get_g() + get_adjusted_cost(*op), is_preferred);
            bool dead_end = open_list->is_dead_end();
            if (dead_end) {
                succ_node.mark_as_dead_end();
                search_progress.inc_dead_ends();
                continue;
            }

            //TODO:CR - add an ID to each state, and then we can use a vector to save per-state information
            int succ_h = heuristics[0]->get_heuristic();
            if (do_pathmax) {
                if ((node.get_h() - get_adjusted_cost(*op)) > succ_h) {
                    //cout << "Pathmax correction: " << succ_h << " -> " << node.get_h() - get_adjusted_cost(*op) << endl;
                    succ_h = node.get_h() - get_adjusted_cost(*op);
                    heuristics[0]->set_evaluator_value(succ_h);
                    open_list->evaluate(node.get_g() + get_adjusted_cost(*op), is_preferred);
                    search_progress.inc_pathmax_corrections();
                }
            }
            succ_node.open(succ_h, node, op);

            open_list->insert(succ_state.get_handle());
            if (search_progress.check_h_progress(succ_node.get_g())) {
                reward_progress();
            }
        } else if (succ_node.get_g() > node.get_g() + get_adjusted_cost(*op)) {
            // We found a new cheapest path to an open or closed state.
            if (reopen_closed_nodes) {
                //TODO:CR - test if we should add a reevaluate flag and if it helps
                // if we reopen closed nodes, do that
                if (succ_node.is_closed()) {
                    /* TODO: Verify that the heuristic is inconsistent.
                     * Otherwise, this is a bug. This is a serious
                     * assertion because it can show that a heuristic that
                     * was thought to be consistent isn't. Therefore, it
                     * should be present also in release builds, so don't
                     * use a plain assert. */
                    //TODO:CR - add a consistent flag to heuristics, and add an assert here based on it
                    search_progress.inc_reopened();
                }
                succ_node.reopen(node, op);
                heuristics[0]->set_evaluator_value(succ_node.get_h());
                // TODO: this appears fishy to me. Why is here only heuristic[0]
                // involved? Is this still feasible in the current version?
                open_list->evaluate(succ_node.get_g(), is_preferred);

                open_list->insert(succ_state.get_handle());
            } else {
                // if we do not reopen closed nodes, we just update the parent pointers
                // Note that this could cause an incompatibility between
                // the g-value and the actual path that is traced back
                succ_node.update_parent(node, op);
            }
        }
    }

    return IN_PROGRESS;
}

pair<SearchNode, bool> EagerSearch::fetch_next_node() {
    /* TODO: The bulk of this code deals with multi-path dependence,
       which is a bit unfortunate since that is a special case that
       makes the common case look more complicated than it would need
       to be. We could refactor this by implementing multi-path
       dependence as a separate search algorithm that wraps the "usual"
       search algorithm and adds the extra processing in the desired
       places. I think this would lead to much cleaner code. */

    while (true) {
        if (open_list->empty()) {
            cout << "Completely explored state space -- no solution!" << endl;
            // HACK! HACK! we do this because SearchNode has no default/copy constructor
            StateHandle dummy_handle = g_state_registry.get_handle(*g_initial_state);
            SearchNode dummy_node = search_space.get_node(dummy_handle);
            return make_pair(dummy_node, false);
        }
        vector<int> last_key_removed;
        StateHandle handle = open_list->remove_min(
                        use_multi_path_dependence ? &last_key_removed : 0);
        SearchNode node = search_space.get_node(handle);

        if (node.is_closed())
            continue;

        if (use_multi_path_dependence) {
            assert(last_key_removed.size() == 2);
            int pushed_h = last_key_removed[1];
            assert(node.get_h() >= pushed_h);
            if (node.get_h() > pushed_h) {
                // cout << "LM-A* skip h" << endl;
                continue;
            }
            assert(node.get_h() == pushed_h);
            if (!node.is_closed() && node.is_h_dirty()) {
                for (size_t i = 0; i < heuristics.size(); i++)
                    heuristics[i]->evaluate(node.get_state());
                node.clear_h_dirty();
                search_progress.inc_evaluations(heuristics.size());

                open_list->evaluate(node.get_g(), false);
                bool dead_end = open_list->is_dead_end();
                if (dead_end) {
                    node.mark_as_dead_end();
                    search_progress.inc_dead_ends();
                    continue;
                }
                int new_h = heuristics[0]->get_heuristic();
                if (new_h > node.get_h()) {
                    assert(node.is_open());
                    node.increase_h(new_h);
                    open_list->insert(node.get_state_handle());
                    continue;
                }
            }
        }

        node.close();
        assert(!node.is_dead_end());
        update_jump_statistic(node);
        search_progress.inc_expanded();
        return make_pair(node, true);
    }
}

void EagerSearch::reward_progress() {
    // Boost the "preferred operator" open lists somewhat whenever
    // one of the heuristics finds a state with a new best h value.
    open_list->boost_preferred();
}

void EagerSearch::dump_search_space() {
    search_space.dump();
}

void EagerSearch::update_jump_statistic(const SearchNode &node) {
    if (f_evaluator) {
        heuristics[0]->set_evaluator_value(node.get_h());
        f_evaluator->evaluate(node.get_g(), false);
        int new_f_value = f_evaluator->get_value();
        search_progress.report_f_value(new_f_value);
    }
}

void EagerSearch::print_heuristic_values(const vector<int> &values) const {
    for (int i = 0; i < values.size(); i++) {
        cout << values[i];
        if (i != values.size() - 1)
            cout << "/";
    }
}

static SearchEngine *_parse(OptionParser &parser) {
    //open lists are currently registered with the parser on demand,
    //because for templated classes the usual method of registering
    //does not work:
    Plugin<OpenList<StateHandle> >::register_open_lists();

    parser.add_option<OpenList<StateHandle> *>("open");
    parser.add_option<bool>("reopen_closed", false,
                            "reopen closed nodes");
    parser.add_option<bool>("pathmax", false,
                            "use pathmax correction");
    parser.add_option<ScalarEvaluator *>("f_eval", 0,
                                         "set evaluator for jump statistics");
    parser.add_list_option<Heuristic *>
        ("preferred", vector<Heuristic *>(),
        "use preferred operators of these heuristics");
    SearchEngine::add_options_to_parser(parser);
    Options opts = parser.parse();

    EagerSearch *engine = 0;
    if (!parser.dry_run()) {
        opts.set<bool>("mpd", false);
        engine = new EagerSearch(opts);
    }

    return engine;
}

static SearchEngine *_parse_astar(OptionParser &parser) {
    parser.add_option<ScalarEvaluator *>("eval");
    parser.add_option<bool>("pathmax", false,
                            "use pathmax correction");
    parser.add_option<bool>("mpd", false,
                            "use multi-path dependence (LM-A*)");
    SearchEngine::add_options_to_parser(parser);
    Options opts = parser.parse();

    EagerSearch *engine = 0;
    if (!parser.dry_run()) {
        GEvaluator *g = new GEvaluator();
        vector<ScalarEvaluator *> sum_evals;
        sum_evals.push_back(g);
        ScalarEvaluator *eval = opts.get<ScalarEvaluator *>("eval");
        sum_evals.push_back(eval);
        ScalarEvaluator *f_eval = new SumEvaluator(sum_evals);

        // use eval for tiebreaking
        std::vector<ScalarEvaluator *> evals;
        evals.push_back(f_eval);
        evals.push_back(eval);
        OpenList<StateHandle> *open = \
            new TieBreakingOpenList<StateHandle>(evals, false, false);

        opts.set("open", open);
        opts.set("f_eval", f_eval);
        opts.set("reopen_closed", true);
        engine = new EagerSearch(opts);
    }

    return engine;
}

static SearchEngine *_parse_greedy(OptionParser &parser) {
    parser.add_list_option<ScalarEvaluator *>("evals");
    parser.add_list_option<Heuristic *>("preferred", vector<Heuristic *>(), "use preferred operators of these heuristics");
    parser.add_option<int>("boost", 0, "boost value for preferred operator open lists");
    SearchEngine::add_options_to_parser(parser);


    Options opts = parser.parse();
    opts.verify_list_non_empty<ScalarEvaluator *>("evals");

    EagerSearch *engine = 0;
    if (!parser.dry_run()) {
        vector<ScalarEvaluator *> evals =
            opts.get_list<ScalarEvaluator *>("evals");
        vector<Heuristic *> preferred_list =
            opts.get_list<Heuristic *>("preferred");
        OpenList<StateHandle> *open;
        if ((evals.size() == 1) && preferred_list.empty()) {
            open = new StandardScalarOpenList<StateHandle>(evals[0], false);
        } else {
            vector<OpenList<StateHandle> *> inner_lists;
            for (int i = 0; i < evals.size(); i++) {
                inner_lists.push_back(
                    new StandardScalarOpenList<StateHandle>(evals[i], false));
                if (!preferred_list.empty()) {
                    inner_lists.push_back(
                        new StandardScalarOpenList<StateHandle>(evals[i],
                                                                  true));
                }
            }
            open = new AlternationOpenList<StateHandle>(
                inner_lists, opts.get<int>("boost"));
        }

        opts.set("open", open);
        opts.set("reopen_closed", false);
        opts.set("pathmax", false);
        opts.set("mpd", false);
        ScalarEvaluator *sep = 0;
        opts.set("f_eval", sep);
        opts.set("bound", numeric_limits<int>::max());
        opts.set("preferred", preferred_list);
        engine = new EagerSearch(opts);
    }
    return engine;
}

static Plugin<SearchEngine> _plugin("eager", _parse);
static Plugin<SearchEngine> _plugin_astar("astar", _parse_astar);
static Plugin<SearchEngine> _plugin_greedy("eager_greedy", _parse_greedy);<|MERGE_RESOLUTION|>--- conflicted
+++ resolved
@@ -142,11 +142,6 @@
         // update new path
         if (use_multi_path_dependence || succ_node.is_new()) {
             bool h_is_dirty = false;
-<<<<<<< HEAD
-            for (size_t i = 0; i < heuristics.size(); i++)
-                h_is_dirty = h_is_dirty || heuristics[i]->reach_state(
-                    s, *op, succ_state);
-=======
             for (size_t i = 0; i < heuristics.size(); ++i) {
                 /*
                   Note that we can't break out of the loop when
@@ -154,10 +149,9 @@
                   evaluation here. We must call reach_state for each
                   heuristic for its side effects.
                 */
-                if (heuristics[i]->reach_state(s, *op, succ_node.get_state()))
+                if (heuristics[i]->reach_state(s, *op, succ_state))
                     h_is_dirty = true;
             }
->>>>>>> 7a1ac898
             if (h_is_dirty && use_multi_path_dependence)
                 succ_node.set_h_dirty();
         }
