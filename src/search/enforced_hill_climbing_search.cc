--- conflicted
+++ resolved
@@ -1,14 +1,15 @@
 #include "enforced_hill_climbing_search.h"
 
 #include "global_operator.h"
-#include "open_lists/standard_scalar_open_list.h"
-#include "open_lists/tiebreaking_open_list.h"
 #include "plugin.h"
 #include "successor_generator.h"
 #include "utilities.h"
 
 #include "evaluators/g_evaluator.h"
 #include "evaluators/pref_evaluator.h"
+
+#include "open_lists/standard_scalar_open_list.h"
+#include "open_lists/tiebreaking_open_list.h"
 
 using namespace std;
 
@@ -20,7 +21,7 @@
       ignore costs since EHC is supposed to implement a breadth-first
       search, not a uniform-cost search. So this seems to be a bug.
     */
-    ScalarEvaluator *g_evaluator = new GEvaluator;
+    ScalarEvaluator *g_evaluator = new GEvaluator::GEvaluator();
 
     if (!use_preferred ||
         preferred_usage == PreferredUsage::PRUNE_BY_PREFERRED) {
@@ -45,7 +46,8 @@
           constructor that encapsulates this work to the tie-breaking
           open list code.
         */
-        vector<ScalarEvaluator *> evals = {g_evaluator, new PrefEvaluator};
+        vector<ScalarEvaluator *> evals = {g_evaluator,
+                                           new PrefEvaluator::PrefEvaluator()};
         Options options;
         options.set("evals", evals);
         options.set("pref_only", false);
@@ -58,10 +60,6 @@
 EnforcedHillClimbingSearch::EnforcedHillClimbingSearch(
     const Options &opts)
     : SearchEngine(opts),
-<<<<<<< HEAD
-      g_evaluator(new GEvaluator::GEvaluator()),
-=======
->>>>>>> 633821ac
       heuristic(opts.get<Heuristic *>("h")),
       preferred_operator_heuristics(opts.get_list<Heuristic *>("preferred")),
       preferred_usage(PreferredUsage(opts.get_enum("preferred_usage"))),
@@ -76,19 +74,8 @@
                          preferred_operator_heuristics.end(), heuristic) !=
                     preferred_operator_heuristics.end();
 
-<<<<<<< HEAD
-    if (!use_preferred || preferred_usage == PreferredUsage::PRUNE_BY_PREFERRED) {
-        open_list = new StandardScalarOpenList<OpenListEntryEHC>(g_evaluator, false);
-    } else {
-        vector<ScalarEvaluator *> evals {
-            g_evaluator, new PrefEvaluator::PrefEvaluator()
-        };
-        open_list = new TieBreakingOpenList<OpenListEntryEHC>(evals, false, true);
-    }
-=======
     open_list = create_ehc_open_list_factory(
         use_preferred, preferred_usage)->create_edge_open_list();
->>>>>>> 633821ac
 }
 
 EnforcedHillClimbingSearch::~EnforcedHillClimbingSearch() {
