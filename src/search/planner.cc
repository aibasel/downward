--- conflicted
+++ resolved
@@ -1,13 +1,7 @@
 #include "globals.h"
 #include "operator.h"
 #include "option_parser.h"
-<<<<<<< HEAD
-#include "pref_evaluator.h"
-#include "rng.h"
-#include "sum_evaluator.h"
-=======
 #include "ext/tree_util.hh"
->>>>>>> 195da2c9
 #include "timer.h"
 #include "utilities.h"
 #include "search_engine.h"
@@ -44,31 +38,6 @@
 
     SearchEngine *engine = 0;
 
-<<<<<<< HEAD
-    for (int i = 1; i < argc; ++i) {
-        string arg = string(argv[i]);
-        if (arg.compare("--heuristic") == 0) {
-            ++i;
-            OptionParser::instance()->predefine_heuristic(argv[i]);
-        } else if (arg.compare("--landmarks") == 0) {
-            ++i;
-            OptionParser::instance()->predefine_lm_graph(argv[i]);
-        } else if (arg.compare("--search") == 0) {
-            ++i;
-            engine = OptionParser::instance()->parse_search_engine(argv[i]);
-        } else if (arg.compare("--random-seed") == 0) {
-            ++i;
-            g_rng.seed(atoi(argv[i]));
-            cout << "random seed " << argv[i] << endl;
-        } else if (arg.compare("--plan-file") == 0) {
-            ++i;
-            g_plan_filename = argv[i];
-        } else {
-            cerr << "unknown option " << arg << endl << endl;
-            cout << usage << endl;
-            exit(1);
-        }
-=======
     //the input will be parsed twice:
     //once in dry-run mode, to check for simple input errors,
     //then in normal mode
@@ -78,7 +47,6 @@
     } catch (ParseError &pe) {
         cout << pe << endl;
         exit(1);
->>>>>>> 195da2c9
     }
 
     Timer search_timer;
