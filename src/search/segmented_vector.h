#ifndef SEGMENTED_VECTOR_H
#define SEGMENTED_VECTOR_H

#include <algorithm>
#include <cassert>
#include <iostream>
#include <vector>

#include "utilities.h"


/*
  SegmentedVector is a vector-like class with the following advantages over
  vector:
    1. Resizing has no memory spike. (*)
    2. Should work more nicely with fragmented memory because data is
       partitioned into fixed-size chunks of size SEGMENT_BYTES.
    3. Overallocation is only additive (by SEGMENT_BYTES), not multiplicative
       as in vector. (*)
    4. References stay stable forever, so there is no need to be careful about
       invalidating references upon growing the vector.

  (*) Assumes that the size of the "segments" vector can be neglected, which is
  true if SEGMENT_BYTES isn't chosen too small. For example, with 1 GB of data
  and SEGMENT_BYTES = 8192, we can have 131072 segments.

  The main disadvantage to vector is that there is an additional indirection
  for each lookup, but we hope that the first lookup will usually hit the cache.
  The implementation is basically identical to that of deque (at least the
  g++ version), but with the advantage that we can control SEGMENT_BYTES. A
  test on all optimal planning instances with several planner configurations
  showed a modest advantage over deque.

  The class can also be used as a simple "memory pool" to reduce allocation
  costs (time and memory) when allocating many objects of the same type.

  SegmentedArrayVector is a similar class that can be used for compactly
  storing many fixed-size arrays. It's essentially a variant of SegmentedVector
  where the size of the stored data is only known at runtime, not at compile
  time.
*/

// TODO: Get rid of the code duplication here. How to do it without
// paying a performance penalty? issue388.

// For documentation on classes relevant to storing and working with registered
// states see the file state_registry.h.

template<class Entry, class Allocator = std::allocator<Entry> >
class SegmentedVector {
    typedef typename Allocator::template rebind<Entry>::other EntryAllocator;
    // TODO: Try to find a good value for SEGMENT_BYTES.
    static const size_t SEGMENT_BYTES = 8192;

    static const size_t SEGMENT_ELEMENTS =
        (SEGMENT_BYTES / sizeof(Entry)) >= 1 ?
        (SEGMENT_BYTES / sizeof(Entry)) : 1;

    EntryAllocator entry_allocator;

    std::vector<Entry *> segments;
    size_t the_size;

    size_t get_segment(size_t index) const {
        return index / SEGMENT_ELEMENTS;
    }

    size_t get_offset(size_t index) const {
        return index % SEGMENT_ELEMENTS;
    }

    void add_segment() {
        Entry *new_segment = entry_allocator.allocate(SEGMENT_ELEMENTS);
        segments.push_back(new_segment);
    }
public:
    SegmentedVector()
        : the_size(0) {
    }

    SegmentedVector(const EntryAllocator &allocator_)
        : entry_allocator(allocator_),
          the_size(0) {
    }

    ~SegmentedVector() {
        for (size_t i = 0; i < the_size; ++i) {
            entry_allocator.destroy(&operator[](i));
        }
        for (size_t segment = 0; segment < segments.size(); ++segment) {
            entry_allocator.deallocate(segments[segment], SEGMENT_ELEMENTS);
        }
    }

    Entry &operator[](size_t index) {
        assert(index < the_size);
        size_t segment = get_segment(index);
        size_t offset = get_offset(index);
        return segments[segment][offset];
    }

    const Entry &operator[](size_t index) const {
        assert(index < the_size);
        size_t segment = get_segment(index);
        size_t offset = get_offset(index);
        return segments[segment][offset];
    }

    size_t size() const {
        return the_size;
    }

    void push_back(const Entry &entry) {
        size_t segment = get_segment(the_size);
        size_t offset = get_offset(the_size);
        if (offset == 0 && segment == segments.size()) {
            // Must add a new segment.
            add_segment();
        }
        entry_allocator.construct(segments[segment] + offset, entry);
        ++the_size;
    }

    void pop_back() {
        entry_allocator.destroy(&operator[](the_size - 1));
        --the_size;
        // If the removed element was the last in its segment, the segment
        // is not removed (memory is not deallocated). This way a subsequent
        // push_back does not have to allocate the memory again.
    }

    void resize(size_t new_size, Entry entry = Entry()) {
        // NOTE: We currently only increase/decrease the size by 1.
        //       Revision 6ee5ff7b8873 contains an implementation that can
        //       handle other resizes more efficiently
        while (new_size < the_size) {
            pop_back();
        }
        while (new_size > the_size) {
            push_back(entry);
        }
    }
};


template<class Element, class Allocator = std::allocator<Element> >
class SegmentedArrayVector {
    typedef typename Allocator::template rebind<Element>::other ElementAllocator;
    // TODO: Try to find a good value for SEGMENT_BYTES.
    static const size_t SEGMENT_BYTES = 8192;

    const size_t elements_per_array;
    const size_t arrays_per_segment;
    const size_t elements_per_segment;

    ElementAllocator element_allocator;

    std::vector<Element *> segments;
    size_t the_size;

    size_t get_segment(size_t index) const {
        return index / arrays_per_segment;
    }

    size_t get_offset(size_t index) const {
        return (index % arrays_per_segment) * elements_per_array;
    }

    void add_segment() {
        Element *new_segment = element_allocator.allocate(elements_per_segment);
        segments.push_back(new_segment);
    }
public:
    SegmentedArrayVector(size_t elements_per_array_)
        : elements_per_array(elements_per_array_),
          arrays_per_segment(
              std::max(SEGMENT_BYTES / (elements_per_array * sizeof(Element)), size_t(1))),
          elements_per_segment(elements_per_array * arrays_per_segment),
          the_size(0) {
    }


    SegmentedArrayVector(size_t elements_per_array_, const ElementAllocator &allocator_)
        : element_allocator(allocator_),
          elements_per_array(elements_per_array_),
          arrays_per_segment(
              std::max(SEGMENT_BYTES / (elements_per_array * sizeof(Element)), size_t(1))),
          elements_per_segment(elements_per_array * arrays_per_segment),
          the_size(0) {
    }

    ~SegmentedArrayVector() {
        // TODO Factor out common code with SegmentedVector. In particular
        //      we could destroy the_size * elements_per_array elements here
        //      wihtout looping over the arrays first.
        for (size_t i = 0; i < the_size; ++i) {
            for (size_t offset = 0; offset < elements_per_array; ++offset) {
                element_allocator.destroy(operator[](i) + offset);
            }
        }
        for (size_t i = 0; i < segments.size(); ++i) {
            element_allocator.deallocate(segments[i], elements_per_segment);
        }
    }

    Element *operator[](size_t index) {
        assert(index < the_size);
        size_t segment = get_segment(index);
        size_t offset = get_offset(index);
        return segments[segment] + offset;
    }

    const Element *operator[](size_t index) const {
        assert(index < the_size);
        size_t segment = get_segment(index);
        size_t offset = get_offset(index);
        return segments[segment] + offset;
    }

    size_t size() const {
        return the_size;
    }

    void push_back(const Element *entry) {
        size_t segment = get_segment(the_size);
        size_t offset = get_offset(the_size);
        if (offset == 0 && segment == segments.size()) {
            // Must add a new segment.
            add_segment();
        }
        Element *dest = segments[segment] + offset;
        for (size_t i = 0; i < elements_per_array; ++i)
            element_allocator.construct(dest++, *entry++);
        ++the_size;
    }

<<<<<<< HEAD
    void pop_back() {
        for (size_t offset = 0; offset < elements_per_array; ++offset) {
            entry_allocator.destroy(operator[](the_size - 1) + offset);
        }
        --the_size;
        // If the removed element was the last in its segment, the segment
        // is not removed (memory is not deallocated). This way a subsequent
        // push_back does not have to allocate the memory again.
    }

    void resize(size_t new_size, const Entry *entry) {
        // NOTE: We currently only increase/decrease the size by 1.
        //       Revision 6ee5ff7b8873 contains an implementation that can
        //       handle other resizes more efficiently
        while (new_size < the_size) {
            pop_back();
=======
    void resize(size_t new_size, const Element *entry) {
        if (new_size < the_size) {
            std::cerr << "SegmentedArrayVector does not support removing elements."
                      << std::endl;
            exit_with(EXIT_UNSUPPORTED);
>>>>>>> a067ff0f
        }
        while (new_size > the_size) {
            push_back(entry);
        }
    }
};

#endif<|MERGE_RESOLUTION|>--- conflicted
+++ resolved
@@ -234,10 +234,9 @@
         ++the_size;
     }
 
-<<<<<<< HEAD
     void pop_back() {
         for (size_t offset = 0; offset < elements_per_array; ++offset) {
-            entry_allocator.destroy(operator[](the_size - 1) + offset);
+            element_allocator.destroy(operator[](the_size - 1) + offset);
         }
         --the_size;
         // If the removed element was the last in its segment, the segment
@@ -245,19 +244,12 @@
         // push_back does not have to allocate the memory again.
     }
 
-    void resize(size_t new_size, const Entry *entry) {
+    void resize(size_t new_size, const Element *entry) {
         // NOTE: We currently only increase/decrease the size by 1.
         //       Revision 6ee5ff7b8873 contains an implementation that can
         //       handle other resizes more efficiently
         while (new_size < the_size) {
             pop_back();
-=======
-    void resize(size_t new_size, const Element *entry) {
-        if (new_size < the_size) {
-            std::cerr << "SegmentedArrayVector does not support removing elements."
-                      << std::endl;
-            exit_with(EXIT_UNSUPPORTED);
->>>>>>> a067ff0f
         }
         while (new_size > the_size) {
             push_back(entry);
