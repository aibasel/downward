--- conflicted
+++ resolved
@@ -6,12 +6,9 @@
 #include "global_state.h"
 #include "state_id.h"
 
-<<<<<<< HEAD
 #include "algorithms/int_hash_set.h"
-=======
 #include "algorithms/int_packer.h"
 #include "algorithms/segmented_vector.h"
->>>>>>> 0652ba76
 #include "utils/hash.h"
 
 #include <set>
@@ -114,19 +111,13 @@
               state_size(state_size) {
         }
 
-<<<<<<< HEAD
         size_t operator()(int id) const {
-            return utils::hash_unsigned_int_sequence(
-                state_data_pool[id], state_size);
-=======
-        size_t operator()(StateID id) const {
-            const PackedStateBin *data = state_data_pool[id.value];
+            const PackedStateBin *data = state_data_pool[id];
             utils::HashState hash_state;
             for (int i = 0; i < state_size; ++i) {
                 hash_state.feed(data[i]);
             }
             return hash_state.get_hash64();
->>>>>>> 0652ba76
         }
     };
 
@@ -152,11 +143,7 @@
       this registry and find their IDs. States are compared/hashed semantically,
       i.e. the actual state data is compared, not the memory location.
     */
-<<<<<<< HEAD
     using StateIDSet = algorithms::IntHashSet<StateIDSemanticHash, StateIDSemanticEqual>;
-=======
-    using StateIDSet = std::unordered_set<StateID, StateIDSemanticHash, StateIDSemanticEqual>;
->>>>>>> 0652ba76
 
     /* TODO: The state registry still doesn't use the task interface completely.
              Fixing this is part of issue509. */
@@ -236,9 +223,8 @@
     void subscribe(PerStateInformationBase *psi) const;
     void unsubscribe(PerStateInformationBase *psi) const;
 
-<<<<<<< HEAD
     void print_statistics() const;
-=======
+
     class const_iterator : public std::iterator<
                                std::forward_iterator_tag, StateID> {
         /*
@@ -285,7 +271,6 @@
     const_iterator end() const {
         return const_iterator(*this, size());
     }
->>>>>>> 0652ba76
 };
 
 #endif