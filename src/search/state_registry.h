--- conflicted
+++ resolved
@@ -16,50 +16,39 @@
   State
     This class is used for manipulating states.
     It contains the (uncompressed) variable values for fast access by the heuristic.
-    A State can be registered or unregistered, i.e., its handle can be valid or not.
-    States can be constructed by factory methods for the initial state and successor
-    states or from a valid StateHandle.
-    Constructed successor states own their data until they are registered. The
-    ownership is then transfered to the StateRegistry. This means that copying an
-    unregistered state is more expensive than copying a registered state.
-    States are not intended for long term storage. Instead they should be registered
-    and their handles should be stored.
+    A State are always registered in a state registry and have a valid id.
+    States can be constructed from a state registry by factory methods for the
+    initial state and successor states.
+    They never own the actual state data which is borrowed from the state registry
+    that created them.
 
-  StateHandle
-    StateHandles are light weight representativies of registered states. They can
-    be obtained from a registered state or by registering a state in a registry.
-    StateHandles are intended for long term storage (e.g. in open lists) and
-    replace StateProxies.
-    They do not own the state data of their respective state.
-
-  StateRepresentation
-    This is an internal class used only inside StateHandle and StateRegistry.
-    StateRepresentations should not be used directly.
-    They do not own the state data of their respective state.
-    StateRepresentations are used for long term storage in the StateRegistry to
-    associate an id with the (compressed) state data (state_var_t* for now).
+  StateID
+    StateIDs identify states within a state registry.
+    If the registry is known, the id is sufficient to look up the state, which
+    is why ids are intended for long term storage (e.g. in open lists).
+    They replace the previously used StateProxies and StateHandles.
 
   state_var_t*
     The actual state data is internaly represented as an array of type state_var_t.
     Currently there is no difference between compressed and uncompressed states.
-    Arrays like this are created in the State class, and copied into a
-    SegmentedArrayVector in the StateRegistry. The latter is used for long term
-    storage. Registered states borrow the state_var_t* from the registry.
+    Arrays like this are created in state registries in-place in a SegmentedArrayVector.
 
   -------------
 
   StateRegistry
-    The StateRegistry allows to register states giving them a unique id. It also
-    stores the actual state data in a memory friendly way.
+    The StateRegistry allows to create states giving them an id. It also
+    stores the actual state data in a memory friendly way. It uses the following
+    two classes:
 
   SegmentedArrayVector<state_var_t>
-    This class is used to store the actual state data for all registered states
+    This class is used to store the actual state data for all states
     while avoiding dynamically allocating each state individually.
-    The index within this vector corresponds to the id of the state's handle.
+    The index within this vector corresponds to the id of the state.
 
-  StateRepresentationSet
-    Hash set of StateRepresentations used to detect states that are already
-    registered and find their handles.
+  StateIDSet
+    Hash set of StateIDs used to detect states that are already registered in
+    this registry and find their IDs. States are compared/hashed semantically,
+    i.e. the actual state data is compared, not the memory location.
 
   -------------
 
@@ -67,17 +56,17 @@
     Remaining part of a search node besides the state that needs to be stored.
 
   SearchNode
-    A SearchNode combines a StateHandle, a reference to a SearchNodeInfo and
+    A SearchNode combines a StateID, a reference to a SearchNodeInfo and
     OperatorCost. It is generated for easier access and not intended for long
     term storage.
 
   SearchSpace
-    The SearchSpace maps StateHandles to SearchNodeInfos.
+    The SearchSpace maps StateIDs to SearchNodeInfos.
 
   -------------
 
   PerStateInformation
-    Template class that stores one entry for each registered state.
+    Template class that stores one entry for each state.
     References to entries stay valid forever.
 
   SegmentedVector
@@ -86,7 +75,6 @@
 */
 
 class StateRegistry {
-<<<<<<< HEAD
     struct StateIDSemanticHash {
         const SegmentedArrayVector<state_var_t> &state_data_pool;
         StateIDSemanticHash(const SegmentedArrayVector<state_var_t> &state_data_pool_)
@@ -108,22 +96,7 @@
             size_t size = g_variable_domain.size();
             const state_var_t *lhs_data = state_data_pool[lhs.value];
             const state_var_t *rhs_data = state_data_pool[rhs.value];
-            return ::equal(lhs_data, lhs_data + size, rhs_data);
-=======
-    typedef StateHandle::StateRepresentation StateRepresentation;
-
-    struct StateRepresentationSemanticHash {
-        size_t operator()(const StateRepresentation &representation) const {
-            return ::hash_number_sequence(representation.data, g_variable_domain.size());
-        }
-    };
-
-    struct StateRepresentationSemanticEqual {
-        size_t operator()(const StateRepresentation &lhs,
-                          const StateRepresentation &rhs) const {
-            size_t size = g_variable_domain.size();
-            return std::equal(lhs.data, lhs.data + size, rhs.data);
->>>>>>> 1e0ed309
+            return std::equal(lhs_data, lhs_data + size, rhs_data);
         }
     };
 
@@ -139,16 +112,9 @@
 public:
     StateRegistry();
     ~StateRegistry();
-<<<<<<< HEAD
-
     /*
        After calling this function the returned state is registered and has a
        valid id.
-=======
-    /*
-       After calling this function the returned state is registered and has a
-       valid handle.
->>>>>>> 1e0ed309
        Performes a lookup of state. If the same state was previously looked up,
        a state with a valid id of the registered data is returned.
        Otherwise the state is registered (i.e. gets an id and is stored for
@@ -158,38 +124,16 @@
     // TODO If State is split in RegieredState and UnregisteredState, change the
     // signature of this to
     // RegieredState get_registered_state(const UnregisteredState& unregistered_state);
-<<<<<<< HEAD
+    // See issue386.
     StateID get_id(const State &state);
     State get_state(StateID id) const;
 
     State get_initial_state();
     State get_successor_state(const State &predecessor, const Operator &op);
-=======
-    // See issue386.
-    StateHandle get_handle(const State &state);
->>>>>>> 1e0ed309
 
     size_t size() const {
         return registered_states.size();
     }
-<<<<<<< HEAD
-=======
-
-    /*
-       An iterator would be nicer but we do not want to expose StateRepresentation.
-       Since this method is only used by debugging output right now (i.e. in
-       SearchSpace::dump()), the effort of writing a custom iterator that returns
-       StateHandles instead of StateRepresentation* is not worth it.
-    */
-    std::vector<StateHandle> get_all_registered_handles() const {
-        std::vector<StateHandle> handles;
-        for (StateRepresentationSet::const_iterator it = registered_states.begin();
-             it != registered_states.end(); ++it) {
-            handles.push_back(StateHandle(&*it));
-        }
-        return handles;
-    }
->>>>>>> 1e0ed309
 };
 
 #endif