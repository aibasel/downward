--- conflicted
+++ resolved
@@ -4,14 +4,11 @@
 #include "../evaluator.h"
 #include "../open_list_factory.h"
 
-<<<<<<< HEAD
 #include "../plugins/plugin.h"
 
 #include <deque>
 #include <map>
 
-=======
->>>>>>> 54e86694
 namespace tiebreaking_open_list {
 template<class Entry>
 class TieBreakingOpenList : public OpenList<Entry> {
@@ -143,26 +140,14 @@
 
 
 class TieBreakingOpenListFactory : public OpenListFactory {
-<<<<<<< HEAD
     bool pref_only;
-    int size;
     std::vector<std::shared_ptr<Evaluator>> evaluators;
-    bool allow_unsafe_pruning;
-public:
-    explicit TieBreakingOpenListFactory(
-        std::vector<std::shared_ptr<Evaluator>> evaluators,
-        bool pref_only,
-        bool allow_unsafe_pruning);
-    virtual ~TieBreakingOpenListFactory() override = default;
-=======
-    std::vector<std::shared_ptr<Evaluator>> evals;
     bool unsafe_pruning;
-    bool pref_only;
 public:
     TieBreakingOpenListFactory(
         const std::vector<std::shared_ptr<Evaluator>> &evals,
-        bool unsafe_pruning, bool pref_only);
->>>>>>> 54e86694
+        bool pref_only,
+        bool unsafe_pruning);
 
     virtual std::unique_ptr<StateOpenList> create_state_open_list() override;
     virtual std::unique_ptr<EdgeOpenList> create_edge_open_list() override;
