#ifndef OPEN_LISTS_TIEBREAKING_OPEN_LIST_H
#define OPEN_LISTS_TIEBREAKING_OPEN_LIST_H

#include "../open_list_factory.h"

namespace tiebreaking_open_list {
class TieBreakingOpenListFactory : public OpenListFactory {
    std::vector<std::shared_ptr<Evaluator>> evals;
    bool pref_only;
    bool unsafe_pruning;
public:
    TieBreakingOpenListFactory(
<<<<<<< HEAD
            const std::vector<std::shared_ptr<Evaluator>> &evals,
            bool pref_only,
            bool unsafe_pruning
            );
=======
        const std::vector<std::shared_ptr<Evaluator>> &evals,
        bool pref_only,
        bool unsafe_pruning);
>>>>>>> 02b471c2

    virtual std::unique_ptr<StateOpenList> create_state_open_list() override;
    virtual std::unique_ptr<EdgeOpenList> create_edge_open_list() override;
};
}

#endif<|MERGE_RESOLUTION|>--- conflicted
+++ resolved
@@ -10,16 +10,9 @@
     bool unsafe_pruning;
 public:
     TieBreakingOpenListFactory(
-<<<<<<< HEAD
-            const std::vector<std::shared_ptr<Evaluator>> &evals,
-            bool pref_only,
-            bool unsafe_pruning
-            );
-=======
         const std::vector<std::shared_ptr<Evaluator>> &evals,
         bool pref_only,
         bool unsafe_pruning);
->>>>>>> 02b471c2
 
     virtual std::unique_ptr<StateOpenList> create_state_open_list() override;
     virtual std::unique_ptr<EdgeOpenList> create_edge_open_list() override;
