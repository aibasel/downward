#ifndef OPEN_LISTS_ALTERNATION_OPEN_LIST_H
#define OPEN_LISTS_ALTERNATION_OPEN_LIST_H

#include "../open_list_factory.h"

namespace alternation_open_list {
class AlternationOpenListFactory : public OpenListFactory {
    std::vector<std::shared_ptr<OpenListFactory>> sublists;
    int boost;
public:
    AlternationOpenListFactory(
<<<<<<< HEAD
            const std::vector<std::shared_ptr<OpenListFactory>> &sublists,
            int boost
            );
=======
        const std::vector<std::shared_ptr<OpenListFactory>> &sublists,
        int boost);
>>>>>>> 02b471c2

    virtual std::unique_ptr<StateOpenList> create_state_open_list() override;
    virtual std::unique_ptr<EdgeOpenList> create_edge_open_list() override;
};
}

#endif<|MERGE_RESOLUTION|>--- conflicted
+++ resolved
@@ -9,14 +9,8 @@
     int boost;
 public:
     AlternationOpenListFactory(
-<<<<<<< HEAD
-            const std::vector<std::shared_ptr<OpenListFactory>> &sublists,
-            int boost
-            );
-=======
         const std::vector<std::shared_ptr<OpenListFactory>> &sublists,
         int boost);
->>>>>>> 02b471c2
 
     virtual std::unique_ptr<StateOpenList> create_state_open_list() override;
     virtual std::unique_ptr<EdgeOpenList> create_edge_open_list() override;
