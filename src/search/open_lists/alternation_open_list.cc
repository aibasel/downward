#include "alternation_open_list.h"

#include "../open_list.h"

#include "../plugins/plugin.h"
#include "../utils/memory.h"
#include "../utils/system.h"

#include <cassert>
#include <memory>
#include <vector>

using namespace std;
using utils::ExitCode;

namespace alternation_open_list {
AlternationOpenListFactory::AlternationOpenListFactory(vector<shared_ptr<OpenListFactory>> open_list_factories,
                                                       int boost_amount)
    : boost_amount(boost_amount), size(0), open_list_factories(open_list_factories) {
}


<<<<<<< HEAD
unique_ptr<StateOpenList>
AlternationOpenListFactory::create_state_open_list() {
    return make_unique<AlternationOpenList<StateOpenListEntry>>(open_list_factories, boost_amount);
}


unique_ptr<EdgeOpenList>
AlternationOpenListFactory::create_edge_open_list() {
    return make_unique<AlternationOpenList<EdgeOpenListEntry>>(open_list_factories, boost_amount);
}


TaskIndependentAlternationOpenListFactory::TaskIndependentAlternationOpenListFactory(
    vector<shared_ptr<TaskIndependentOpenListFactory>> open_list_factories,
    int boost_amount
    )
    : TaskIndependentOpenListFactory("AlternationOpenListFactory", utils::Verbosity::NORMAL),
      boost_amount(boost_amount), size(0), open_list_factories(open_list_factories) {
=======
public:
    AlternationOpenList(
        const vector<shared_ptr<OpenListFactory>> &sublists, int boost);

    virtual Entry remove_min() override;
    virtual bool empty() const override;
    virtual void clear() override;
    virtual void boost_preferred() override;
    virtual void get_path_dependent_evaluators(
        set<Evaluator *> &evals) override;
    virtual bool is_dead_end(
        EvaluationContext &eval_context) const override;
    virtual bool is_reliable_dead_end(
        EvaluationContext &eval_context) const override;
};


template<class Entry>
AlternationOpenList<Entry>::AlternationOpenList(
    const vector<shared_ptr<OpenListFactory>> &sublists, int boost)
    : boost_amount(boost) {
    vector<shared_ptr<OpenListFactory>> open_list_factories(sublists);
    open_lists.reserve(open_list_factories.size());
    for (const auto &factory : open_list_factories)
        open_lists.push_back(factory->create_open_list<Entry>());

    priorities.resize(open_lists.size(), 0);
>>>>>>> 54e86694
}


using ConcreteProduct = AlternationOpenListFactory;
using AbstractProduct = OpenListFactory;
using Concrete = TaskIndependentAlternationOpenListFactory;
// TODO issue559 use templates as 'get_task_specific' is EXACTLY the same for all TI_Components
shared_ptr<AbstractProduct> Concrete::get_task_specific(
    [[maybe_unused]] const std::shared_ptr<AbstractTask> &task,
    std::unique_ptr<ComponentMap> &component_map,
    int depth) const {
    shared_ptr<ConcreteProduct> task_specific_x;

    if (component_map->count(static_cast<const TaskIndependentComponent *>(this))) {
        log << std::string(depth, ' ') << "Reusing task specific " << get_product_name() << " '" << name << "'..." << endl;
        task_specific_x = dynamic_pointer_cast<ConcreteProduct>(
            component_map->at(static_cast<const TaskIndependentComponent *>(this)));
    } else {
        log << std::string(depth, ' ') << "Creating task specific " << get_product_name() << " '" << name << "'..." << endl;
        task_specific_x = create_ts(task, component_map, depth);
        component_map->insert(make_pair<const TaskIndependentComponent *, std::shared_ptr<Component>>
                                  (static_cast<const TaskIndependentComponent *>(this), task_specific_x));
    }
    return task_specific_x;
}

std::shared_ptr<ConcreteProduct> Concrete::create_ts(const shared_ptr <AbstractTask> &task,
                                                     unique_ptr <ComponentMap> &component_map, int depth) const {
    vector<shared_ptr<OpenListFactory>> td_open_list_factories(open_list_factories.size());
    transform(open_list_factories.begin(), open_list_factories.end(), td_open_list_factories.begin(),
              [this, &task, &component_map, &depth](const shared_ptr<TaskIndependentOpenListFactory> &eval) {
                  return eval->get_task_specific(task, component_map, depth >= 0 ? depth + 1 : depth);
              }
              );

    return make_shared<AlternationOpenListFactory>(td_open_list_factories, boost_amount);
}


template<class Entry>
void AlternationOpenList<Entry>::do_insertion(
    EvaluationContext &eval_context, const Entry &entry) {
    for (const auto &sublist : open_lists)
        sublist->insert(eval_context, entry);
}

template<class Entry>
Entry AlternationOpenList<Entry>::remove_min() {
    int best = -1;
    for (size_t i = 0; i < open_lists.size(); ++i) {
        if (!open_lists[i]->empty() &&
            (best == -1 || priorities[i] < priorities[best])) {
            best = i;
        }
    }
    assert(best != -1);
    const auto &best_list = open_lists[best];
    assert(!best_list->empty());
    ++priorities[best];
    return best_list->remove_min();
}

template<class Entry>
bool AlternationOpenList<Entry>::empty() const {
    for (const auto &sublist : open_lists)
        if (!sublist->empty())
            return false;
    return true;
}

template<class Entry>
void AlternationOpenList<Entry>::clear() {
    for (const auto &sublist : open_lists)
        sublist->clear();
}

template<class Entry>
void AlternationOpenList<Entry>::boost_preferred() {
    for (size_t i = 0; i < open_lists.size(); ++i)
        if (open_lists[i]->only_contains_preferred_entries())
            priorities[i] -= boost_amount;
}

template<class Entry>
void AlternationOpenList<Entry>::get_path_dependent_evaluators(
    set<Evaluator *> &evals) {
    for (const auto &sublist : open_lists)
        sublist->get_path_dependent_evaluators(evals);
}

template<class Entry>
bool AlternationOpenList<Entry>::is_dead_end(
    EvaluationContext &eval_context) const {
    // If one sublist is sure we have a dead end, return true.
    if (is_reliable_dead_end(eval_context))
        return true;
    // Otherwise, return true if all sublists agree this is a dead-end.
    for (const auto &sublist : open_lists)
        if (!sublist->is_dead_end(eval_context))
            return false;
    return true;
}

template<class Entry>
bool AlternationOpenList<Entry>::is_reliable_dead_end(
    EvaluationContext &eval_context) const {
    for (const auto &sublist : open_lists)
        if (sublist->is_reliable_dead_end(eval_context))
            return true;
    return false;
}


<<<<<<< HEAD
class AlternationOpenListFeature : public plugins::TypedFeature<TaskIndependentOpenListFactory, TaskIndependentAlternationOpenListFactory> {
=======
AlternationOpenListFactory::AlternationOpenListFactory(
    const vector<shared_ptr<OpenListFactory>> &sublists, int boost)
    : sublists(sublists),
      boost(boost) {
}

unique_ptr<StateOpenList>
AlternationOpenListFactory::create_state_open_list() {
    return utils::make_unique_ptr<AlternationOpenList<StateOpenListEntry>>(
        sublists, boost);
}

unique_ptr<EdgeOpenList>
AlternationOpenListFactory::create_edge_open_list() {
    return utils::make_unique_ptr<AlternationOpenList<EdgeOpenListEntry>>(
        sublists, boost);
}

class AlternationOpenListFeature
    : public plugins::TypedFeature<OpenListFactory, AlternationOpenListFactory> {
>>>>>>> 54e86694
public:
    AlternationOpenListFeature() : TypedFeature("alt") {
        document_title("Alternation open list");
        document_synopsis(
            "alternates between several open lists.");

        add_list_option<shared_ptr<TaskIndependentOpenListFactory>>(
            "sublists",
            "open lists between which this one alternates");
        add_option<int>(
            "boost",
            "boost value for contained open lists that are restricted "
            "to preferred successors",
            "0");
    }

<<<<<<< HEAD
    virtual shared_ptr<TaskIndependentAlternationOpenListFactory> create_component(const plugins::Options &opts, const utils::Context &context) const override {
        plugins::verify_list_non_empty<shared_ptr<TaskIndependentOpenListFactory>>(context, opts, "sublists");
        return make_shared<TaskIndependentAlternationOpenListFactory>(
            opts.get_list<shared_ptr<TaskIndependentOpenListFactory>>("sublists"),
            opts.get<int>("boost"));
=======
    virtual shared_ptr<AlternationOpenListFactory> create_component(
        const plugins::Options &opts,
        const utils::Context &context) const override {
        plugins::verify_list_non_empty<shared_ptr<OpenListFactory>>(
            context, opts, "sublists");
        return plugins::make_shared_from_arg_tuples<AlternationOpenListFactory>(
            opts.get_list<shared_ptr<OpenListFactory>>("sublists"),
            opts.get<int>("boost")
            );
>>>>>>> 54e86694
    }
};

static plugins::FeaturePlugin<AlternationOpenListFeature> _plugin;
}<|MERGE_RESOLUTION|>--- conflicted
+++ resolved
@@ -14,22 +14,16 @@
 using utils::ExitCode;
 
 namespace alternation_open_list {
-AlternationOpenListFactory::AlternationOpenListFactory(vector<shared_ptr<OpenListFactory>> open_list_factories,
-                                                       int boost_amount)
-    : boost_amount(boost_amount), size(0), open_list_factories(open_list_factories) {
-}
 
-
-<<<<<<< HEAD
 unique_ptr<StateOpenList>
 AlternationOpenListFactory::create_state_open_list() {
-    return make_unique<AlternationOpenList<StateOpenListEntry>>(open_list_factories, boost_amount);
+    return make_unique<AlternationOpenList<StateOpenListEntry>>(sublists, boost);
 }
 
 
 unique_ptr<EdgeOpenList>
 AlternationOpenListFactory::create_edge_open_list() {
-    return make_unique<AlternationOpenList<EdgeOpenListEntry>>(open_list_factories, boost_amount);
+    return make_unique<AlternationOpenList<EdgeOpenListEntry>>(sublists, boost);
 }
 
 
@@ -39,35 +33,6 @@
     )
     : TaskIndependentOpenListFactory("AlternationOpenListFactory", utils::Verbosity::NORMAL),
       boost_amount(boost_amount), size(0), open_list_factories(open_list_factories) {
-=======
-public:
-    AlternationOpenList(
-        const vector<shared_ptr<OpenListFactory>> &sublists, int boost);
-
-    virtual Entry remove_min() override;
-    virtual bool empty() const override;
-    virtual void clear() override;
-    virtual void boost_preferred() override;
-    virtual void get_path_dependent_evaluators(
-        set<Evaluator *> &evals) override;
-    virtual bool is_dead_end(
-        EvaluationContext &eval_context) const override;
-    virtual bool is_reliable_dead_end(
-        EvaluationContext &eval_context) const override;
-};
-
-
-template<class Entry>
-AlternationOpenList<Entry>::AlternationOpenList(
-    const vector<shared_ptr<OpenListFactory>> &sublists, int boost)
-    : boost_amount(boost) {
-    vector<shared_ptr<OpenListFactory>> open_list_factories(sublists);
-    open_lists.reserve(open_list_factories.size());
-    for (const auto &factory : open_list_factories)
-        open_lists.push_back(factory->create_open_list<Entry>());
-
-    priorities.resize(open_lists.size(), 0);
->>>>>>> 54e86694
 }
 
 
@@ -82,11 +47,11 @@
     shared_ptr<ConcreteProduct> task_specific_x;
 
     if (component_map->count(static_cast<const TaskIndependentComponent *>(this))) {
-        log << std::string(depth, ' ') << "Reusing task specific " << get_product_name() << " '" << name << "'..." << endl;
+        log << std::string(depth, ' ') << "Reusing task specific " << get_product_name() << " '" << description << "'..." << endl;
         task_specific_x = dynamic_pointer_cast<ConcreteProduct>(
             component_map->at(static_cast<const TaskIndependentComponent *>(this)));
     } else {
-        log << std::string(depth, ' ') << "Creating task specific " << get_product_name() << " '" << name << "'..." << endl;
+        log << std::string(depth, ' ') << "Creating task specific " << get_product_name() << " '" << description << "'..." << endl;
         task_specific_x = create_ts(task, component_map, depth);
         component_map->insert(make_pair<const TaskIndependentComponent *, std::shared_ptr<Component>>
                                   (static_cast<const TaskIndependentComponent *>(this), task_specific_x));
@@ -180,31 +145,18 @@
     return false;
 }
 
-
-<<<<<<< HEAD
-class AlternationOpenListFeature : public plugins::TypedFeature<TaskIndependentOpenListFactory, TaskIndependentAlternationOpenListFactory> {
-=======
 AlternationOpenListFactory::AlternationOpenListFactory(
     const vector<shared_ptr<OpenListFactory>> &sublists, int boost)
     : sublists(sublists),
       boost(boost) {
 }
 
-unique_ptr<StateOpenList>
-AlternationOpenListFactory::create_state_open_list() {
-    return utils::make_unique_ptr<AlternationOpenList<StateOpenListEntry>>(
-        sublists, boost);
-}
 
-unique_ptr<EdgeOpenList>
-AlternationOpenListFactory::create_edge_open_list() {
-    return utils::make_unique_ptr<AlternationOpenList<EdgeOpenListEntry>>(
-        sublists, boost);
-}
+class AlternationOpenListFeature : 
+    public plugins::TypedFeature<
+      TaskIndependentOpenListFactory, 
+      TaskIndependentAlternationOpenListFactory> {
 
-class AlternationOpenListFeature
-    : public plugins::TypedFeature<OpenListFactory, AlternationOpenListFactory> {
->>>>>>> 54e86694
 public:
     AlternationOpenListFeature() : TypedFeature("alt") {
         document_title("Alternation open list");
@@ -221,23 +173,15 @@
             "0");
     }
 
-<<<<<<< HEAD
-    virtual shared_ptr<TaskIndependentAlternationOpenListFactory> create_component(const plugins::Options &opts, const utils::Context &context) const override {
-        plugins::verify_list_non_empty<shared_ptr<TaskIndependentOpenListFactory>>(context, opts, "sublists");
-        return make_shared<TaskIndependentAlternationOpenListFactory>(
-            opts.get_list<shared_ptr<TaskIndependentOpenListFactory>>("sublists"),
-            opts.get<int>("boost"));
-=======
-    virtual shared_ptr<AlternationOpenListFactory> create_component(
+    virtual shared_ptr<TaskIndependentAlternationOpenListFactory> create_component(
         const plugins::Options &opts,
         const utils::Context &context) const override {
-        plugins::verify_list_non_empty<shared_ptr<OpenListFactory>>(
+        plugins::verify_list_non_empty<shared_ptr<TaskIndependentOpenListFactory>>(
             context, opts, "sublists");
-        return plugins::make_shared_from_arg_tuples<AlternationOpenListFactory>(
-            opts.get_list<shared_ptr<OpenListFactory>>("sublists"),
+        return plugins::make_shared_from_arg_tuples<TaskIndependentAlternationOpenListFactory>(
+            opts.get_list<shared_ptr<TaskIndependentOpenListFactory>>("sublists"),
             opts.get<int>("boost")
             );
->>>>>>> 54e86694
     }
 };
 
