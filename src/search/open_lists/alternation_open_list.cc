#include "alternation_open_list.h"

#include "../open_list.h"

#include "../plugins/plugin.h"
#include "../utils/memory.h"
#include "../utils/system.h"

#include <cassert>
#include <memory>
#include <vector>

using namespace std;
using utils::ExitCode;

namespace alternation_open_list {
template<class Entry>
class AlternationOpenList : public OpenList<Entry> {
    vector<unique_ptr<OpenList<Entry>>> open_lists;
    vector<int> priorities;

    const int boost_amount;
protected:
    virtual void do_insertion(EvaluationContext &eval_context,
                              const Entry &entry) override;

public:
    AlternationOpenList(
<<<<<<< HEAD
            const vector<shared_ptr<OpenListFactory>> &sublists,
            int boost
            );
=======
        const vector<shared_ptr<OpenListFactory>> &sublists,
        int boost);
>>>>>>> 02b471c2

    virtual Entry remove_min() override;
    virtual bool empty() const override;
    virtual void clear() override;
    virtual void boost_preferred() override;
    virtual void get_path_dependent_evaluators(
        set<Evaluator *> &evals) override;
    virtual bool is_dead_end(
        EvaluationContext &eval_context) const override;
    virtual bool is_reliable_dead_end(
        EvaluationContext &eval_context) const override;
};


template<class Entry>
AlternationOpenList<Entry>::AlternationOpenList(
<<<<<<< HEAD
        const vector<shared_ptr<OpenListFactory>> &sublists,
        int boost
        )
        : boost_amount(boost) {
          vector<shared_ptr<OpenListFactory>> open_list_factories(
            sublists);
=======
    const vector<shared_ptr<OpenListFactory>> &sublists,
    int boost
    )
    : boost_amount(boost) {
    vector<shared_ptr<OpenListFactory>> open_list_factories(sublists);
>>>>>>> 02b471c2
    open_lists.reserve(open_list_factories.size());
    for (const auto &factory : open_list_factories) {
        open_lists.push_back(factory->create_open_list<Entry>());
    }
    priorities.resize(open_lists.size(), 0);
}

template<class Entry>
void AlternationOpenList<Entry>::do_insertion(
    EvaluationContext &eval_context, const Entry &entry) {
    for (const auto &sublist : open_lists)
        sublist->insert(eval_context, entry);
}

template<class Entry>
Entry AlternationOpenList<Entry>::remove_min() {
    int best = -1;
    for (size_t i = 0; i < open_lists.size(); ++i) {
        if (!open_lists[i]->empty() &&
            (best == -1 || priorities[i] < priorities[best])) {
            best = i;
        }
    }
    assert(best != -1);
    const auto &best_list = open_lists[best];
    assert(!best_list->empty());
    ++priorities[best];
    return best_list->remove_min();
}

template<class Entry>
bool AlternationOpenList<Entry>::empty() const {
    for (const auto &sublist : open_lists)
        if (!sublist->empty())
            return false;
    return true;
}

template<class Entry>
void AlternationOpenList<Entry>::clear() {
    for (const auto &sublist : open_lists)
        sublist->clear();
}

template<class Entry>
void AlternationOpenList<Entry>::boost_preferred() {
    for (size_t i = 0; i < open_lists.size(); ++i)
        if (open_lists[i]->only_contains_preferred_entries())
            priorities[i] -= boost_amount;
}

template<class Entry>
void AlternationOpenList<Entry>::get_path_dependent_evaluators(
    set<Evaluator *> &evals) {
    for (const auto &sublist : open_lists)
        sublist->get_path_dependent_evaluators(evals);
}

template<class Entry>
bool AlternationOpenList<Entry>::is_dead_end(
    EvaluationContext &eval_context) const {
    // If one sublist is sure we have a dead end, return true.
    if (is_reliable_dead_end(eval_context))
        return true;
    // Otherwise, return true if all sublists agree this is a dead-end.
    for (const auto &sublist : open_lists)
        if (!sublist->is_dead_end(eval_context))
            return false;
    return true;
}

template<class Entry>
bool AlternationOpenList<Entry>::is_reliable_dead_end(
    EvaluationContext &eval_context) const {
    for (const auto &sublist : open_lists)
        if (sublist->is_reliable_dead_end(eval_context))
            return true;
    return false;
}


AlternationOpenListFactory::AlternationOpenListFactory(
<<<<<<< HEAD
        const vector<shared_ptr<OpenListFactory>> &sublists,
        int boost
        )
        : sublists(sublists),
          boost(boost)
        {
=======
    const vector<shared_ptr<OpenListFactory>> &sublists,
    int boost
    )
    : sublists(sublists),
      boost(boost) {
>>>>>>> 02b471c2
}

unique_ptr<StateOpenList>
AlternationOpenListFactory::create_state_open_list() {
    return utils::make_unique_ptr<AlternationOpenList<StateOpenListEntry>>(sublists, boost);
}

unique_ptr<EdgeOpenList>
AlternationOpenListFactory::create_edge_open_list() {
    return utils::make_unique_ptr<AlternationOpenList<EdgeOpenListEntry>>(sublists, boost);
}

class AlternationOpenListFeature : public plugins::TypedFeature<OpenListFactory, AlternationOpenListFactory> {
public:
    AlternationOpenListFeature() : TypedFeature("alt") {
        document_title("Alternation open list");
        document_synopsis(
            "alternates between several open lists.");

        add_list_option<shared_ptr<OpenListFactory>>(
            "sublists",
            "open lists between which this one alternates");
        add_option<int>(
            "boost",
            "boost value for contained open lists that are restricted "
            "to preferred successors",
            "0");
    }

    virtual shared_ptr<AlternationOpenListFactory> create_component(const plugins::Options &opts, const utils::Context &context) const override {
        plugins::verify_list_non_empty<shared_ptr<OpenListFactory>>(context, opts, "sublists");
        return plugins::make_shared_from_arg_tuples<AlternationOpenListFactory>(
<<<<<<< HEAD
                opts.get_list<shared_ptr<OpenListFactory>>("sublists"),
                opts.get<int>("boost")
                );
=======
            opts.get_list<shared_ptr<OpenListFactory>>("sublists"),
            opts.get<int>("boost")
            );
>>>>>>> 02b471c2
    }
};

static plugins::FeaturePlugin<AlternationOpenListFeature> _plugin;
}<|MERGE_RESOLUTION|>--- conflicted
+++ resolved
@@ -26,14 +26,8 @@
 
 public:
     AlternationOpenList(
-<<<<<<< HEAD
-            const vector<shared_ptr<OpenListFactory>> &sublists,
-            int boost
-            );
-=======
         const vector<shared_ptr<OpenListFactory>> &sublists,
         int boost);
->>>>>>> 02b471c2
 
     virtual Entry remove_min() override;
     virtual bool empty() const override;
@@ -50,20 +44,11 @@
 
 template<class Entry>
 AlternationOpenList<Entry>::AlternationOpenList(
-<<<<<<< HEAD
-        const vector<shared_ptr<OpenListFactory>> &sublists,
-        int boost
-        )
-        : boost_amount(boost) {
-          vector<shared_ptr<OpenListFactory>> open_list_factories(
-            sublists);
-=======
     const vector<shared_ptr<OpenListFactory>> &sublists,
     int boost
     )
     : boost_amount(boost) {
     vector<shared_ptr<OpenListFactory>> open_list_factories(sublists);
->>>>>>> 02b471c2
     open_lists.reserve(open_list_factories.size());
     for (const auto &factory : open_list_factories) {
         open_lists.push_back(factory->create_open_list<Entry>());
@@ -146,20 +131,11 @@
 
 
 AlternationOpenListFactory::AlternationOpenListFactory(
-<<<<<<< HEAD
-        const vector<shared_ptr<OpenListFactory>> &sublists,
-        int boost
-        )
-        : sublists(sublists),
-          boost(boost)
-        {
-=======
     const vector<shared_ptr<OpenListFactory>> &sublists,
     int boost
     )
     : sublists(sublists),
       boost(boost) {
->>>>>>> 02b471c2
 }
 
 unique_ptr<StateOpenList>
@@ -192,15 +168,9 @@
     virtual shared_ptr<AlternationOpenListFactory> create_component(const plugins::Options &opts, const utils::Context &context) const override {
         plugins::verify_list_non_empty<shared_ptr<OpenListFactory>>(context, opts, "sublists");
         return plugins::make_shared_from_arg_tuples<AlternationOpenListFactory>(
-<<<<<<< HEAD
-                opts.get_list<shared_ptr<OpenListFactory>>("sublists"),
-                opts.get<int>("boost")
-                );
-=======
             opts.get_list<shared_ptr<OpenListFactory>>("sublists"),
             opts.get<int>("boost")
             );
->>>>>>> 02b471c2
     }
 };
 
