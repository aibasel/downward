#include "pareto_open_list.h"

#include "../evaluator.h"
#include "../open_list.h"

#include "../plugins/plugin.h"
#include "../utils/hash.h"
#include "../utils/memory.h"
#include "../utils/rng.h"
#include "../utils/rng_options.h"

#include <cassert>
#include <deque>
#include <set>
#include <unordered_map>
#include <utility>
#include <vector>

using namespace std;

namespace pareto_open_list {
template<class Entry>
class ParetoOpenList : public OpenList<Entry> {
    shared_ptr<utils::RandomNumberGenerator> rng;

    using Bucket = deque<Entry>;
    using KeyType = vector<int>;
    using BucketMap = utils::HashMap<KeyType, Bucket>;
    using KeySet = set<KeyType>;

    BucketMap buckets;
    KeySet nondominated;
    bool state_uniform_selection;
    vector<shared_ptr<Evaluator>> evaluators;

    bool dominates(const KeyType &v1, const KeyType &v2) const;
    bool is_nondominated(
        const KeyType &vec, KeySet &domination_candidates) const;
    void remove_key(const KeyType &key);

protected:
    virtual void do_insertion(EvaluationContext &eval_context,
                              const Entry &entry) override;

public:
    ParetoOpenList(
<<<<<<< HEAD
            std::vector<std::shared_ptr<Evaluator>> evals,
            bool pref_only,
            bool state_uniform_selection,
            int random_seed
            );
=======
        const vector<shared_ptr<Evaluator>> &evals,
        bool pref_only,
        bool state_uniform_selection,
        int random_seed);
>>>>>>> 02b471c2

    virtual Entry remove_min() override;
    virtual bool empty() const override;
    virtual void clear() override;
    virtual void get_path_dependent_evaluators(set<Evaluator *> &evals) override;
    virtual bool is_dead_end(
        EvaluationContext &eval_context) const override;
    virtual bool is_reliable_dead_end(
        EvaluationContext &eval_context) const override;
};

<<<<<<< HEAD
    template<class Entry>
    ParetoOpenList<Entry>::ParetoOpenList(
            std::vector<std::shared_ptr<Evaluator>> evals,
            bool pref_only,
            bool state_uniform_selection,
            int random_seed
            )
            : OpenList<Entry>(pref_only),
              rng(utils::get_rng(random_seed)),
              state_uniform_selection(state_uniform_selection),
              evaluators(evals) {
    }
=======
template<class Entry>
ParetoOpenList<Entry>::ParetoOpenList(
    const vector<shared_ptr<Evaluator>> &evals,
    bool pref_only,
    bool state_uniform_selection,
    int random_seed
    )
    : OpenList<Entry>(pref_only),
      rng(utils::get_rng(random_seed)),
      state_uniform_selection(state_uniform_selection),
      evaluators(evals) {
}
>>>>>>> 02b471c2

template<class Entry>
bool ParetoOpenList<Entry>::dominates(
    const KeyType &v1, const KeyType &v2) const {
    assert(v1.size() == v2.size());
    bool are_different = false;
    for (size_t i = 0; i < v1.size(); ++i) {
        if (v1[i] > v2[i])
            return false;
        else if (v1[i] < v2[i])
            are_different = true;
    }
    return are_different;
}

template<class Entry>
bool ParetoOpenList<Entry>::is_nondominated(
    const KeyType &vec, KeySet &domination_candidates) const {
    for (const KeyType &candidate : domination_candidates)
        if (dominates(candidate, vec))
            return false;
    return true;
}

template<class Entry>
void ParetoOpenList<Entry>::remove_key(const KeyType &key) {
    /*
      We must copy the key because it is likely to live inside the
      data structures from which we remove it here and hence becomes
      invalid at that point.
    */
    vector<int> copied_key(key);
    nondominated.erase(copied_key);
    buckets.erase(copied_key);
    KeySet candidates;
    for (const auto &bucket_pair : buckets) {
        const KeyType &bucket_key = bucket_pair.first;
        /*
          If the estimate vector of the bucket is not already in the
          set of nondominated estimate vectors and the vector was
          previously dominated by key and the estimate vector is not
          dominated by any vector from the set of nondominated
          vectors, we add it to the candidates.
        */
        if (!nondominated.count(bucket_key) &&
            dominates(copied_key, bucket_key) &&
            is_nondominated(bucket_key, nondominated))
            candidates.insert(bucket_key);
    }
    for (const KeyType &candidate : candidates)
        if (is_nondominated(candidate, candidates))
            nondominated.insert(candidate);
}

template<class Entry>
void ParetoOpenList<Entry>::do_insertion(
    EvaluationContext &eval_context, const Entry &entry) {
    vector<int> key;
    key.reserve(evaluators.size());
    for (const shared_ptr<Evaluator> &evaluator : evaluators)
        key.push_back(eval_context.get_evaluator_value_or_infinity(evaluator.get()));

    Bucket &bucket = buckets[key];
    bool newkey = bucket.empty();
    bucket.push_back(entry);

    if (newkey && is_nondominated(key, nondominated)) {
        /*
          Delete previously nondominated keys that are now dominated
          by key.

          Note: this requires that nondominated is a "normal"
          set (no hash set) because then iterators are not
          invalidated by erase(it).
        */
        auto it = nondominated.begin();
        while (it != nondominated.end()) {
            if (dominates(key, *it)) {
                auto tmp_it = it;
                ++it;
                nondominated.erase(tmp_it);
            } else {
                ++it;
            }
        }
        // Insert new key.
        nondominated.insert(key);
    }
}

template<class Entry>
Entry ParetoOpenList<Entry>::remove_min() {
    typename KeySet::iterator selected = nondominated.begin();
    int seen = 0;
    for (typename KeySet::iterator it = nondominated.begin();
         it != nondominated.end(); ++it) {
        int numerator;
        if (state_uniform_selection)
            numerator = it->size();
        else
            numerator = 1;
        seen += numerator;
        if (rng->random(seen) < numerator)
            selected = it;
    }
    Bucket &bucket = buckets[*selected];
    Entry result = bucket.front();
    bucket.pop_front();
    if (bucket.empty())
        remove_key(*selected);
    return result;
}

template<class Entry>
bool ParetoOpenList<Entry>::empty() const {
    return nondominated.empty();
}

template<class Entry>
void ParetoOpenList<Entry>::clear() {
    buckets.clear();
    nondominated.clear();
}

template<class Entry>
void ParetoOpenList<Entry>::get_path_dependent_evaluators(
    set<Evaluator *> &evals) {
    for (const shared_ptr<Evaluator> &evaluator : evaluators)
        evaluator->get_path_dependent_evaluators(evals);
}

template<class Entry>
bool ParetoOpenList<Entry>::is_dead_end(
    EvaluationContext &eval_context) const {
    // TODO: Document this behaviour.
    // If one safe heuristic detects a dead end, return true.
    if (is_reliable_dead_end(eval_context))
        return true;
    // Otherwise, return true if all heuristics agree this is a dead-end.
    for (const shared_ptr<Evaluator> &evaluator : evaluators)
        if (!eval_context.is_evaluator_value_infinite(evaluator.get()))
            return false;
    return true;
}

template<class Entry>
bool ParetoOpenList<Entry>::is_reliable_dead_end(
    EvaluationContext &eval_context) const {
    for (const shared_ptr<Evaluator> &evaluator : evaluators)
        if (eval_context.is_evaluator_value_infinite(evaluator.get()) &&
            evaluator->dead_ends_are_reliable())
            return true;
    return false;
}

<<<<<<< HEAD

    ParetoOpenListFactory::ParetoOpenListFactory(
            vector<shared_ptr<Evaluator>> evals,
=======
ParetoOpenListFactory::ParetoOpenListFactory(
    const vector<shared_ptr<Evaluator>> &evals,
>>>>>>> 02b471c2
    bool pref_only,
    bool state_uniform_selection,
    int random_seed
    ) :
    evals(evals),
    pref_only(pref_only),
    state_uniform_selection(state_uniform_selection),
<<<<<<< HEAD
    random_seed(random_seed)
    {
    }
=======
    random_seed(random_seed) {
}
>>>>>>> 02b471c2

unique_ptr<StateOpenList>
ParetoOpenListFactory::create_state_open_list() {
    return utils::make_unique_ptr<ParetoOpenList<StateOpenListEntry>>(evals, pref_only, state_uniform_selection, random_seed);
}

unique_ptr<EdgeOpenList>
ParetoOpenListFactory::create_edge_open_list() {
    return utils::make_unique_ptr<ParetoOpenList<EdgeOpenListEntry>>(evals, pref_only, state_uniform_selection, random_seed);
}

class ParetoOpenListFeature : public plugins::TypedFeature<OpenListFactory, ParetoOpenListFactory> {
public:
    ParetoOpenListFeature() : TypedFeature("pareto") {
        document_title("Pareto open list");
        document_synopsis(
            "Selects one of the Pareto-optimal (regarding the sub-evaluators) "
            "entries for removal.");

        add_list_option<shared_ptr<Evaluator>>("evals", "evaluators");
        add_option<bool>(
            "pref_only",
            "insert only nodes generated by preferred operators", "false");
        add_option<bool>(
            "state_uniform_selection",
            "When removing an entry, we select a non-dominated bucket "
            "and return its oldest entry. If this option is false, we select "
            "uniformly from the non-dominated buckets; if the option is true, "
            "we weight the buckets with the number of entries.",
            "false");
        utils::add_rng_options_to_feature(*this);
    }

    virtual shared_ptr<ParetoOpenListFactory> create_component(const plugins::Options &opts, const utils::Context &) const override {
        return plugins::make_shared_from_arg_tuples<ParetoOpenListFactory>(
<<<<<<< HEAD
                opts.get_list<shared_ptr<Evaluator>>("evals"),
                opts.get<bool>("pref_only"),
                opts.get<bool>("state_uniform_selection"),
                utils::get_rng_arguments_from_options(opts)
        );
=======
            opts.get_list<shared_ptr<Evaluator>>("evals"),
            opts.get<bool>("pref_only"),
            opts.get<bool>("state_uniform_selection"),
            utils::get_rng_arguments_from_options(opts)
            );
>>>>>>> 02b471c2
    }
};

static plugins::FeaturePlugin<ParetoOpenListFeature> _plugin;
}<|MERGE_RESOLUTION|>--- conflicted
+++ resolved
@@ -44,18 +44,10 @@
 
 public:
     ParetoOpenList(
-<<<<<<< HEAD
-            std::vector<std::shared_ptr<Evaluator>> evals,
-            bool pref_only,
-            bool state_uniform_selection,
-            int random_seed
-            );
-=======
         const vector<shared_ptr<Evaluator>> &evals,
         bool pref_only,
         bool state_uniform_selection,
         int random_seed);
->>>>>>> 02b471c2
 
     virtual Entry remove_min() override;
     virtual bool empty() const override;
@@ -67,20 +59,6 @@
         EvaluationContext &eval_context) const override;
 };
 
-<<<<<<< HEAD
-    template<class Entry>
-    ParetoOpenList<Entry>::ParetoOpenList(
-            std::vector<std::shared_ptr<Evaluator>> evals,
-            bool pref_only,
-            bool state_uniform_selection,
-            int random_seed
-            )
-            : OpenList<Entry>(pref_only),
-              rng(utils::get_rng(random_seed)),
-              state_uniform_selection(state_uniform_selection),
-              evaluators(evals) {
-    }
-=======
 template<class Entry>
 ParetoOpenList<Entry>::ParetoOpenList(
     const vector<shared_ptr<Evaluator>> &evals,
@@ -93,7 +71,6 @@
       state_uniform_selection(state_uniform_selection),
       evaluators(evals) {
 }
->>>>>>> 02b471c2
 
 template<class Entry>
 bool ParetoOpenList<Entry>::dominates(
@@ -249,14 +226,8 @@
     return false;
 }
 
-<<<<<<< HEAD
-
-    ParetoOpenListFactory::ParetoOpenListFactory(
-            vector<shared_ptr<Evaluator>> evals,
-=======
 ParetoOpenListFactory::ParetoOpenListFactory(
     const vector<shared_ptr<Evaluator>> &evals,
->>>>>>> 02b471c2
     bool pref_only,
     bool state_uniform_selection,
     int random_seed
@@ -264,14 +235,8 @@
     evals(evals),
     pref_only(pref_only),
     state_uniform_selection(state_uniform_selection),
-<<<<<<< HEAD
-    random_seed(random_seed)
-    {
-    }
-=======
     random_seed(random_seed) {
 }
->>>>>>> 02b471c2
 
 unique_ptr<StateOpenList>
 ParetoOpenListFactory::create_state_open_list() {
@@ -307,19 +272,11 @@
 
     virtual shared_ptr<ParetoOpenListFactory> create_component(const plugins::Options &opts, const utils::Context &) const override {
         return plugins::make_shared_from_arg_tuples<ParetoOpenListFactory>(
-<<<<<<< HEAD
-                opts.get_list<shared_ptr<Evaluator>>("evals"),
-                opts.get<bool>("pref_only"),
-                opts.get<bool>("state_uniform_selection"),
-                utils::get_rng_arguments_from_options(opts)
-        );
-=======
             opts.get_list<shared_ptr<Evaluator>>("evals"),
             opts.get<bool>("pref_only"),
             opts.get<bool>("state_uniform_selection"),
             utils::get_rng_arguments_from_options(opts)
             );
->>>>>>> 02b471c2
     }
 };
 
