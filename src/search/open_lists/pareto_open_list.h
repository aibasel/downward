#ifndef OPEN_LISTS_PARETO_OPEN_LIST_H
#define OPEN_LISTS_PARETO_OPEN_LIST_H

#include "../open_list_factory.h"

namespace pareto_open_list {
class ParetoOpenListFactory : public OpenListFactory {
    std::vector<std::shared_ptr<Evaluator>> evals;
    bool pref_only;
    bool state_uniform_selection;
    int random_seed;
public:
    ParetoOpenListFactory(
<<<<<<< HEAD
    std::vector<std::shared_ptr<Evaluator>> evals,
    bool pref_only,
    bool state_uniform_selection,
    int random_seed
            );
=======
        const std::vector<std::shared_ptr<Evaluator>> &evals,
        bool pref_only,
        bool state_uniform_selection,
        int random_seed);
>>>>>>> 02b471c2

    virtual std::unique_ptr<StateOpenList> create_state_open_list() override;
    virtual std::unique_ptr<EdgeOpenList> create_edge_open_list() override;
};
}

#endif<|MERGE_RESOLUTION|>--- conflicted
+++ resolved
@@ -11,18 +11,10 @@
     int random_seed;
 public:
     ParetoOpenListFactory(
-<<<<<<< HEAD
-    std::vector<std::shared_ptr<Evaluator>> evals,
-    bool pref_only,
-    bool state_uniform_selection,
-    int random_seed
-            );
-=======
         const std::vector<std::shared_ptr<Evaluator>> &evals,
         bool pref_only,
         bool state_uniform_selection,
         int random_seed);
->>>>>>> 02b471c2
 
     virtual std::unique_ptr<StateOpenList> create_state_open_list() override;
     virtual std::unique_ptr<EdgeOpenList> create_edge_open_list() override;
