#include "epsilon_greedy_open_list.h"

#include "../evaluator.h"
#include "../open_list.h"

#include "../plugins/plugin.h"
#include "../utils/collections.h"
#include "../utils/markup.h"
#include "../utils/memory.h"
#include "../utils/rng.h"
#include "../utils/rng_options.h"

#include <functional>
#include <memory>

using namespace std;

namespace epsilon_greedy_open_list {
template<class Entry>
class EpsilonGreedyOpenList : public OpenList<Entry> {
    shared_ptr<utils::RandomNumberGenerator> rng;

    struct HeapNode {
        int id;
        int h;
        Entry entry;
        HeapNode(int id, int h, const Entry &entry)
            : id(id), h(h), entry(entry) {
        }

        bool operator>(const HeapNode &other) const {
            return make_pair(h, id) > make_pair(other.h, other.id);
        }
    };

    vector<HeapNode> heap;
    shared_ptr<Evaluator> evaluator;

    double epsilon;
    int size;
    int next_id;

protected:
    virtual void do_insertion(EvaluationContext &eval_context,
                              const Entry &entry) override;

public:
    EpsilonGreedyOpenList(
<<<<<<< HEAD
            const std::shared_ptr<Evaluator> &eval,
            bool pref_only,
            double epsilon,
            int random_seed
            );
    virtual ~EpsilonGreedyOpenList() override = default;
=======
        const shared_ptr<Evaluator> &eval,
        bool pref_only,
        double epsilon,
        int random_seed);
>>>>>>> 02b471c2

    virtual Entry remove_min() override;
    virtual bool is_dead_end(
        EvaluationContext &eval_context) const override;
    virtual bool is_reliable_dead_end(
        EvaluationContext &eval_context) const override;
    virtual void get_path_dependent_evaluators(set<Evaluator *> &evals) override;
    virtual bool empty() const override;
    virtual void clear() override;
};

template<class HeapNode>
static void adjust_heap_up(vector<HeapNode> &heap, size_t pos) {
    assert(utils::in_bounds(pos, heap));
    while (pos != 0) {
        size_t parent_pos = (pos - 1) / 2;
        if (heap[pos] > heap[parent_pos]) {
            break;
        }
        swap(heap[pos], heap[parent_pos]);
        pos = parent_pos;
    }
}

template<class Entry>
void EpsilonGreedyOpenList<Entry>::do_insertion(
    EvaluationContext &eval_context, const Entry &entry) {
    heap.emplace_back(
        next_id++, eval_context.get_evaluator_value(evaluator.get()), entry);
    push_heap(heap.begin(), heap.end(), greater<HeapNode>());
    ++size;
}

template<class Entry>
EpsilonGreedyOpenList<Entry>::EpsilonGreedyOpenList(
<<<<<<< HEAD
        const std::shared_ptr<Evaluator> &eval,
        bool pref_only,
        double epsilon,
        int random_seed
)
        : OpenList<Entry>(pref_only),
          rng(utils::get_rng(random_seed)),
          evaluator(eval),
          epsilon(epsilon),
          size(0),
          next_id(0) {
=======
    const shared_ptr<Evaluator> &eval,
    bool pref_only,
    double epsilon,
    int random_seed
    )
    : OpenList<Entry>(pref_only),
      rng(utils::get_rng(random_seed)),
      evaluator(eval),
      epsilon(epsilon),
      size(0),
      next_id(0) {
>>>>>>> 02b471c2
}

template<class Entry>
Entry EpsilonGreedyOpenList<Entry>::remove_min() {
    assert(size > 0);
    if (rng->random() < epsilon) {
        int pos = rng->random(size);
        heap[pos].h = numeric_limits<int>::min();
        adjust_heap_up(heap, pos);
    }
    pop_heap(heap.begin(), heap.end(), greater<HeapNode>());
    HeapNode heap_node = heap.back();
    heap.pop_back();
    --size;
    return heap_node.entry;
}

template<class Entry>
bool EpsilonGreedyOpenList<Entry>::is_dead_end(
    EvaluationContext &eval_context) const {
    return eval_context.is_evaluator_value_infinite(evaluator.get());
}

template<class Entry>
bool EpsilonGreedyOpenList<Entry>::is_reliable_dead_end(
    EvaluationContext &eval_context) const {
    return is_dead_end(eval_context) && evaluator->dead_ends_are_reliable();
}

template<class Entry>
void EpsilonGreedyOpenList<Entry>::get_path_dependent_evaluators(
    set<Evaluator *> &evals) {
    evaluator->get_path_dependent_evaluators(evals);
}

template<class Entry>
bool EpsilonGreedyOpenList<Entry>::empty() const {
    return size == 0;
}

template<class Entry>
void EpsilonGreedyOpenList<Entry>::clear() {
    heap.clear();
    size = 0;
    next_id = 0;
}

EpsilonGreedyOpenListFactory::EpsilonGreedyOpenListFactory(
<<<<<<< HEAD
        const std::shared_ptr<Evaluator> &eval,
        bool pref_only,
        double epsilon,
        int random_seed
) :
=======
    const shared_ptr<Evaluator> &eval,
    bool pref_only,
    double epsilon,
    int random_seed
    ) :
>>>>>>> 02b471c2
    eval(eval),
    pref_only(pref_only),
    epsilon(epsilon),
    random_seed(random_seed) {
<<<<<<< HEAD

=======
>>>>>>> 02b471c2
}

unique_ptr<StateOpenList>
EpsilonGreedyOpenListFactory::create_state_open_list() {
    return utils::make_unique_ptr<EpsilonGreedyOpenList<StateOpenListEntry>>(
<<<<<<< HEAD
            eval,
            pref_only,
            epsilon,
            random_seed);
=======
        eval,
        pref_only,
        epsilon,
        random_seed);
>>>>>>> 02b471c2
}

unique_ptr<EdgeOpenList>
EpsilonGreedyOpenListFactory::create_edge_open_list() {
    return utils::make_unique_ptr<EpsilonGreedyOpenList<EdgeOpenListEntry>>(
<<<<<<< HEAD
            eval,
            pref_only,
            epsilon,
            random_seed);
=======
        eval,
        pref_only,
        epsilon,
        random_seed);
>>>>>>> 02b471c2
}

class EpsilonGreedyOpenListFeature : public plugins::TypedFeature<OpenListFactory, EpsilonGreedyOpenListFactory> {
public:
    EpsilonGreedyOpenListFeature() : TypedFeature("epsilon_greedy") {
        document_title("Epsilon-greedy open list");
        document_synopsis(
            "Chooses an entry uniformly randomly with probability "
            "'epsilon', otherwise it returns the minimum entry. "
            "The algorithm is based on" + utils::format_conference_reference(
                {"Richard Valenzano", "Nathan R. Sturtevant",
                 "Jonathan Schaeffer", "Fan Xie"},
                "A Comparison of Knowledge-Based GBFS Enhancements and"
                " Knowledge-Free Exploration",
                "http://www.aaai.org/ocs/index.php/ICAPS/ICAPS14/paper/view/7943/8066",
                "Proceedings of the Twenty-Fourth International Conference"
                " on Automated Planning and Scheduling (ICAPS 2014)",
                "375-379",
                "AAAI Press",
                "2014"));

        add_option<shared_ptr<Evaluator>>("eval", "evaluator");
        add_option<bool>(
            "pref_only",
            "insert only nodes generated by preferred operators", "false");
        add_option<double>(
            "epsilon",
            "probability for choosing the next entry randomly",
            "0.2",
            plugins::Bounds("0.0", "1.0"));
        utils::add_rng_options_to_feature(*this);
    }

    virtual shared_ptr<EpsilonGreedyOpenListFactory> create_component(const plugins::Options &opts, const utils::Context &) const override {
        return plugins::make_shared_from_arg_tuples<EpsilonGreedyOpenListFactory>(
<<<<<<< HEAD
                opts.get<shared_ptr<Evaluator>>("eval"),
                opts.get<bool>("pref_only"),
                opts.get<double>("epsilon"),
                utils::get_rng_arguments_from_options(opts)
        );
=======
            opts.get<shared_ptr<Evaluator>>("eval"),
            opts.get<bool>("pref_only"),
            opts.get<double>("epsilon"),
            utils::get_rng_arguments_from_options(opts)
            );
>>>>>>> 02b471c2
    }
};

static plugins::FeaturePlugin<EpsilonGreedyOpenListFeature> _plugin;
}<|MERGE_RESOLUTION|>--- conflicted
+++ resolved
@@ -46,19 +46,10 @@
 
 public:
     EpsilonGreedyOpenList(
-<<<<<<< HEAD
-            const std::shared_ptr<Evaluator> &eval,
-            bool pref_only,
-            double epsilon,
-            int random_seed
-            );
-    virtual ~EpsilonGreedyOpenList() override = default;
-=======
         const shared_ptr<Evaluator> &eval,
         bool pref_only,
         double epsilon,
         int random_seed);
->>>>>>> 02b471c2
 
     virtual Entry remove_min() override;
     virtual bool is_dead_end(
@@ -94,19 +85,6 @@
 
 template<class Entry>
 EpsilonGreedyOpenList<Entry>::EpsilonGreedyOpenList(
-<<<<<<< HEAD
-        const std::shared_ptr<Evaluator> &eval,
-        bool pref_only,
-        double epsilon,
-        int random_seed
-)
-        : OpenList<Entry>(pref_only),
-          rng(utils::get_rng(random_seed)),
-          evaluator(eval),
-          epsilon(epsilon),
-          size(0),
-          next_id(0) {
-=======
     const shared_ptr<Evaluator> &eval,
     bool pref_only,
     double epsilon,
@@ -118,7 +96,6 @@
       epsilon(epsilon),
       size(0),
       next_id(0) {
->>>>>>> 02b471c2
 }
 
 template<class Entry>
@@ -167,59 +144,33 @@
 }
 
 EpsilonGreedyOpenListFactory::EpsilonGreedyOpenListFactory(
-<<<<<<< HEAD
-        const std::shared_ptr<Evaluator> &eval,
-        bool pref_only,
-        double epsilon,
-        int random_seed
-) :
-=======
     const shared_ptr<Evaluator> &eval,
     bool pref_only,
     double epsilon,
     int random_seed
     ) :
->>>>>>> 02b471c2
     eval(eval),
     pref_only(pref_only),
     epsilon(epsilon),
     random_seed(random_seed) {
-<<<<<<< HEAD
-
-=======
->>>>>>> 02b471c2
 }
 
 unique_ptr<StateOpenList>
 EpsilonGreedyOpenListFactory::create_state_open_list() {
     return utils::make_unique_ptr<EpsilonGreedyOpenList<StateOpenListEntry>>(
-<<<<<<< HEAD
-            eval,
-            pref_only,
-            epsilon,
-            random_seed);
-=======
         eval,
         pref_only,
         epsilon,
         random_seed);
->>>>>>> 02b471c2
 }
 
 unique_ptr<EdgeOpenList>
 EpsilonGreedyOpenListFactory::create_edge_open_list() {
     return utils::make_unique_ptr<EpsilonGreedyOpenList<EdgeOpenListEntry>>(
-<<<<<<< HEAD
-            eval,
-            pref_only,
-            epsilon,
-            random_seed);
-=======
         eval,
         pref_only,
         epsilon,
         random_seed);
->>>>>>> 02b471c2
 }
 
 class EpsilonGreedyOpenListFeature : public plugins::TypedFeature<OpenListFactory, EpsilonGreedyOpenListFactory> {
@@ -255,19 +206,11 @@
 
     virtual shared_ptr<EpsilonGreedyOpenListFactory> create_component(const plugins::Options &opts, const utils::Context &) const override {
         return plugins::make_shared_from_arg_tuples<EpsilonGreedyOpenListFactory>(
-<<<<<<< HEAD
-                opts.get<shared_ptr<Evaluator>>("eval"),
-                opts.get<bool>("pref_only"),
-                opts.get<double>("epsilon"),
-                utils::get_rng_arguments_from_options(opts)
-        );
-=======
             opts.get<shared_ptr<Evaluator>>("eval"),
             opts.get<bool>("pref_only"),
             opts.get<double>("epsilon"),
             utils::get_rng_arguments_from_options(opts)
             );
->>>>>>> 02b471c2
     }
 };
 
