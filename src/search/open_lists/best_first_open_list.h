--- conflicted
+++ resolved
@@ -15,14 +15,8 @@
     bool pref_only;
 public:
     BestFirstOpenListFactory(
-<<<<<<< HEAD
-            const std::shared_ptr<Evaluator> &eval,
-            bool pref_only
-            );
-=======
         const std::shared_ptr<Evaluator> &eval,
         bool pref_only);
->>>>>>> 02b471c2
 
     virtual std::unique_ptr<StateOpenList> create_state_open_list() override;
     virtual std::unique_ptr<EdgeOpenList> create_edge_open_list() override;
