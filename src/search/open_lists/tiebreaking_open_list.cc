#include "tiebreaking_open_list.h"

#include "../evaluator.h"
#include "../open_list.h"

#include "../plugins/plugin.h"
#include "../utils/memory.h"

#include <cassert>
#include <deque>
#include <map>
#include <utility>
#include <vector>

using namespace std;

namespace tiebreaking_open_list {
template<class Entry>
class TieBreakingOpenList : public OpenList<Entry> {
    using Bucket = deque<Entry>;

    map<const vector<int>, Bucket> buckets;
    int size;

    vector<shared_ptr<Evaluator>> evaluators;
    /*
      If allow_unsafe_pruning is true, we ignore (don't insert) states
      which the first evaluator considers a dead end, even if it is
      not a safe heuristic.
    */
    bool allow_unsafe_pruning;

    int dimension() const;

protected:
    virtual void do_insertion(EvaluationContext &eval_context,
                              const Entry &entry) override;

public:
    TieBreakingOpenList(
<<<<<<< HEAD
            const vector<shared_ptr<Evaluator>> &evals,
            bool pref_only,
            bool unsafe_pruning
            );
    virtual ~TieBreakingOpenList() override = default;
=======
        const vector<shared_ptr<Evaluator>> &evals,
        bool pref_only,
        bool unsafe_pruning);
>>>>>>> 02b471c2

    virtual Entry remove_min() override;
    virtual bool empty() const override;
    virtual void clear() override;
    virtual void get_path_dependent_evaluators(set<Evaluator *> &evals) override;
    virtual bool is_dead_end(
        EvaluationContext &eval_context) const override;
    virtual bool is_reliable_dead_end(
        EvaluationContext &eval_context) const override;
};


template<class Entry>
TieBreakingOpenList<Entry>::TieBreakingOpenList(
<<<<<<< HEAD
        const vector<shared_ptr<Evaluator>> &evals,
        bool pref_only,
        bool unsafe_pruning
        )
        : OpenList<Entry>(pref_only),
          size(0), evaluators(evals),
          allow_unsafe_pruning(unsafe_pruning) {
=======
    const vector<shared_ptr<Evaluator>> &evals,
    bool pref_only,
    bool unsafe_pruning
    )
    : OpenList<Entry>(pref_only),
      size(0), evaluators(evals),
      allow_unsafe_pruning(unsafe_pruning) {
>>>>>>> 02b471c2
}


template<class Entry>
void TieBreakingOpenList<Entry>::do_insertion(
    EvaluationContext &eval_context, const Entry &entry) {
    vector<int> key;
    key.reserve(evaluators.size());
    for (const shared_ptr<Evaluator> &evaluator : evaluators)
        key.push_back(eval_context.get_evaluator_value_or_infinity(evaluator.get()));

    buckets[key].push_back(entry);
    ++size;
}

template<class Entry>
Entry TieBreakingOpenList<Entry>::remove_min() {
    assert(size > 0);
    typename map<const vector<int>, Bucket>::iterator it;
    it = buckets.begin();
    assert(it != buckets.end());
    assert(!it->second.empty());
    --size;
    Entry result = it->second.front();
    it->second.pop_front();
    if (it->second.empty())
        buckets.erase(it);
    return result;
}

template<class Entry>
bool TieBreakingOpenList<Entry>::empty() const {
    return size == 0;
}

template<class Entry>
void TieBreakingOpenList<Entry>::clear() {
    buckets.clear();
    size = 0;
}

template<class Entry>
int TieBreakingOpenList<Entry>::dimension() const {
    return evaluators.size();
}

template<class Entry>
void TieBreakingOpenList<Entry>::get_path_dependent_evaluators(
    set<Evaluator *> &evals) {
    for (const shared_ptr<Evaluator> &evaluator : evaluators)
        evaluator->get_path_dependent_evaluators(evals);
}

template<class Entry>
bool TieBreakingOpenList<Entry>::is_dead_end(
    EvaluationContext &eval_context) const {
    // TODO: Properly document this behaviour.
    // If one safe heuristic detects a dead end, return true.
    if (is_reliable_dead_end(eval_context))
        return true;
    // If the first heuristic detects a dead-end and we allow "unsafe
    // pruning", return true.
    if (allow_unsafe_pruning &&
        eval_context.is_evaluator_value_infinite(evaluators[0].get()))
        return true;
    // Otherwise, return true if all heuristics agree this is a dead-end.
    for (const shared_ptr<Evaluator> &evaluator : evaluators)
        if (!eval_context.is_evaluator_value_infinite(evaluator.get()))
            return false;
    return true;
}

template<class Entry>
bool TieBreakingOpenList<Entry>::is_reliable_dead_end(
    EvaluationContext &eval_context) const {
    for (const shared_ptr<Evaluator> &evaluator : evaluators)
        if (eval_context.is_evaluator_value_infinite(evaluator.get()) &&
            evaluator->dead_ends_are_reliable())
            return true;
    return false;
}

TieBreakingOpenListFactory::TieBreakingOpenListFactory(
<<<<<<< HEAD
        const vector<shared_ptr<Evaluator>> &evals,
        bool pref_only,
        bool unsafe_pruning
        )
        : evals(evals),
        pref_only(pref_only),
        unsafe_pruning(unsafe_pruning){
=======
    const vector<shared_ptr<Evaluator>> &evals,
    bool pref_only,
    bool unsafe_pruning
    )
    : evals(evals),
      pref_only(pref_only),
      unsafe_pruning(unsafe_pruning) {
>>>>>>> 02b471c2
}

unique_ptr<StateOpenList>
TieBreakingOpenListFactory::create_state_open_list() {
    return utils::make_unique_ptr<TieBreakingOpenList<StateOpenListEntry>>(
<<<<<<< HEAD
    evals,
    pref_only,
    unsafe_pruning);
=======
        evals,
        pref_only,
        unsafe_pruning);
>>>>>>> 02b471c2
}

unique_ptr<EdgeOpenList>
TieBreakingOpenListFactory::create_edge_open_list() {
    return utils::make_unique_ptr<TieBreakingOpenList<EdgeOpenListEntry>>(
<<<<<<< HEAD
            evals,
            pref_only,
            unsafe_pruning);
=======
        evals,
        pref_only,
        unsafe_pruning);
>>>>>>> 02b471c2
}

class TieBreakingOpenListFeature : public plugins::TypedFeature<OpenListFactory, TieBreakingOpenListFactory> {
public:
    TieBreakingOpenListFeature() : TypedFeature("tiebreaking") {
        document_title("Tie-breaking open list");
        document_synopsis("");

        add_list_option<shared_ptr<Evaluator>>("evals", "evaluators");
        add_option<bool>(
            "pref_only",
            "insert only nodes generated by preferred operators", "false");
        add_option<bool>(
            "unsafe_pruning",
            "allow unsafe pruning when the main evaluator regards a state a dead end",
            "true");
    }

    virtual shared_ptr<TieBreakingOpenListFactory> create_component(const plugins::Options &opts, const utils::Context &context) const override {
        plugins::verify_list_non_empty<shared_ptr<Evaluator>>(context, opts, "evals");
<<<<<<< HEAD

        utils::g_log << "TieBreakingOpenListFactory> create_component" << endl;
        return plugins::make_shared_from_arg_tuples<TieBreakingOpenListFactory>(
                opts.get_list<shared_ptr<Evaluator>>("evals"),
                opts.get<bool>("pref_only"),
                opts.get<bool>("unsafe_pruning")
        );
=======
        return plugins::make_shared_from_arg_tuples<TieBreakingOpenListFactory>(
            opts.get_list<shared_ptr<Evaluator>>("evals"),
            opts.get<bool>("pref_only"),
            opts.get<bool>("unsafe_pruning")
            );
>>>>>>> 02b471c2
    }
};

static plugins::FeaturePlugin<TieBreakingOpenListFeature> _plugin;
}<|MERGE_RESOLUTION|>--- conflicted
+++ resolved
@@ -38,17 +38,9 @@
 
 public:
     TieBreakingOpenList(
-<<<<<<< HEAD
-            const vector<shared_ptr<Evaluator>> &evals,
-            bool pref_only,
-            bool unsafe_pruning
-            );
-    virtual ~TieBreakingOpenList() override = default;
-=======
         const vector<shared_ptr<Evaluator>> &evals,
         bool pref_only,
         bool unsafe_pruning);
->>>>>>> 02b471c2
 
     virtual Entry remove_min() override;
     virtual bool empty() const override;
@@ -63,15 +55,6 @@
 
 template<class Entry>
 TieBreakingOpenList<Entry>::TieBreakingOpenList(
-<<<<<<< HEAD
-        const vector<shared_ptr<Evaluator>> &evals,
-        bool pref_only,
-        bool unsafe_pruning
-        )
-        : OpenList<Entry>(pref_only),
-          size(0), evaluators(evals),
-          allow_unsafe_pruning(unsafe_pruning) {
-=======
     const vector<shared_ptr<Evaluator>> &evals,
     bool pref_only,
     bool unsafe_pruning
@@ -79,9 +62,7 @@
     : OpenList<Entry>(pref_only),
       size(0), evaluators(evals),
       allow_unsafe_pruning(unsafe_pruning) {
->>>>>>> 02b471c2
 }
-
 
 template<class Entry>
 void TieBreakingOpenList<Entry>::do_insertion(
@@ -163,15 +144,6 @@
 }
 
 TieBreakingOpenListFactory::TieBreakingOpenListFactory(
-<<<<<<< HEAD
-        const vector<shared_ptr<Evaluator>> &evals,
-        bool pref_only,
-        bool unsafe_pruning
-        )
-        : evals(evals),
-        pref_only(pref_only),
-        unsafe_pruning(unsafe_pruning){
-=======
     const vector<shared_ptr<Evaluator>> &evals,
     bool pref_only,
     bool unsafe_pruning
@@ -179,35 +151,22 @@
     : evals(evals),
       pref_only(pref_only),
       unsafe_pruning(unsafe_pruning) {
->>>>>>> 02b471c2
 }
 
 unique_ptr<StateOpenList>
 TieBreakingOpenListFactory::create_state_open_list() {
     return utils::make_unique_ptr<TieBreakingOpenList<StateOpenListEntry>>(
-<<<<<<< HEAD
-    evals,
-    pref_only,
-    unsafe_pruning);
-=======
         evals,
         pref_only,
         unsafe_pruning);
->>>>>>> 02b471c2
 }
 
 unique_ptr<EdgeOpenList>
 TieBreakingOpenListFactory::create_edge_open_list() {
     return utils::make_unique_ptr<TieBreakingOpenList<EdgeOpenListEntry>>(
-<<<<<<< HEAD
-            evals,
-            pref_only,
-            unsafe_pruning);
-=======
         evals,
         pref_only,
         unsafe_pruning);
->>>>>>> 02b471c2
 }
 
 class TieBreakingOpenListFeature : public plugins::TypedFeature<OpenListFactory, TieBreakingOpenListFactory> {
@@ -228,21 +187,11 @@
 
     virtual shared_ptr<TieBreakingOpenListFactory> create_component(const plugins::Options &opts, const utils::Context &context) const override {
         plugins::verify_list_non_empty<shared_ptr<Evaluator>>(context, opts, "evals");
-<<<<<<< HEAD
-
-        utils::g_log << "TieBreakingOpenListFactory> create_component" << endl;
-        return plugins::make_shared_from_arg_tuples<TieBreakingOpenListFactory>(
-                opts.get_list<shared_ptr<Evaluator>>("evals"),
-                opts.get<bool>("pref_only"),
-                opts.get<bool>("unsafe_pruning")
-        );
-=======
         return plugins::make_shared_from_arg_tuples<TieBreakingOpenListFactory>(
             opts.get_list<shared_ptr<Evaluator>>("evals"),
             opts.get<bool>("pref_only"),
             opts.get<bool>("unsafe_pruning")
             );
->>>>>>> 02b471c2
     }
 };
 
