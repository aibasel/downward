#include "tiebreaking_open_list.h"

#include "../evaluator.h"
#include "../open_list.h"

#include "../plugins/plugin.h"
#include "../utils/memory.h"

#include <cassert>
#include <deque>
#include <map>
#include <utility>
#include <vector>

using namespace std;

namespace tiebreaking_open_list {
<<<<<<< HEAD
TieBreakingOpenListFactory::TieBreakingOpenListFactory(
    vector<shared_ptr<Evaluator>> evaluators,
    bool pref_only,
    bool allow_unsafe_pruning)
    : pref_only(pref_only), size(0), evaluators(evaluators), allow_unsafe_pruning(allow_unsafe_pruning) {
=======
template<class Entry>
class TieBreakingOpenList : public OpenList<Entry> {
    using Bucket = deque<Entry>;

    map<const vector<int>, Bucket> buckets;
    int size;

    vector<shared_ptr<Evaluator>> evaluators;
    /*
      If allow_unsafe_pruning is true, we ignore (don't insert) states
      which the first evaluator considers a dead end, even if it is
      not a safe heuristic.
    */
    bool allow_unsafe_pruning;

    int dimension() const;

protected:
    virtual void do_insertion(EvaluationContext &eval_context,
                              const Entry &entry) override;

public:
    TieBreakingOpenList(
        const vector<shared_ptr<Evaluator>> &evals,
        bool unsafe_pruning, bool pref_only);

    virtual Entry remove_min() override;
    virtual bool empty() const override;
    virtual void clear() override;
    virtual void get_path_dependent_evaluators(set<Evaluator *> &evals) override;
    virtual bool is_dead_end(
        EvaluationContext &eval_context) const override;
    virtual bool is_reliable_dead_end(
        EvaluationContext &eval_context) const override;
};


template<class Entry>
TieBreakingOpenList<Entry>::TieBreakingOpenList(
    const vector<shared_ptr<Evaluator>> &evals,
    bool unsafe_pruning, bool pref_only)
    : OpenList<Entry>(pref_only),
      size(0), evaluators(evals),
      allow_unsafe_pruning(unsafe_pruning) {
>>>>>>> 54e86694
}

unique_ptr<StateOpenList>
TieBreakingOpenListFactory::create_state_open_list() {
    return make_unique<TieBreakingOpenList<StateOpenListEntry>>(evaluators, pref_only, allow_unsafe_pruning);
}

unique_ptr<EdgeOpenList>
TieBreakingOpenListFactory::create_edge_open_list() {
    return make_unique<TieBreakingOpenList<EdgeOpenListEntry>>(evaluators, pref_only, allow_unsafe_pruning);
}


TaskIndependentTieBreakingOpenListFactory::TaskIndependentTieBreakingOpenListFactory(
    vector<shared_ptr<TaskIndependentEvaluator>> evaluators,
    bool pref_only,
    bool allow_unsafe_pruning)
    : TaskIndependentOpenListFactory("TieBreakingOpenListFactory", utils::Verbosity::NORMAL),
      pref_only(pref_only), size(0), evaluators(evaluators), allow_unsafe_pruning(allow_unsafe_pruning) {
}




using ConcreteProduct = TieBreakingOpenListFactory;
using AbstractProduct = OpenListFactory;
using Concrete = TaskIndependentTieBreakingOpenListFactory;
// TODO issue559 use templates as 'get_task_specific' is EXACTLY the same for all TI_Components
shared_ptr<AbstractProduct> Concrete::get_task_specific(
    [[maybe_unused]] const std::shared_ptr<AbstractTask> &task,
    std::unique_ptr<ComponentMap> &component_map,
    int depth) const {
    shared_ptr<ConcreteProduct> task_specific_x;

<<<<<<< HEAD
    if (component_map->count(static_cast<const TaskIndependentComponent *>(this))) {
        log << std::string(depth, ' ') << "Reusing task specific " << get_product_name() << " '" << name << "'..." << endl;
        task_specific_x = dynamic_pointer_cast<ConcreteProduct>(
            component_map->at(static_cast<const TaskIndependentComponent *>(this)));
    } else {
        log << std::string(depth, ' ') << "Creating task specific " << get_product_name() << " '" << name << "'..." << endl;
        task_specific_x = create_ts(task, component_map, depth);
        component_map->insert(make_pair<const TaskIndependentComponent *, std::shared_ptr<Component>>
                                  (static_cast<const TaskIndependentComponent *>(this), task_specific_x));
    }
    return task_specific_x;
}

std::shared_ptr<ConcreteProduct> Concrete::create_ts(const shared_ptr <AbstractTask> &task,
                                                     unique_ptr <ComponentMap> &component_map, int depth) const {
    vector<shared_ptr<Evaluator>> ts_evaluators(evaluators.size());

    transform(evaluators.begin(), evaluators.end(), ts_evaluators.begin(),
              [this, &task, &component_map, &depth](const shared_ptr<TaskIndependentEvaluator> &eval) {
                  return eval->get_task_specific(task, component_map, depth >= 0 ? depth + 1 : depth);
              }
              );
    return make_shared<TieBreakingOpenListFactory>(
        ts_evaluators,
        pref_only,
        allow_unsafe_pruning);
}


class TieBreakingOpenListFeature : public plugins::TypedFeature<
                                       TaskIndependentOpenListFactory, TaskIndependentTieBreakingOpenListFactory> {
=======
TieBreakingOpenListFactory::TieBreakingOpenListFactory(
    const vector<shared_ptr<Evaluator>> &evals,
    bool unsafe_pruning, bool pref_only)
    : evals(evals),
      unsafe_pruning(unsafe_pruning),
      pref_only(pref_only) {
}

unique_ptr<StateOpenList>
TieBreakingOpenListFactory::create_state_open_list() {
    return utils::make_unique_ptr<TieBreakingOpenList<StateOpenListEntry>>(
        evals, unsafe_pruning, pref_only);
}

unique_ptr<EdgeOpenList>
TieBreakingOpenListFactory::create_edge_open_list() {
    return utils::make_unique_ptr<TieBreakingOpenList<EdgeOpenListEntry>>(
        evals, unsafe_pruning, pref_only);
}

class TieBreakingOpenListFeature
    : public plugins::TypedFeature<OpenListFactory, TieBreakingOpenListFactory> {
>>>>>>> 54e86694
public:
    TieBreakingOpenListFeature() : TypedFeature("tiebreaking") {
        document_title("Tie-breaking open list");
        document_synopsis("");

        add_list_option<shared_ptr<TaskIndependentEvaluator>>("evals", "evaluators");
        add_option<bool>(
            "unsafe_pruning",
            "allow unsafe pruning when the main evaluator regards a state a dead end",
            "true");
        add_open_list_options_to_feature(*this);
    }

<<<<<<< HEAD
    virtual shared_ptr<TaskIndependentTieBreakingOpenListFactory> create_component(
        const plugins::Options &opts, const utils::Context &context) const override {
        plugins::verify_list_non_empty<shared_ptr<TaskIndependentEvaluator>>(context, opts, "evals");
        return make_shared<TaskIndependentTieBreakingOpenListFactory>(
            opts.get_list<shared_ptr<TaskIndependentEvaluator>>("evals"),
            opts.get<bool>("pref_only"),
            opts.get<bool>("unsafe_pruning"));
=======
    virtual shared_ptr<TieBreakingOpenListFactory> create_component(
        const plugins::Options &opts,
        const utils::Context &context) const override {
        plugins::verify_list_non_empty<shared_ptr<Evaluator>>(
            context, opts, "evals");
        return plugins::make_shared_from_arg_tuples<TieBreakingOpenListFactory>(
            opts.get_list<shared_ptr<Evaluator>>("evals"),
            opts.get<bool>("unsafe_pruning"),
            get_open_list_arguments_from_options(opts)
            );
>>>>>>> 54e86694
    }
};

static plugins::FeaturePlugin<TieBreakingOpenListFeature> _plugin;
}<|MERGE_RESOLUTION|>--- conflicted
+++ resolved
@@ -15,68 +15,22 @@
 using namespace std;
 
 namespace tiebreaking_open_list {
-<<<<<<< HEAD
 TieBreakingOpenListFactory::TieBreakingOpenListFactory(
-    vector<shared_ptr<Evaluator>> evaluators,
+    const vector<shared_ptr<Evaluator>> &evaluators,
     bool pref_only,
-    bool allow_unsafe_pruning)
-    : pref_only(pref_only), size(0), evaluators(evaluators), allow_unsafe_pruning(allow_unsafe_pruning) {
-=======
-template<class Entry>
-class TieBreakingOpenList : public OpenList<Entry> {
-    using Bucket = deque<Entry>;
-
-    map<const vector<int>, Bucket> buckets;
-    int size;
-
-    vector<shared_ptr<Evaluator>> evaluators;
-    /*
-      If allow_unsafe_pruning is true, we ignore (don't insert) states
-      which the first evaluator considers a dead end, even if it is
-      not a safe heuristic.
-    */
-    bool allow_unsafe_pruning;
-
-    int dimension() const;
-
-protected:
-    virtual void do_insertion(EvaluationContext &eval_context,
-                              const Entry &entry) override;
-
-public:
-    TieBreakingOpenList(
-        const vector<shared_ptr<Evaluator>> &evals,
-        bool unsafe_pruning, bool pref_only);
-
-    virtual Entry remove_min() override;
-    virtual bool empty() const override;
-    virtual void clear() override;
-    virtual void get_path_dependent_evaluators(set<Evaluator *> &evals) override;
-    virtual bool is_dead_end(
-        EvaluationContext &eval_context) const override;
-    virtual bool is_reliable_dead_end(
-        EvaluationContext &eval_context) const override;
-};
-
-
-template<class Entry>
-TieBreakingOpenList<Entry>::TieBreakingOpenList(
-    const vector<shared_ptr<Evaluator>> &evals,
-    bool unsafe_pruning, bool pref_only)
-    : OpenList<Entry>(pref_only),
-      size(0), evaluators(evals),
-      allow_unsafe_pruning(unsafe_pruning) {
->>>>>>> 54e86694
+    bool unsafe_pruning)
+    : pref_only(pref_only), evaluators(evaluators), unsafe_pruning(unsafe_pruning) {
 }
 
 unique_ptr<StateOpenList>
 TieBreakingOpenListFactory::create_state_open_list() {
-    return make_unique<TieBreakingOpenList<StateOpenListEntry>>(evaluators, pref_only, allow_unsafe_pruning);
+    return utils::make_unique_ptr<TieBreakingOpenList<StateOpenListEntry>>(
+        evaluators, unsafe_pruning, pref_only);
 }
 
 unique_ptr<EdgeOpenList>
 TieBreakingOpenListFactory::create_edge_open_list() {
-    return make_unique<TieBreakingOpenList<EdgeOpenListEntry>>(evaluators, pref_only, allow_unsafe_pruning);
+    return make_unique<TieBreakingOpenList<EdgeOpenListEntry>>(evaluators, pref_only, unsafe_pruning);
 }
 
 
@@ -101,13 +55,12 @@
     int depth) const {
     shared_ptr<ConcreteProduct> task_specific_x;
 
-<<<<<<< HEAD
     if (component_map->count(static_cast<const TaskIndependentComponent *>(this))) {
-        log << std::string(depth, ' ') << "Reusing task specific " << get_product_name() << " '" << name << "'..." << endl;
+        log << std::string(depth, ' ') << "Reusing task specific " << get_product_name() << " '" << description << "'..." << endl;
         task_specific_x = dynamic_pointer_cast<ConcreteProduct>(
             component_map->at(static_cast<const TaskIndependentComponent *>(this)));
     } else {
-        log << std::string(depth, ' ') << "Creating task specific " << get_product_name() << " '" << name << "'..." << endl;
+        log << std::string(depth, ' ') << "Creating task specific " << get_product_name() << " '" << description << "'..." << endl;
         task_specific_x = create_ts(task, component_map, depth);
         component_map->insert(make_pair<const TaskIndependentComponent *, std::shared_ptr<Component>>
                                   (static_cast<const TaskIndependentComponent *>(this), task_specific_x));
@@ -133,30 +86,6 @@
 
 class TieBreakingOpenListFeature : public plugins::TypedFeature<
                                        TaskIndependentOpenListFactory, TaskIndependentTieBreakingOpenListFactory> {
-=======
-TieBreakingOpenListFactory::TieBreakingOpenListFactory(
-    const vector<shared_ptr<Evaluator>> &evals,
-    bool unsafe_pruning, bool pref_only)
-    : evals(evals),
-      unsafe_pruning(unsafe_pruning),
-      pref_only(pref_only) {
-}
-
-unique_ptr<StateOpenList>
-TieBreakingOpenListFactory::create_state_open_list() {
-    return utils::make_unique_ptr<TieBreakingOpenList<StateOpenListEntry>>(
-        evals, unsafe_pruning, pref_only);
-}
-
-unique_ptr<EdgeOpenList>
-TieBreakingOpenListFactory::create_edge_open_list() {
-    return utils::make_unique_ptr<TieBreakingOpenList<EdgeOpenListEntry>>(
-        evals, unsafe_pruning, pref_only);
-}
-
-class TieBreakingOpenListFeature
-    : public plugins::TypedFeature<OpenListFactory, TieBreakingOpenListFactory> {
->>>>>>> 54e86694
 public:
     TieBreakingOpenListFeature() : TypedFeature("tiebreaking") {
         document_title("Tie-breaking open list");
@@ -170,26 +99,16 @@
         add_open_list_options_to_feature(*this);
     }
 
-<<<<<<< HEAD
     virtual shared_ptr<TaskIndependentTieBreakingOpenListFactory> create_component(
-        const plugins::Options &opts, const utils::Context &context) const override {
-        plugins::verify_list_non_empty<shared_ptr<TaskIndependentEvaluator>>(context, opts, "evals");
-        return make_shared<TaskIndependentTieBreakingOpenListFactory>(
-            opts.get_list<shared_ptr<TaskIndependentEvaluator>>("evals"),
-            opts.get<bool>("pref_only"),
-            opts.get<bool>("unsafe_pruning"));
-=======
-    virtual shared_ptr<TieBreakingOpenListFactory> create_component(
         const plugins::Options &opts,
         const utils::Context &context) const override {
-        plugins::verify_list_non_empty<shared_ptr<Evaluator>>(
+        plugins::verify_list_non_empty<shared_ptr<TaskIndependentEvaluator>>(
             context, opts, "evals");
-        return plugins::make_shared_from_arg_tuples<TieBreakingOpenListFactory>(
-            opts.get_list<shared_ptr<Evaluator>>("evals"),
+        return plugins::make_shared_from_arg_tuples<TaskIndependentTieBreakingOpenListFactory>(
+            opts.get_list<shared_ptr<TaskIndependentEvaluator>>("evals"),
             opts.get<bool>("unsafe_pruning"),
             get_open_list_arguments_from_options(opts)
             );
->>>>>>> 54e86694
     }
 };
 
