--- conflicted
+++ resolved
@@ -16,21 +16,13 @@
 HMHeuristic::HMHeuristic(const Options &opts)
     : Heuristic(opts),
       m(opts.get<int>("m")),
-<<<<<<< HEAD
       has_cond_effects(has_conditional_effects(task_proxy)),
       goals(get_fact_pairs(task_proxy.get_goals())) {
-=======
-      has_cond_effects(has_conditional_effects(task_proxy)) {
     cout << "Using h^" << m << "." << endl;
     cout << "The implementation of the h^m heuristic is preliminary." << endl
          << "It is SLOOOOOOOOOOOW." << endl
          << "Please do not use this for comparison!" << endl;
     generate_all_tuples();
-}
-
-
-HMHeuristic::~HMHeuristic() {
->>>>>>> fc63f1d2
 }
 
 
