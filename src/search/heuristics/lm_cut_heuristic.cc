#include "lm_cut_heuristic.h"

#include "lm_cut_landmarks.h"

#include "../task_proxy.h"

#include "../plugins/plugin.h"
#include "../task_utils/task_properties.h"
#include "../utils/logging.h"

#include <iostream>

using namespace std;

namespace lm_cut_heuristic {
LandmarkCutHeuristic::LandmarkCutHeuristic(
    [[maybe_unused]] const shared_ptr<AbstractTask> &task,
    const shared_ptr<AbstractTask> &transform, bool cache_estimates,
    const string &description, utils::Verbosity verbosity)
    : Heuristic(transform, cache_estimates, description, verbosity),
      landmark_generator(make_unique<LandmarkCutLandmarks>(task_proxy)) {
    if (log.is_at_least_normal()) {
        log << "Initializing landmark cut heuristic..." << endl;
    }
}

int LandmarkCutHeuristic::compute_heuristic(const State &ancestor_state) {
    State state = convert_ancestor_state(ancestor_state);
    int total_cost = 0;
    bool dead_end = landmark_generator->compute_landmarks(
        state, [&total_cost](int cut_cost) { total_cost += cut_cost; },
        nullptr);

    if (dead_end)
        return DEAD_END;
    return total_cost;
}

using TaskIndependentLandmarkCutHeuristic = TaskIndependentComponentFeature<LandmarkCutHeuristic, Evaluator, LandmarkCutHeuristicArgs>;

class LandmarkCutHeuristicFeature
    : public plugins::TypedFeature<TaskIndependentComponentType<Evaluator>, TaskIndependentLandmarkCutHeuristic> {
public:
    LandmarkCutHeuristicFeature() : TypedFeature("lmcut") {
        document_title("Landmark-cut heuristic");

        add_heuristic_options_to_feature(*this, "lmcut");

        document_language_support("action costs", "supported");
        document_language_support("conditional effects", "not supported");
        document_language_support("axioms", "not supported");

        document_property("admissible", "yes");
        document_property("consistent", "no");
        document_property("safe", "yes");
        document_property("preferred operators", "no");
    }

<<<<<<< HEAD
    virtual shared_ptr<TaskIndependentLandmarkCutHeuristic>
    create_component(const plugins::Options &opts) const override {
        return plugins::make_shared_from_arg_tuples_NEW<TaskIndependentLandmarkCutHeuristic>(
            get_heuristic_arguments_from_options(opts)
            );
=======
    virtual shared_ptr<LandmarkCutHeuristic> create_component(
        const plugins::Options &opts) const override {
        return plugins::make_shared_from_arg_tuples<LandmarkCutHeuristic>(
            get_heuristic_arguments_from_options(opts));
>>>>>>> ba6ffb79
    }
};

static plugins::FeaturePlugin<LandmarkCutHeuristicFeature> _plugin;
}<|MERGE_RESOLUTION|>--- conflicted
+++ resolved
@@ -56,18 +56,11 @@
         document_property("preferred operators", "no");
     }
 
-<<<<<<< HEAD
     virtual shared_ptr<TaskIndependentLandmarkCutHeuristic>
     create_component(const plugins::Options &opts) const override {
         return plugins::make_shared_from_arg_tuples_NEW<TaskIndependentLandmarkCutHeuristic>(
             get_heuristic_arguments_from_options(opts)
             );
-=======
-    virtual shared_ptr<LandmarkCutHeuristic> create_component(
-        const plugins::Options &opts) const override {
-        return plugins::make_shared_from_arg_tuples<LandmarkCutHeuristic>(
-            get_heuristic_arguments_from_options(opts));
->>>>>>> ba6ffb79
     }
 };
 
