--- conflicted
+++ resolved
@@ -14,10 +14,12 @@
 const int AdditiveHeuristic::MAX_COST_VALUE;
 
 AdditiveHeuristic::AdditiveHeuristic(
+    bool simple_default_value_axioms,
     const shared_ptr<AbstractTask> &transform, bool cache_estimates,
     const string &description, utils::Verbosity verbosity)
     : RelaxationHeuristic(
-          transform, cache_estimates, description, verbosity),
+          simple_default_value_axioms, transform, cache_estimates, description,
+          verbosity),
       did_write_overflow_warning(false) {
     if (log.is_at_least_normal()) {
         log << "Initializing additive heuristic..." << endl;
@@ -153,12 +155,7 @@
     AdditiveHeuristicFeature() : TypedFeature("add") {
         document_title("Additive heuristic");
 
-<<<<<<< HEAD
-        relaxation_heuristic::RelaxationHeuristic::add_options_to_feature(*this);
-        Heuristic::add_options_to_feature(*this);
-=======
-        add_heuristic_options_to_feature(*this, "add");
->>>>>>> e18adecf
+        relaxation_heuristic::add_relaxation_heuristic_options_to_feature(*this, "add");
 
         document_language_support("action costs", "supported");
         document_language_support("conditional effects", "supported");
@@ -178,7 +175,7 @@
         const plugins::Options &opts,
         const utils::Context &) const override {
         return plugins::make_shared_from_arg_tuples<AdditiveHeuristic>(
-            get_heuristic_arguments_from_options(opts)
+            relaxation_heuristic::get_relaxation_heuristic_arguments_from_options(opts)
             );
     }
 };
