#ifndef HEURISTICS_MAX_HEURISTIC_H
#define HEURISTICS_MAX_HEURISTIC_H

#include "relaxation_heuristic.h"

#include "../algorithms/priority_queues.h"

#include <cassert>

namespace max_heuristic {
using relaxation_heuristic::PropID;
using relaxation_heuristic::OpID;

using relaxation_heuristic::Proposition;
using relaxation_heuristic::UnaryOperator;

class HSPMaxHeuristic : public relaxation_heuristic::RelaxationHeuristic {
    priority_queues::AdaptiveQueue<PropID> queue;

    void setup_exploration_queue();
    void setup_exploration_queue_state(const State &state);
    void relaxed_exploration();

    void enqueue_if_necessary(PropID prop_id, int cost) {
        assert(cost >= 0);
        Proposition *prop = get_proposition(prop_id);
        if (prop->cost == -1 || prop->cost > cost) {
            prop->cost = cost;
            queue.push(cost, prop_id);
        }
        assert(prop->cost != -1 && prop->cost <= cost);
    }
protected:
    virtual int compute_heuristic(const GlobalState &global_state) override;
public:
<<<<<<< HEAD
    explicit HSPMaxHeuristic(const options::Options &options);
=======
    HSPMaxHeuristic(const options::Options &opts);
    ~HSPMaxHeuristic();
>>>>>>> 6db58a02
};
}

#endif<|MERGE_RESOLUTION|>--- conflicted
+++ resolved
@@ -33,12 +33,7 @@
 protected:
     virtual int compute_heuristic(const GlobalState &global_state) override;
 public:
-<<<<<<< HEAD
-    explicit HSPMaxHeuristic(const options::Options &options);
-=======
-    HSPMaxHeuristic(const options::Options &opts);
-    ~HSPMaxHeuristic();
->>>>>>> 6db58a02
+    explicit HSPMaxHeuristic(const options::Options &opts);
 };
 }
 
