#ifndef HEURISTICS_FF_HEURISTIC_H
#define HEURISTICS_FF_HEURISTIC_H

#include "additive_heuristic.h"

#include <vector>

namespace ff_heuristic {
using relaxation_heuristic::PropID;
using relaxation_heuristic::OpID;

using relaxation_heuristic::NO_OP;

using relaxation_heuristic::Proposition;
using relaxation_heuristic::UnaryOperator;

/*
  TODO: In a better world, this should not derive from
        AdditiveHeuristic. Rather, the common parts should be
        implemented in a common base class. That refactoring could be
        made at the same time at which we also unify this with the
        other relaxation heuristics and the additional FF heuristic
        implementation in the landmark code.
*/
class FFHeuristic : public additive_heuristic::AdditiveHeuristic {
    // Relaxed plans are represented as a set of operators implemented
    // as a bit vector.
    using RelaxedPlan = std::vector<bool>;
    RelaxedPlan relaxed_plan;
    void mark_preferred_operators_and_relaxed_plan(
        const State &state, PropID goal_id);
protected:
    virtual int compute_heuristic(const GlobalState &global_state) override;
public:
<<<<<<< HEAD
    explicit FFHeuristic(const options::Options &options);
=======
    FFHeuristic(const options::Options &opts);
    ~FFHeuristic();
>>>>>>> 6db58a02
};
}

#endif<|MERGE_RESOLUTION|>--- conflicted
+++ resolved
@@ -32,12 +32,7 @@
 protected:
     virtual int compute_heuristic(const GlobalState &global_state) override;
 public:
-<<<<<<< HEAD
-    explicit FFHeuristic(const options::Options &options);
-=======
-    FFHeuristic(const options::Options &opts);
-    ~FFHeuristic();
->>>>>>> 6db58a02
+    explicit FFHeuristic(const options::Options &opts);
 };
 }
 
