--- conflicted
+++ resolved
@@ -410,14 +410,14 @@
 }
 
 ContextEnhancedAdditiveHeuristic::ContextEnhancedAdditiveHeuristic(
-    const shared_ptr<AbstractTask> &transform, bool cache_estimates,
-    const string &description, utils::Verbosity verbosity)
+    bool simple_default_value_axioms, const shared_ptr<AbstractTask> &transform,
+    bool cache_estimates, const string &description,
+    utils::Verbosity verbosity)
     : Heuristic(transform, cache_estimates, description, verbosity),
       min_action_cost(task_properties::get_min_operator_cost(task_proxy)) {
     if (task_properties::has_axioms(task_proxy)) {
-        bool simple = opts.get<bool>("simple_default_value_axioms");
         task = make_shared<tasks::DefaultValueAxiomsTask>(
-            tasks::DefaultValueAxiomsTask(task, simple));
+            tasks::DefaultValueAxiomsTask(task, simple_default_value_axioms));
         task_proxy = TaskProxy(*task);
     }
 
@@ -458,18 +458,13 @@
     ContextEnhancedAdditiveHeuristicFeature() : TypedFeature("cea") {
         document_title("Context-enhanced additive heuristic");
 
-<<<<<<< HEAD
         add_option<bool>(
             "simple_default_value_axioms",
             "For derived variables that need negated axioms, introduce the trivial"
             "rule with an empty body. This makes the heuristic weaker but avoids"
             "a potentially expensive precomputation.",
             "false");
-
-        Heuristic::add_options_to_feature(*this);
-=======
         add_heuristic_options_to_feature(*this, "cea");
->>>>>>> e18adecf
 
         document_language_support("action costs", "supported");
         document_language_support("conditional effects", "supported");
@@ -489,6 +484,7 @@
     create_component(const plugins::Options &opts,
                      const utils::Context &) const override {
         return plugins::make_shared_from_arg_tuples<ContextEnhancedAdditiveHeuristic>(
+            opts.get<bool>("simple_default_value_axioms"),
             get_heuristic_arguments_from_options(opts)
             );
     }
