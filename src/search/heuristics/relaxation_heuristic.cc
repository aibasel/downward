#include "relaxation_heuristic.h"

#include "../plugins/plugin.h"
#include "../task_utils/task_properties.h"
#include "../tasks/default_value_axioms_task.h"
#include "../utils/collections.h"
#include "../utils/logging.h"
#include "../utils/timer.h"

#include <algorithm>
#include <cassert>
#include <cstddef>
#include <unordered_map>
#include <vector>

using namespace std;

namespace relaxation_heuristic {
Proposition::Proposition()
    : cost(-1),
      reached_by(NO_OP),
      is_goal(false),
      marked(false),
      num_precondition_occurences(-1) {
}


UnaryOperator::UnaryOperator(
    int num_preconditions, array_pool::ArrayPoolIndex preconditions,
    PropID effect, int operator_no, int base_cost)
    : effect(effect),
      base_cost(base_cost),
      num_preconditions(num_preconditions),
      preconditions(preconditions),
      operator_no(operator_no) {
}


// construction and destruction
<<<<<<< HEAD
RelaxationHeuristic::RelaxationHeuristic(const plugins::Options &opts)
    : Heuristic(opts) {
    if (task_properties::has_axioms(task_proxy)) {
        bool simple = opts.get<bool>("simple_default_value_axioms");
        task = make_shared<tasks::DefaultValueAxiomsTask>(
            tasks::DefaultValueAxiomsTask(task, simple));
        task_proxy = TaskProxy(*task);
    }

=======
RelaxationHeuristic::RelaxationHeuristic(
    const shared_ptr<AbstractTask> &transform, bool cache_estimates,
    const string &description, utils::Verbosity verbosity)
    : Heuristic(transform, cache_estimates, description, verbosity) {
>>>>>>> e18adecf
    // Build propositions.
    propositions.resize(task_properties::get_num_facts(task_proxy));

    // Build proposition offsets.
    VariablesProxy variables = task_proxy.get_variables();
    proposition_offsets.reserve(variables.size());
    PropID offset = 0;
    for (VariableProxy var : variables) {
        proposition_offsets.push_back(offset);
        offset += var.get_domain_size();
    }
    assert(offset == static_cast<int>(propositions.size()));

    // Build goal propositions.
    GoalsProxy goals = task_proxy.get_goals();
    goal_propositions.reserve(goals.size());
    for (FactProxy goal : goals) {
        PropID prop_id = get_prop_id(goal);
        propositions[prop_id].is_goal = true;
        goal_propositions.push_back(prop_id);
    }

    // Build unary operators for operators and axioms.
    unary_operators.reserve(
        task_properties::get_num_total_effects(task_proxy));
    for (OperatorProxy op : task_proxy.get_operators())
        build_unary_operators(op);
    for (OperatorProxy axiom : task_proxy.get_axioms())
        build_unary_operators(axiom);

    // Simplify unary operators.
    utils::Timer simplify_timer;
    simplify();
    if (log.is_at_least_normal()) {
        log << "time to simplify: " << simplify_timer << endl;
    }

    // Cross-reference unary operators.
    vector<vector<OpID>> precondition_of_vectors(propositions.size());

    int num_unary_ops = unary_operators.size();
    for (OpID op_id = 0; op_id < num_unary_ops; ++op_id) {
        for (PropID precond : get_preconditions(op_id))
            precondition_of_vectors[precond].push_back(op_id);
    }

    int num_propositions = propositions.size();
    for (PropID prop_id = 0; prop_id < num_propositions; ++prop_id) {
        const auto &precondition_of_vec = precondition_of_vectors[prop_id];
        propositions[prop_id].precondition_of =
            precondition_of_pool.append(precondition_of_vec);
        propositions[prop_id].num_precondition_occurences = precondition_of_vec.size();
    }
}

bool RelaxationHeuristic::dead_ends_are_reliable() const {
    return !task_properties::has_axioms(task_proxy);
}

PropID RelaxationHeuristic::get_prop_id(int var, int value) const {
    return proposition_offsets[var] + value;
}

PropID RelaxationHeuristic::get_prop_id(const FactProxy &fact) const {
    return get_prop_id(fact.get_variable().get_id(), fact.get_value());
}

const Proposition *RelaxationHeuristic::get_proposition(
    int var, int value) const {
    return &propositions[get_prop_id(var, value)];
}

Proposition *RelaxationHeuristic::get_proposition(int var, int value) {
    return &propositions[get_prop_id(var, value)];
}

Proposition *RelaxationHeuristic::get_proposition(const FactProxy &fact) {
    return get_proposition(fact.get_variable().get_id(), fact.get_value());
}

void RelaxationHeuristic::build_unary_operators(const OperatorProxy &op) {
    int op_no = op.is_axiom() ? -1 : op.get_id();
    int base_cost = op.get_cost();
    vector<PropID> precondition_props;
    PreconditionsProxy preconditions = op.get_preconditions();
    precondition_props.reserve(preconditions.size());
    for (FactProxy precondition : preconditions) {
        precondition_props.push_back(get_prop_id(precondition));
    }
    for (EffectProxy effect : op.get_effects()) {
        PropID effect_prop = get_prop_id(effect.get_fact());
        EffectConditionsProxy eff_conds = effect.get_conditions();
        precondition_props.reserve(preconditions.size() + eff_conds.size());
        for (FactProxy eff_cond : eff_conds) {
            precondition_props.push_back(get_prop_id(eff_cond));
        }

        // The sort-unique can eventually go away. See issue497.
        vector<PropID> preconditions_copy(precondition_props);
        utils::sort_unique(preconditions_copy);
        array_pool::ArrayPoolIndex precond_index =
            preconditions_pool.append(preconditions_copy);
        unary_operators.emplace_back(
            preconditions_copy.size(), precond_index, effect_prop,
            op_no, base_cost);
        precondition_props.erase(precondition_props.end() - eff_conds.size(), precondition_props.end());
    }
}

void RelaxationHeuristic::simplify() {
    /*
      Remove dominated unary operators, including duplicates.

      Unary operators with more than MAX_PRECONDITIONS_TO_TEST
      preconditions are (mostly; see code comments below for details)
      ignored because we cannot handle them efficiently. This is
      obviously an inelegant solution.

      Apart from this restriction, operator o1 dominates operator o2 if:
      1. eff(o1) = eff(o2), and
      2. pre(o1) is a (not necessarily strict) subset of pre(o2), and
      3. cost(o1) <= cost(o2), and either
      4a. At least one of 2. and 3. is strict, or
      4b. id(o1) < id(o2).
      (Here, "id" is the position in the unary_operators vector.)

      This defines a strict partial order.
    */
#ifndef NDEBUG
    int num_ops = unary_operators.size();
    for (OpID op_id = 0; op_id < num_ops; ++op_id)
        assert(utils::is_sorted_unique(get_preconditions_vector(op_id)));
#endif

    const int MAX_PRECONDITIONS_TO_TEST = 5;

    if (log.is_at_least_normal()) {
        log << "Simplifying " << unary_operators.size() << " unary operators..." << flush;
    }

    /*
      First, we create a map that maps the preconditions and effect
      ("key") of each operator to its cost and index ("value").
      If multiple operators have the same key, the one with lowest
      cost wins. If this still results in a tie, the one with lowest
      index wins. These rules can be tested with a lexicographical
      comparison of the value.

      Note that for operators sharing the same preconditions and
      effect, our dominance relationship above is actually a strict
      *total* order (order by cost, then by id).

      For each key present in the data, the map stores the dominating
      element in this total order.
    */
    using Key = pair<vector<PropID>, PropID>;
    using Value = pair<int, OpID>;
    using Map = utils::HashMap<Key, Value>;
    Map unary_operator_index;
    unary_operator_index.reserve(unary_operators.size());

    for (size_t op_no = 0; op_no < unary_operators.size(); ++op_no) {
        const UnaryOperator &op = unary_operators[op_no];
        /*
          Note: we consider operators with more than
          MAX_PRECONDITIONS_TO_TEST preconditions here because we can
          still filter out "exact matches" for these, i.e., the first
          test in `is_dominated`.
        */

        Key key(get_preconditions_vector(op_no), op.effect);
        Value value(op.base_cost, op_no);
        auto inserted = unary_operator_index.insert(
            make_pair(move(key), value));
        if (!inserted.second) {
            // We already had an element with this key; check its cost.
            Map::iterator iter = inserted.first;
            Value old_value = iter->second;
            if (value < old_value)
                iter->second = value;
        }
    }

    /*
      `dominating_key` is conceptually a local variable of `is_dominated`.
      We declare it outside to reduce vector allocation overhead.
    */
    Key dominating_key;

    /*
      is_dominated: test if a given operator is dominated by an
      operator in the map.
    */
    auto is_dominated = [&](const UnaryOperator &op) {
            /*
              Check all possible subsets X of pre(op) to see if there is a
              dominating operator with preconditions X represented in the
              map.
            */

            OpID op_id = get_op_id(op);
            int cost = op.base_cost;

            const vector<PropID> precondition = get_preconditions_vector(op_id);

            /*
              We handle the case X = pre(op) specially for efficiency and
              to ensure that an operator is not considered to be dominated
              by itself.

              From the discussion above that operators with the same
              precondition and effect are actually totally ordered, it is
              enough to test here whether looking up the key of op in the
              map results in an entry including op itself.
            */
            if (unary_operator_index[make_pair(precondition, op.effect)].second != op_id)
                return true;

            /*
              We now handle all cases where X is a strict subset of pre(op).
              Our map lookup ensures conditions 1. and 2., and because X is
              a strict subset, we also have 4a (which means we don't need 4b).
              So it only remains to check 3 for all hits.
            */
            if (op.num_preconditions > MAX_PRECONDITIONS_TO_TEST) {
                /*
                  The runtime of the following code grows exponentially
                  with the number of preconditions.
                */
                return false;
            }

            vector<PropID> &dominating_precondition = dominating_key.first;
            dominating_key.second = op.effect;

            // We subtract "- 1" to generate all *strict* subsets of precondition.
            int powerset_size = (1 << precondition.size()) - 1;
            for (int mask = 0; mask < powerset_size; ++mask) {
                dominating_precondition.clear();
                for (size_t i = 0; i < precondition.size(); ++i)
                    if (mask & (1 << i))
                        dominating_precondition.push_back(precondition[i]);
                Map::iterator found = unary_operator_index.find(dominating_key);
                if (found != unary_operator_index.end()) {
                    Value dominator_value = found->second;
                    int dominator_cost = dominator_value.first;
                    if (dominator_cost <= cost)
                        return true;
                }
            }
            return false;
        };

    unary_operators.erase(
        remove_if(
            unary_operators.begin(),
            unary_operators.end(),
            is_dominated),
        unary_operators.end());

    if (log.is_at_least_normal()) {
        log << " done! [" << unary_operators.size() << " unary operators]" << endl;
    }
}

void RelaxationHeuristic::add_options_to_feature(plugins::Feature &feature) {
    feature.add_option<bool>(
        "simple_default_value_axioms",
        "For derived variables that need negated axioms, introduce the trivial"
        "rule with an empty body. This makes the heuristic weaker but avoids"
        "a potentially expensive precomputation.",
        "false");
}
}<|MERGE_RESOLUTION|>--- conflicted
+++ resolved
@@ -35,24 +35,37 @@
       operator_no(operator_no) {
 }
 
+void add_relaxation_heuristic_options_to_feature(
+    plugins::Feature &feature, const string &description) {
+    feature.add_option<bool>(
+        "simple_default_value_axioms",
+        "For derived variables that need negated axioms, introduce the trivial"
+        "rule with an empty body. This makes the heuristic weaker but avoids"
+        "a potentially expensive precomputation.",
+        "false");
+    add_heuristic_options_to_feature(feature, description);
+}
+
+tuple<bool, shared_ptr<AbstractTask>, bool, string, utils::Verbosity>
+get_relaxation_heuristic_arguments_from_options(const plugins::Options &opts) {
+    return tuple_cat(
+        make_tuple(opts.get<bool>("simple_default_value_axioms")),
+        get_heuristic_arguments_from_options(opts));
+}
+
 
 // construction and destruction
-<<<<<<< HEAD
-RelaxationHeuristic::RelaxationHeuristic(const plugins::Options &opts)
-    : Heuristic(opts) {
-    if (task_properties::has_axioms(task_proxy)) {
-        bool simple = opts.get<bool>("simple_default_value_axioms");
-        task = make_shared<tasks::DefaultValueAxiomsTask>(
-            tasks::DefaultValueAxiomsTask(task, simple));
-        task_proxy = TaskProxy(*task);
-    }
-
-=======
+
 RelaxationHeuristic::RelaxationHeuristic(
+    bool simple_default_value_axioms,
     const shared_ptr<AbstractTask> &transform, bool cache_estimates,
     const string &description, utils::Verbosity verbosity)
     : Heuristic(transform, cache_estimates, description, verbosity) {
->>>>>>> e18adecf
+    if (task_properties::has_axioms(task_proxy)) {
+        task = make_shared<tasks::DefaultValueAxiomsTask>(
+            tasks::DefaultValueAxiomsTask(task, simple_default_value_axioms));
+        task_proxy = TaskProxy(*task);
+    }
     // Build propositions.
     propositions.resize(task_properties::get_num_facts(task_proxy));
 
@@ -317,13 +330,4 @@
         log << " done! [" << unary_operators.size() << " unary operators]" << endl;
     }
 }
-
-void RelaxationHeuristic::add_options_to_feature(plugins::Feature &feature) {
-    feature.add_option<bool>(
-        "simple_default_value_axioms",
-        "For derived variables that need negated axioms, introduce the trivial"
-        "rule with an empty body. This makes the heuristic weaker but avoids"
-        "a potentially expensive precomputation.",
-        "false");
-}
 }