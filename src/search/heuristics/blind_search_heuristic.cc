--- conflicted
+++ resolved
@@ -12,23 +12,14 @@
 using namespace std;
 
 namespace blind_search_heuristic {
-<<<<<<< HEAD
-BlindSearchHeuristic::BlindSearchHeuristic(const string &name,
-                                           utils::Verbosity verbosity,
-                                           const shared_ptr<AbstractTask> task,
-                                           bool cache_evaluator_values)
-    : Heuristic(name, verbosity, task, cache_evaluator_values),
-      min_operator_cost(task_properties::get_min_operator_cost(task_proxy)) {
-=======
 BlindSearchHeuristic::BlindSearchHeuristic(
     const shared_ptr<AbstractTask> &transform, bool cache_estimates,
     const string &description, utils::Verbosity verbosity)
     : Heuristic(transform, cache_estimates, description, verbosity),
       min_operator_cost(
           task_properties::get_min_operator_cost(task_proxy)) {
->>>>>>> 54e86694
     if (log.is_at_least_normal()) {
-        log << "Initializing blind search heuristic '" << name << "'..." << endl;
+        log << "Initializing blind search heuristic '" << description << "'..." << endl;
     }
 }
 
@@ -40,15 +31,14 @@
         return min_operator_cost;
 }
 
-<<<<<<< HEAD
 
 
 
 TaskIndependentBlindSearchHeuristic::TaskIndependentBlindSearchHeuristic(
+    const shared_ptr<TaskIndependentAbstractTask> task_transformation,
+    bool cache_evaluator_values,
     const string &name,
-    utils::Verbosity verbosity,
-    const shared_ptr<TaskIndependentAbstractTask> task_transformation,
-    bool cache_evaluator_values)
+    utils::Verbosity verbosity)
     : TaskIndependentHeuristic(name, verbosity, task_transformation, cache_evaluator_values) {
 }
 
@@ -68,11 +58,11 @@
     shared_ptr<ConcreteProduct> task_specific_x;
 
     if (component_map->count(static_cast<const TaskIndependentComponent *>(this))) {
-        log << std::string(depth, ' ') << "Reusing task specific " << get_product_name() << " '" << name << "'..." << endl;
+        log << std::string(depth, ' ') << "Reusing task specific " << get_product_name() << " '" << description << "'..." << endl;
         task_specific_x = dynamic_pointer_cast<ConcreteProduct>(
             component_map->at(static_cast<const TaskIndependentComponent *>(this)));
     } else {
-        log << std::string(depth, ' ') << "Creating task specific " << get_product_name() << " '" << name << "'..." << endl;
+        log << std::string(depth, ' ') << "Creating task specific " << get_product_name() << " '" << description << "'..." << endl;
         task_specific_x = create_ts(task, component_map, depth);
         component_map->insert(make_pair<const TaskIndependentComponent *, std::shared_ptr<Component>>
                                   (static_cast<const TaskIndependentComponent *>(this), task_specific_x));
@@ -84,20 +74,18 @@
     const shared_ptr<AbstractTask> &task,
     std::unique_ptr<ComponentMap> &component_map,
     int depth) const {
-    return make_shared<BlindSearchHeuristic>(name,
-                                             verbosity,
+    return make_shared<BlindSearchHeuristic>(
                                              task_transformation->get_task_specific(
                                                  task, component_map,
                                                  depth >= 0 ? depth + 1 : depth),
-                                             cache_evaluator_values);
+                                            cache_evaluator_values,
+            description,
+                                             verbosity
+                                            );
 }
 
 
 class BlindSearchHeuristicFeature : public plugins::TypedFeature<TaskIndependentEvaluator, TaskIndependentBlindSearchHeuristic> {
-=======
-class BlindSearchHeuristicFeature
-    : public plugins::TypedFeature<Evaluator, BlindSearchHeuristic> {
->>>>>>> 54e86694
 public:
     BlindSearchHeuristicFeature() : TypedFeature("blind") {
         document_title("Blind heuristic");
@@ -105,11 +93,7 @@
             "Returns cost of cheapest action for non-goal states, "
             "0 for goal states");
 
-<<<<<<< HEAD
-        Heuristic::add_options_to_feature(*this, "blind");
-=======
         add_heuristic_options_to_feature(*this, "blind");
->>>>>>> 54e86694
 
         document_language_support("action costs", "supported");
         document_language_support("conditional effects", "supported");
@@ -121,23 +105,12 @@
         document_property("preferred operators", "no");
     }
 
-<<<<<<< HEAD
     virtual shared_ptr<TaskIndependentBlindSearchHeuristic> create_component(
-        const plugins::Options &opts, const utils::Context &) const override {
-        return make_shared<TaskIndependentBlindSearchHeuristic>(opts.get<string>("name"),
-                                                                opts.get<utils::Verbosity>("verbosity"),
-                                                                opts.get<shared_ptr<TaskIndependentAbstractTask>>(
-                                                                    "transform"),
-                                                                opts.get<bool>("cache_estimates")
-                                                                );
-=======
-    virtual shared_ptr<BlindSearchHeuristic> create_component(
         const plugins::Options &opts,
         const utils::Context &) const override {
-        return plugins::make_shared_from_arg_tuples<BlindSearchHeuristic>(
+        return plugins::make_shared_from_arg_tuples<TaskIndependentBlindSearchHeuristic>(
             get_heuristic_arguments_from_options(opts)
             );
->>>>>>> 54e86694
     }
 };
 
