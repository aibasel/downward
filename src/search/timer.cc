--- conflicted
+++ resolved
@@ -1,19 +1,7 @@
 #include "timer.h"
-<<<<<<< HEAD
-
-#include "system.h"
-#include "utilities.h"
-=======
->>>>>>> d9103a4a
 
 #include <ctime>
 #include <ostream>
-<<<<<<< HEAD
-#include <unistd.h>
-using namespace std;
-
-
-=======
 
 #if OPERATING_SYSTEM == OSX
 #include <mach/mach_time.h>
@@ -40,7 +28,6 @@
 #endif
 
 
->>>>>>> d9103a4a
 Timer::Timer() {
 #if OPERATING_SYSTEM == WINDOWS
     QueryPerformanceFrequency(&frequency);
@@ -52,9 +39,6 @@
 }
 
 double Timer::current_clock() const {
-<<<<<<< HEAD
-    return current_system_clock();
-=======
 #if OPERATING_SYSTEM == WINDOWS
     LARGE_INTEGER now_ticks;
     QueryPerformanceCounter(&now_ticks);
@@ -71,7 +55,6 @@
 #endif
     return tp.tv_sec + tp.tv_nsec / 1e9;
 #endif
->>>>>>> d9103a4a
 }
 
 double Timer::stop() {
