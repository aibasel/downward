#include "eager_search.h"
#include "search_common.h"

#include "../plugins/plugin.h"

using namespace std;

namespace plugin_eager {
<<<<<<< HEAD
class TaskIndependentEagerSearchFeature : public plugins::TypedFeature<TaskIndependentSearchAlgorithm, eager_search::TaskIndependentEagerSearch> {
=======
class EagerSearchFeature
    : public plugins::TypedFeature<SearchAlgorithm, eager_search::EagerSearch> {
>>>>>>> 54e86694
public:
    TaskIndependentEagerSearchFeature() : TypedFeature("eager") {
        document_title("Eager best-first search");
        document_synopsis("");

        add_option<shared_ptr<TaskIndependentOpenListFactory>>("open", "open list");
        add_option<bool>(
            "reopen_closed",
            "reopen closed nodes",
            "false");
        add_option<shared_ptr<TaskIndependentEvaluator>>(
            "f_eval",
            "set evaluator for jump statistics. "
            "(Optional; if no evaluator is used, jump statistics will not be displayed.)",
            plugins::ArgumentInfo::NO_DEFAULT);
        add_list_option<shared_ptr<TaskIndependentEvaluator>>(
            "preferred",
            "use preferred operators of these evaluators",
            "[]");
<<<<<<< HEAD
        eager_search::add_options_to_feature(*this, "eager");
    }

    virtual shared_ptr<eager_search::TaskIndependentEagerSearch>
    create_component(const plugins::Options &opts, const utils::Context &) const override {
        return make_shared<eager_search::TaskIndependentEagerSearch>(
            opts.get<shared_ptr<TaskIndependentOpenListFactory>>("open"),
            opts.get<bool>("reopen_closed"),
            opts.get<shared_ptr<TaskIndependentEvaluator>>("f_eval", nullptr),
            nullptr,
            opts.get_list<shared_ptr<TaskIndependentEvaluator>>("preferred"),
            opts.get<shared_ptr<TaskIndependentPruningMethod>>("pruning"),
            opts.get<OperatorCost>("cost_type"),
            opts.get<int>("bound"),
            opts.get<double>("max_time"),
            opts.get<string>("name"),
            opts.get<utils::Verbosity>("verbosity")
=======
        eager_search::add_eager_search_options_to_feature(
            *this, "eager");
    }

    virtual shared_ptr<eager_search::EagerSearch> create_component(
        const plugins::Options &opts,
        const utils::Context &) const override {
        return plugins::make_shared_from_arg_tuples<eager_search::EagerSearch>(
            opts.get<shared_ptr<OpenListFactory>>("open"),
            opts.get<bool>("reopen_closed"),
            opts.get<shared_ptr<Evaluator>>("f_eval", nullptr),
            opts.get_list<shared_ptr<Evaluator>>("preferred"),
            eager_search::get_eager_search_arguments_from_options(opts)
>>>>>>> 54e86694
            );
    }
};

static plugins::FeaturePlugin<TaskIndependentEagerSearchFeature> _plugin;
}<|MERGE_RESOLUTION|>--- conflicted
+++ resolved
@@ -6,12 +6,7 @@
 using namespace std;
 
 namespace plugin_eager {
-<<<<<<< HEAD
 class TaskIndependentEagerSearchFeature : public plugins::TypedFeature<TaskIndependentSearchAlgorithm, eager_search::TaskIndependentEagerSearch> {
-=======
-class EagerSearchFeature
-    : public plugins::TypedFeature<SearchAlgorithm, eager_search::EagerSearch> {
->>>>>>> 54e86694
 public:
     TaskIndependentEagerSearchFeature() : TypedFeature("eager") {
         document_title("Eager best-first search");
@@ -31,39 +26,20 @@
             "preferred",
             "use preferred operators of these evaluators",
             "[]");
-<<<<<<< HEAD
-        eager_search::add_options_to_feature(*this, "eager");
-    }
-
-    virtual shared_ptr<eager_search::TaskIndependentEagerSearch>
-    create_component(const plugins::Options &opts, const utils::Context &) const override {
-        return make_shared<eager_search::TaskIndependentEagerSearch>(
-            opts.get<shared_ptr<TaskIndependentOpenListFactory>>("open"),
-            opts.get<bool>("reopen_closed"),
-            opts.get<shared_ptr<TaskIndependentEvaluator>>("f_eval", nullptr),
-            nullptr,
-            opts.get_list<shared_ptr<TaskIndependentEvaluator>>("preferred"),
-            opts.get<shared_ptr<TaskIndependentPruningMethod>>("pruning"),
-            opts.get<OperatorCost>("cost_type"),
-            opts.get<int>("bound"),
-            opts.get<double>("max_time"),
-            opts.get<string>("name"),
-            opts.get<utils::Verbosity>("verbosity")
-=======
         eager_search::add_eager_search_options_to_feature(
             *this, "eager");
     }
 
-    virtual shared_ptr<eager_search::EagerSearch> create_component(
+
+    virtual shared_ptr<eager_search::TaskIndependentEagerSearch> create_component(
         const plugins::Options &opts,
         const utils::Context &) const override {
-        return plugins::make_shared_from_arg_tuples<eager_search::EagerSearch>(
-            opts.get<shared_ptr<OpenListFactory>>("open"),
+        return plugins::make_shared_from_arg_tuples<eager_search::TaskIndependentEagerSearch>(
+            opts.get<shared_ptr<TaskIndependentOpenListFactory>>("open"),
             opts.get<bool>("reopen_closed"),
-            opts.get<shared_ptr<Evaluator>>("f_eval", nullptr),
-            opts.get_list<shared_ptr<Evaluator>>("preferred"),
+            opts.get<shared_ptr<TaskIndependentEvaluator>>("f_eval", nullptr),
+            opts.get_list<shared_ptr<TaskIndependentEvaluator>>("preferred"),
             eager_search::get_eager_search_arguments_from_options(opts)
->>>>>>> 54e86694
             );
     }
 };
