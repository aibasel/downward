--- conflicted
+++ resolved
@@ -65,7 +65,6 @@
   The resulting open list factory produces a tie-breaking open list
   ordered primarily on g + h and secondarily on h.
 */
-<<<<<<< HEAD
 extern std::pair<      std::shared_ptr<TaskIndependentComponentType<OpenListFactory>>,
                        const std::shared_ptr<TaskIndependentComponentType<Evaluator>>
                        >
@@ -73,12 +72,6 @@
     const std::shared_ptr<TaskIndependentComponentType<Evaluator>> &h_eval,
     const std::string &description,
     utils::Verbosity verbosity);
-=======
-extern std::pair<
-    std::shared_ptr<OpenListFactory>, const std::shared_ptr<Evaluator>>
-create_astar_open_list_factory_and_f_eval(
-    const std::shared_ptr<Evaluator> &h_eval, utils::Verbosity verbosity);
->>>>>>> ba6ffb79
 }
 
 #endif