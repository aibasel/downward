--- conflicted
+++ resolved
@@ -29,12 +29,6 @@
 /*
   Create open list factory for the eager_greedy or lazy_greedy plugins.
 
-<<<<<<< HEAD
-  Uses "evals", "preferred" and "boost" from the passed-in Options
-  object to construct an open list factory of the appropriate type. // TODO issue1082 edit this comment
-
-=======
->>>>>>> 02b471c2
   This is usually an alternation open list with:
   - one sublist for each evaluator, considering all successors
   - one sublist for each evaluator, considering only preferred successors
