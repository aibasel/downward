--- conflicted
+++ resolved
@@ -31,16 +31,6 @@
 
 namespace search_common {
 /*
-<<<<<<< HEAD
-  Create a standard scalar open list factory with the given "eval" and
-  "pref_only" options.
-*/
-extern std::shared_ptr<TaskIndependentOpenListFactory> create_task_independent_standard_scalar_open_list_factory(
-    const std::shared_ptr<TaskIndependentEvaluator> &eval, bool pref_only);
-
-/*
-=======
->>>>>>> 54e86694
   Create open list factory for the eager_greedy or lazy_greedy plugins.
 
   This is usually an alternation open list with:
@@ -52,15 +42,9 @@
   for the alternation open list, then that sublist is returned
   directly.
 */
-<<<<<<< HEAD
 extern std::shared_ptr<TaskIndependentOpenListFactory> create_task_independent_greedy_open_list_factory(
     const std::vector<std::shared_ptr<TaskIndependentEvaluator>> &evals,
     const std::vector<std::shared_ptr<TaskIndependentEvaluator>> &preferred_evaluators,
-=======
-extern std::shared_ptr<OpenListFactory> create_greedy_open_list_factory(
-    const std::vector<std::shared_ptr<Evaluator>> &evals,
-    const std::vector<std::shared_ptr<Evaluator>> &preferred_evaluators,
->>>>>>> 54e86694
     int boost);
 
 /*
@@ -70,7 +54,6 @@
   documentation there), except that the open lists use evalators based
   on g + w * h rather than using h directly.
 */
-<<<<<<< HEAD
 extern std::shared_ptr<TaskIndependentOpenListFactory> create_task_independent_wastar_open_list_factory(
     const std::vector<std::shared_ptr<TaskIndependentEvaluator>> &evals,
     const std::vector<std::shared_ptr<TaskIndependentEvaluator>> &preferred,
@@ -78,12 +61,6 @@
     int weight,
     const std::string &name,
     const utils::Verbosity &verbosity);
-=======
-extern std::shared_ptr<OpenListFactory> create_wastar_open_list_factory(
-    const std::vector<std::shared_ptr<Evaluator>> &base_evals,
-    const std::vector<std::shared_ptr<Evaluator>> &preferred, int boost,
-    int weight, utils::Verbosity verbosity);
->>>>>>> 54e86694
 
 /*
   Create open list factory and f_evaluator (used for displaying progress
@@ -92,19 +69,11 @@
   The resulting open list factory produces a tie-breaking open list
   ordered primarily on g + h and secondarily on h.
 */
-<<<<<<< HEAD
 
 std::pair<std::shared_ptr<TaskIndependentOpenListFactory>, const std::shared_ptr<TaskIndependentEvaluator>>
 create_task_independent_astar_open_list_factory_and_f_eval(const std::string &name,
                                                            const utils::Verbosity &verbosity,
                                                            const std::shared_ptr<TaskIndependentEvaluator> &eval);
-=======
-extern std::pair<std::shared_ptr<OpenListFactory>,
-                 const std::shared_ptr<Evaluator>>
-create_astar_open_list_factory_and_f_eval(
-    const std::shared_ptr<Evaluator> &h_eval,
-    utils::Verbosity verbosity);
->>>>>>> 54e86694
 }
 
 #endif