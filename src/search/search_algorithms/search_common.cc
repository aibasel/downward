#include "search_common.h"

#include "../open_list_factory.h"

#include "../evaluators/g_evaluator.h"
#include "../evaluators/sum_evaluator.h"
#include "../evaluators/weighted_evaluator.h"
#include "../plugins/options.h"
#include "../open_lists/alternation_open_list.h"
#include "../open_lists/best_first_open_list.h"
#include "../open_lists/tiebreaking_open_list.h"

#include <memory>

using namespace std;

namespace search_common {
using GEval = g_evaluator::GEvaluator;
using SumEval = sum_evaluator::SumEvaluator;
using WeightedEval = weighted_evaluator::WeightedEvaluator;

<<<<<<< HEAD
shared_ptr<OpenListFactory> create_standard_scalar_open_list_factory(
    const shared_ptr<Evaluator> &eval, bool pref_only) {
    return plugins::make_shared_from_arg_tuples<standard_scalar_open_list::BestFirstOpenListFactory>(eval, pref_only);
}

static shared_ptr<OpenListFactory> create_alternation_open_list_factory(
    const vector<shared_ptr<OpenListFactory>> &subfactories, int boost) {
    return plugins::make_shared_from_arg_tuples<alternation_open_list::AlternationOpenListFactory>(subfactories, boost);
}

=======
>>>>>>> 02b471c2
/*
  Helper function for common code of create_greedy_open_list_factory
  and create_wastar_open_list_factory.
*/
static shared_ptr<OpenListFactory> create_alternation_open_list_factory_aux(
    const vector<shared_ptr<Evaluator>> &evals,
    const vector<shared_ptr<Evaluator>> &preferred_evaluators,
    int boost) {
    if (evals.size() == 1 && preferred_evaluators.empty()) {
        return make_shared<standard_scalar_open_list::BestFirstOpenListFactory>(evals[0], false);
    } else {
        vector<shared_ptr<OpenListFactory>> subfactories;
        for (const shared_ptr<Evaluator> &evaluator : evals) {
            subfactories.push_back(
                make_shared<standard_scalar_open_list::BestFirstOpenListFactory>(evaluator, false));
            if (!preferred_evaluators.empty()) {
                subfactories.push_back(
                    make_shared<standard_scalar_open_list::BestFirstOpenListFactory>(evaluator, true));
            }
        }
        return make_shared<alternation_open_list::AlternationOpenListFactory>(subfactories, boost);
    }
}

shared_ptr<OpenListFactory> create_greedy_open_list_factory(
<<<<<<< HEAD
    const plugins::Options &options) {
    utils::g_log << "create_greedy_open_list_factory" << endl;
=======
    const vector<shared_ptr<Evaluator>> &evals,
    const vector<shared_ptr<Evaluator>> &preferred_evaluators,
    int boost) {
>>>>>>> 02b471c2
    return create_alternation_open_list_factory_aux(
        evals,
        preferred_evaluators,
        boost);
}

/*
  Helper function for creating a single g + w * h evaluator
  for weighted A*-style search.

  If w = 1, we do not introduce an unnecessary weighted evaluator:
  we use g + h instead of g + 1 * h.

  If w = 0, we omit the h-evaluator altogether:
  we use g instead of g + 0 * h.
*/
static shared_ptr<Evaluator> create_wastar_eval(utils::Verbosity verbosity,
                                                const shared_ptr<GEval> &g_eval, int weight,
                                                const shared_ptr<Evaluator> &h_eval) {
    if (weight == 0) {
        return g_eval;
    }
    shared_ptr<Evaluator> w_h_eval = nullptr;
    if (weight == 1) {
        w_h_eval = h_eval;
    } else {
        plugins::Options weighted_evaluator_options; // TODO issue1082 remove this
        weighted_evaluator_options.set<utils::Verbosity>("verbosity", verbosity);
        weighted_evaluator_options.set<shared_ptr<Evaluator>>("eval", h_eval);
        weighted_evaluator_options.set<int>("weight", weight);
        w_h_eval = make_shared<WeightedEval>(weighted_evaluator_options);
    }
    plugins::Options sum_evaluator_options; // TODO issue1082 remove this
    sum_evaluator_options.set<utils::Verbosity>("verbosity", verbosity);
    sum_evaluator_options.set<vector<shared_ptr<Evaluator>>>("evals", vector<shared_ptr<Evaluator>>({g_eval, w_h_eval}));
    return make_shared<SumEval>(sum_evaluator_options);
}

shared_ptr<OpenListFactory> create_wastar_open_list_factory(
<<<<<<< HEAD
    const plugins::Options &options) {
    utils::g_log << "create_wastar_open_list_factory" << endl;
    vector<shared_ptr<Evaluator>> base_evals =
        options.get_list<shared_ptr<Evaluator>>("evals");
    int w = options.get<int>("w");

    plugins::Options g_evaluator_options;
=======
    const vector<shared_ptr<Evaluator>> &base_evals,
    const vector<shared_ptr<Evaluator>> &preferred,
    int boost,
    int weight,
    utils::Verbosity verbosity) {
    plugins::Options g_evaluator_options; // TODO issue1082 remove this
>>>>>>> 02b471c2
    g_evaluator_options.set<utils::Verbosity>(
        "verbosity", verbosity);
    shared_ptr<GEval> g_eval = make_shared<GEval>(g_evaluator_options);
    vector<shared_ptr<Evaluator>> f_evals;
    f_evals.reserve(base_evals.size());
    for (const shared_ptr<Evaluator> &eval : base_evals)
        f_evals.push_back(create_wastar_eval(
                              verbosity,
                              g_eval,
                              weight,
                              eval));

    return create_alternation_open_list_factory_aux(
        f_evals,
        preferred,
        boost);
}

pair<shared_ptr<OpenListFactory>, const shared_ptr<Evaluator>>
create_astar_open_list_factory_and_f_eval(
    const shared_ptr<Evaluator> &eval,
    utils::Verbosity verbosity
    ) {
    plugins::Options g_evaluator_options; // TODO issue1082 remove this
    g_evaluator_options.set<utils::Verbosity>(
        "verbosity", verbosity);
    shared_ptr<GEval> g = make_shared<GEval>(g_evaluator_options);
    shared_ptr<Evaluator> h = eval;
    plugins::Options f_evaluator_options; // TODO issue1082 remove this
    f_evaluator_options.set<utils::Verbosity>(
        "verbosity", verbosity);
    f_evaluator_options.set<vector<shared_ptr<Evaluator>>>(
        "evals", vector<shared_ptr<Evaluator>>({g, h}));
    shared_ptr<Evaluator> f = make_shared<SumEval>(f_evaluator_options);
    vector<shared_ptr<Evaluator>> evals = {f, h};

    shared_ptr<OpenListFactory> open =
<<<<<<< HEAD
        plugins::make_shared_from_arg_tuples<tiebreaking_open_list::TieBreakingOpenListFactory>(evals, false, false);
=======
        make_shared<tiebreaking_open_list::TieBreakingOpenListFactory>(evals, false, false);
>>>>>>> 02b471c2
    return make_pair(open, f);
}
}<|MERGE_RESOLUTION|>--- conflicted
+++ resolved
@@ -19,19 +19,6 @@
 using SumEval = sum_evaluator::SumEvaluator;
 using WeightedEval = weighted_evaluator::WeightedEvaluator;
 
-<<<<<<< HEAD
-shared_ptr<OpenListFactory> create_standard_scalar_open_list_factory(
-    const shared_ptr<Evaluator> &eval, bool pref_only) {
-    return plugins::make_shared_from_arg_tuples<standard_scalar_open_list::BestFirstOpenListFactory>(eval, pref_only);
-}
-
-static shared_ptr<OpenListFactory> create_alternation_open_list_factory(
-    const vector<shared_ptr<OpenListFactory>> &subfactories, int boost) {
-    return plugins::make_shared_from_arg_tuples<alternation_open_list::AlternationOpenListFactory>(subfactories, boost);
-}
-
-=======
->>>>>>> 02b471c2
 /*
   Helper function for common code of create_greedy_open_list_factory
   and create_wastar_open_list_factory.
@@ -57,14 +44,9 @@
 }
 
 shared_ptr<OpenListFactory> create_greedy_open_list_factory(
-<<<<<<< HEAD
-    const plugins::Options &options) {
-    utils::g_log << "create_greedy_open_list_factory" << endl;
-=======
     const vector<shared_ptr<Evaluator>> &evals,
     const vector<shared_ptr<Evaluator>> &preferred_evaluators,
     int boost) {
->>>>>>> 02b471c2
     return create_alternation_open_list_factory_aux(
         evals,
         preferred_evaluators,
@@ -104,22 +86,12 @@
 }
 
 shared_ptr<OpenListFactory> create_wastar_open_list_factory(
-<<<<<<< HEAD
-    const plugins::Options &options) {
-    utils::g_log << "create_wastar_open_list_factory" << endl;
-    vector<shared_ptr<Evaluator>> base_evals =
-        options.get_list<shared_ptr<Evaluator>>("evals");
-    int w = options.get<int>("w");
-
-    plugins::Options g_evaluator_options;
-=======
     const vector<shared_ptr<Evaluator>> &base_evals,
     const vector<shared_ptr<Evaluator>> &preferred,
     int boost,
     int weight,
     utils::Verbosity verbosity) {
     plugins::Options g_evaluator_options; // TODO issue1082 remove this
->>>>>>> 02b471c2
     g_evaluator_options.set<utils::Verbosity>(
         "verbosity", verbosity);
     shared_ptr<GEval> g_eval = make_shared<GEval>(g_evaluator_options);
@@ -157,11 +129,7 @@
     vector<shared_ptr<Evaluator>> evals = {f, h};
 
     shared_ptr<OpenListFactory> open =
-<<<<<<< HEAD
-        plugins::make_shared_from_arg_tuples<tiebreaking_open_list::TieBreakingOpenListFactory>(evals, false, false);
-=======
         make_shared<tiebreaking_open_list::TieBreakingOpenListFactory>(evals, false, false);
->>>>>>> 02b471c2
     return make_pair(open, f);
 }
 }