--- conflicted
+++ resolved
@@ -50,13 +50,13 @@
            this overrides continue_on_fail.
         */
         if (repeat_last_phase && last_phase_found_solution) {
-            log << "Starting search: '" << search_algorithms[search_algorithms.size() - 1]->get_name() << "'" << endl;
+            log << "Starting search: '" << search_algorithms[search_algorithms.size() - 1]->get_description() << "'" << endl;
             return search_algorithms[search_algorithms.size() - 1]->create_task_specific_root(task, 1);
         } else {
             return nullptr;
         }
     }
-    log << "Starting search: '" << search_algorithms[phase]->get_name() << "'" << endl;
+    log << "Starting search: '" << search_algorithms[phase]->get_description() << "'" << endl;
     return search_algorithms[phase]->create_task_specific_root(task, 1);
 }
 
@@ -131,7 +131,6 @@
     // each successful search iteration.
 }
 
-<<<<<<< HEAD
 
 TaskIndependentIteratedSearch::TaskIndependentIteratedSearch(
     vector<shared_ptr<TaskIndependentSearchAlgorithm>> search_algorithms,
@@ -171,11 +170,11 @@
     shared_ptr<ConcreteProduct> task_specific_x;
 
     if (component_map->count(static_cast<const TaskIndependentComponent *>(this))) {
-        log << std::string(depth, ' ') << "Reusing task specific " << get_product_name() << " '" << name << "'..." << endl;
+        log << std::string(depth, ' ') << "Reusing task specific " << get_product_name() << " '" << description << "'..." << endl;
         task_specific_x = dynamic_pointer_cast<ConcreteProduct>(
             component_map->at(static_cast<const TaskIndependentComponent *>(this)));
     } else {
-        log << std::string(depth, ' ') << "Creating task specific " << get_product_name() << " '" << name << "'..." << endl;
+        log << std::string(depth, ' ') << "Creating task specific " << get_product_name() << " '" << description << "'..." << endl;
         task_specific_x = create_ts(task, component_map, depth);
         component_map->insert(make_pair<const TaskIndependentComponent *, std::shared_ptr<Component>>
                                   (static_cast<const TaskIndependentComponent *>(this), task_specific_x));
@@ -194,7 +193,7 @@
                                        cost_type,
                                        bound,
                                        max_time,
-                                       name,
+                                       description,
                                        verbosity,
                                        task);
 }
@@ -212,10 +211,6 @@
 
 
 class TaskIndependentIteratedSearchFeature : public plugins::TypedFeature<TaskIndependentSearchAlgorithm, TaskIndependentIteratedSearch> {
-=======
-class IteratedSearchFeature
-    : public plugins::TypedFeature<SearchAlgorithm, IteratedSearch> {
->>>>>>> 54e86694
 public:
     TaskIndependentIteratedSearchFeature() : TypedFeature("iterated") {
         document_title("Iterated search");
@@ -242,11 +237,7 @@
             "continue_on_solve",
             "continue search after solution found",
             "true");
-<<<<<<< HEAD
-        SearchAlgorithm::add_options_to_feature(*this, "iterated_search");
-=======
         add_search_algorithm_options_to_feature(*this, "iterated");
->>>>>>> 54e86694
 
         document_note(
             "Note 1",
