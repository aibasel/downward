--- conflicted
+++ resolved
@@ -42,7 +42,6 @@
             true);
     }
 
-<<<<<<< HEAD
     virtual shared_ptr<TaskIndependentEagerSearch>
     create_component(const plugins::Options &opts) const override {
         plugins::Options options_copy(opts);
@@ -51,14 +50,6 @@
                 opts.get<shared_ptr<TaskIndependentComponentType<Evaluator>>>("eval"),
                 opts.get<string>("description"),
                 opts.get<utils::Verbosity>("verbosity"));
-=======
-    virtual shared_ptr<eager_search::EagerSearch> create_component(
-        const plugins::Options &opts) const override {
-        plugins::Options options_copy(opts);
-        auto temp = search_common::create_astar_open_list_factory_and_f_eval(
-            opts.get<shared_ptr<Evaluator>>("eval"),
-            opts.get<utils::Verbosity>("verbosity"));
->>>>>>> ba6ffb79
         options_copy.set("open", temp.first);
         options_copy.set("f_eval", temp.second);
         options_copy.set("reopen_closed", true);
