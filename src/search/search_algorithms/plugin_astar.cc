--- conflicted
+++ resolved
@@ -6,12 +6,7 @@
 using namespace std;
 
 namespace plugin_astar {
-<<<<<<< HEAD
 class TaskIndependentAStarSearchFeature : public plugins::TypedFeature<TaskIndependentSearchAlgorithm, eager_search::TaskIndependentEagerSearch> {
-=======
-class AStarSearchFeature
-    : public plugins::TypedFeature<SearchAlgorithm, eager_search::EagerSearch> {
->>>>>>> 54e86694
 public:
     TaskIndependentAStarSearchFeature() : TypedFeature("astar") {
         document_title("A* search (eager)");
@@ -25,12 +20,8 @@
             "lazy_evaluator",
             "An evaluator that re-evaluates a state before it is expanded.",
             plugins::ArgumentInfo::NO_DEFAULT);
-<<<<<<< HEAD
-        eager_search::add_options_to_feature(*this, "astar");
-=======
         eager_search::add_eager_search_options_to_feature(
             *this, "astar");
->>>>>>> 54e86694
 
         document_note(
             "lazy_evaluator",
@@ -48,50 +39,29 @@
             "```\n", true);
     }
 
-<<<<<<< HEAD
-    virtual shared_ptr<eager_search::TaskIndependentEagerSearch>
-    create_component(const plugins::Options &opts, const utils::Context &) const override {
-        utils::Verbosity _verbosity = opts.get<utils::Verbosity>("verbosity");
-        string _name = opts.get<string>("name");
-        pair<shared_ptr<TaskIndependentOpenListFactory>, shared_ptr<TaskIndependentEvaluator>> temp =
-            search_common::create_task_independent_astar_open_list_factory_and_f_eval(_name,
-                                                                                      _verbosity,
-                                                                                      opts.get<shared_ptr<TaskIndependentEvaluator>>("eval"));
-        return make_shared<eager_search::TaskIndependentEagerSearch>(
-            temp.first,
-            true,
-            temp.second,
-            opts.get<shared_ptr<TaskIndependentEvaluator>>("lazy_evaluator", nullptr),
-            vector<shared_ptr<TaskIndependentEvaluator>>(),
-            opts.get<shared_ptr<TaskIndependentPruningMethod>>("pruning"),
-            opts.get<OperatorCost>("cost_type"),
-            opts.get<int>("bound"),
-            opts.get<double>("max_time"),
-            _name,
-            _verbosity);
-=======
-    virtual shared_ptr<eager_search::EagerSearch> create_component(
+    virtual shared_ptr<eager_search::TaskIndependentEagerSearch> create_component(
         const plugins::Options &opts,
         const utils::Context &) const override {
         plugins::Options options_copy(opts);
         auto temp =
-            search_common::create_astar_open_list_factory_and_f_eval(
-                opts.get<shared_ptr<Evaluator>>("eval"),
-                opts.get<utils::Verbosity>("verbosity"));
+            search_common::create_task_independent_astar_open_list_factory_and_f_eval(
+                    opts.get<string>("name"),
+                opts.get<utils::Verbosity>("verbosity"),
+                opts.get<shared_ptr<TaskIndependentEvaluator>>("eval")
+                );
         options_copy.set("open", temp.first);
         options_copy.set("f_eval", temp.second);
         options_copy.set("reopen_closed", true);
-        vector<shared_ptr<Evaluator>> preferred_list;
+        vector<shared_ptr<TaskIndependentEvaluator>> preferred_list;
         options_copy.set("preferred", preferred_list);
-        return plugins::make_shared_from_arg_tuples<eager_search::EagerSearch>(
-            options_copy.get<shared_ptr<OpenListFactory>>("open"),
+        return plugins::make_shared_from_arg_tuples<eager_search::TaskIndependentEagerSearch>(
+            options_copy.get<shared_ptr<TaskIndependentOpenListFactory>>("open"),
             options_copy.get<bool>("reopen_closed"),
-            options_copy.get<shared_ptr<Evaluator>>("f_eval", nullptr),
-            options_copy.get_list<shared_ptr<Evaluator>>("preferred"),
+            options_copy.get<shared_ptr<TaskIndependentEvaluator>>("f_eval", nullptr),
+            options_copy.get_list<shared_ptr<TaskIndependentEvaluator>>("preferred"),
             eager_search::get_eager_search_arguments_from_options(
                 options_copy)
             );
->>>>>>> 54e86694
     }
 };
 
