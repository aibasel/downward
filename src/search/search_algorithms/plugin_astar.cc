--- conflicted
+++ resolved
@@ -33,17 +33,10 @@
             "Equivalent statements using general eager search",
             "\n```\n--search astar(evaluator)\n```\n"
             "is equivalent to\n"
-<<<<<<< HEAD
             "```\n--search let(h, evaluator, eager(tiebreaking([sum([g(), h]), h], unsafe_pruning=false),\n"
             "               reopen_closed=true, f_eval=sum([g(), h])))\n"
-            "```\n", true);
-=======
-            "```\n--evaluator h=evaluator\n"
-            "--search eager(tiebreaking([sum([g(), h]), h], unsafe_pruning=false),\n"
-            "               reopen_closed=true, f_eval=sum([g(), h]))\n"
             "```\n",
             true);
->>>>>>> da4670a4
     }
 
     virtual shared_ptr<eager_search::EagerSearch> create_component(
