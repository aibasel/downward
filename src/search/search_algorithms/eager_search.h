--- conflicted
+++ resolved
@@ -59,14 +59,9 @@
 
 public:
     explicit EagerSearch(
-<<<<<<< HEAD
         const std::shared_ptr<AbstractTask> &task,
         const std::shared_ptr<OpenListFactory> &open,
         bool reopen_closed, const std::shared_ptr<Evaluator> &f_eval,
-=======
-        const std::shared_ptr<OpenListFactory> &open, bool reopen_closed,
-        const std::shared_ptr<Evaluator> &f_eval,
->>>>>>> ba6ffb79
         const std::vector<std::shared_ptr<Evaluator>> &preferred,
         const std::shared_ptr<PruningMethod> &pruning,
         const std::shared_ptr<Evaluator> &lazy_evaluator,
@@ -80,15 +75,9 @@
 
 extern void add_eager_search_options_to_feature(
     plugins::Feature &feature, const std::string &description);
-<<<<<<< HEAD
 extern std::tuple<std::shared_ptr<PruningMethod>,
                   std::shared_ptr<TaskIndependentComponentType<Evaluator>>, OperatorCost, int, double,
                   std::string, utils::Verbosity>
-=======
-extern std::tuple<
-    std::shared_ptr<PruningMethod>, std::shared_ptr<Evaluator>, OperatorCost,
-    int, double, std::string, utils::Verbosity>
->>>>>>> ba6ffb79
 get_eager_search_arguments_from_options(const plugins::Options &opts);
 }
 
