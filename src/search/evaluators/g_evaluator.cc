#include "g_evaluator.h"

#include "../evaluation_context.h"
#include "../evaluation_result.h"

#include "../plugins/plugin.h"

using namespace std;

namespace g_evaluator {
<<<<<<< HEAD
GEvaluator::GEvaluator(
    [[maybe_unused]] const std::shared_ptr<AbstractTask> &task,
    const string &description,
    utils::Verbosity verbosity)
=======
GEvaluator::GEvaluator(const string &description, utils::Verbosity verbosity)
>>>>>>> ba6ffb79
    : Evaluator(false, false, false, description, verbosity) {
}

EvaluationResult GEvaluator::compute_result(EvaluationContext &eval_context) {
    EvaluationResult result;
    result.set_evaluator_value(eval_context.get_g_value());
    return result;
}

<<<<<<< HEAD
class GEvaluatorFeature
    : public plugins
      ::TypedFeature<TaskIndependentComponentType<Evaluator>, TaskIndependentComponentFeature<GEvaluator, Evaluator, GEvaluatorArgs>> {
=======
class GEvaluatorFeature : public plugins::TypedFeature<Evaluator, GEvaluator> {
>>>>>>> ba6ffb79
public:
    GEvaluatorFeature() : TypedFeature("g") {
        document_subcategory("evaluators_basic");
        document_title("g-value evaluator");
        document_synopsis(
            "Returns the g-value (path cost) of the search node.");
        add_evaluator_options_to_feature(*this, "g");
    }

<<<<<<< HEAD
    virtual shared_ptr<TaskIndependentComponentFeature<GEvaluator, Evaluator, GEvaluatorArgs>>
    create_component(const plugins::Options &opts) const override {
        return plugins::make_shared_from_arg_tuples_NEW<TaskIndependentComponentFeature<GEvaluator, Evaluator, GEvaluatorArgs>>(
            get_evaluator_arguments_from_options(opts)
            );
=======
    virtual shared_ptr<GEvaluator> create_component(
        const plugins::Options &opts) const override {
        return plugins::make_shared_from_arg_tuples<GEvaluator>(
            get_evaluator_arguments_from_options(opts));
>>>>>>> ba6ffb79
    }
};

static plugins::FeaturePlugin<GEvaluatorFeature> _plugin;
}<|MERGE_RESOLUTION|>--- conflicted
+++ resolved
@@ -8,14 +8,10 @@
 using namespace std;
 
 namespace g_evaluator {
-<<<<<<< HEAD
 GEvaluator::GEvaluator(
     [[maybe_unused]] const std::shared_ptr<AbstractTask> &task,
     const string &description,
     utils::Verbosity verbosity)
-=======
-GEvaluator::GEvaluator(const string &description, utils::Verbosity verbosity)
->>>>>>> ba6ffb79
     : Evaluator(false, false, false, description, verbosity) {
 }
 
@@ -25,13 +21,9 @@
     return result;
 }
 
-<<<<<<< HEAD
 class GEvaluatorFeature
     : public plugins
       ::TypedFeature<TaskIndependentComponentType<Evaluator>, TaskIndependentComponentFeature<GEvaluator, Evaluator, GEvaluatorArgs>> {
-=======
-class GEvaluatorFeature : public plugins::TypedFeature<Evaluator, GEvaluator> {
->>>>>>> ba6ffb79
 public:
     GEvaluatorFeature() : TypedFeature("g") {
         document_subcategory("evaluators_basic");
@@ -41,18 +33,11 @@
         add_evaluator_options_to_feature(*this, "g");
     }
 
-<<<<<<< HEAD
     virtual shared_ptr<TaskIndependentComponentFeature<GEvaluator, Evaluator, GEvaluatorArgs>>
     create_component(const plugins::Options &opts) const override {
         return plugins::make_shared_from_arg_tuples_NEW<TaskIndependentComponentFeature<GEvaluator, Evaluator, GEvaluatorArgs>>(
             get_evaluator_arguments_from_options(opts)
             );
-=======
-    virtual shared_ptr<GEvaluator> create_component(
-        const plugins::Options &opts) const override {
-        return plugins::make_shared_from_arg_tuples<GEvaluator>(
-            get_evaluator_arguments_from_options(opts));
->>>>>>> ba6ffb79
     }
 };
 
