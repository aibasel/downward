#include "weighted_evaluator.h"

#include "../evaluation_context.h"
#include "../plugins/plugin.h"
#include "../utils/math.h"

#include <sstream>

using namespace std;

namespace weighted_evaluator {
WeightedEvaluator::WeightedEvaluator(
<<<<<<< HEAD
    shared_ptr<Evaluator> evaluator,
    int weight,
    const string &name,
    utils::Verbosity verbosity)
    : Evaluator(name, verbosity,
                false,
                false,
                false
                ),
      evaluator(evaluator),
=======
    const shared_ptr<Evaluator> &eval, int weight,
    const string &description, utils::Verbosity verbosity)
    : Evaluator(false, false, false, description, verbosity),
      evaluator(eval),
>>>>>>> 54e86694
      weight(weight) {
}


bool WeightedEvaluator::dead_ends_are_reliable() const {
    return evaluator->dead_ends_are_reliable();
}

EvaluationResult WeightedEvaluator::compute_result(
    EvaluationContext &eval_context) {
    // Note that this produces no preferred operators.
    EvaluationResult result;
    int value = eval_context.get_evaluator_value_or_infinity(evaluator.get());
    if (value != EvaluationResult::INFTY) {
<<<<<<< HEAD
        assert(utils::is_product_within_limits(value, weight, numeric_limits<int>::min(), numeric_limits<int>::max()));
=======
        // TODO: Check for overflow?
>>>>>>> 54e86694
        value *= weight;
    }
    result.set_evaluator_value(value);
    return result;
}

void WeightedEvaluator::get_path_dependent_evaluators(set<Evaluator *> &evals) {
    evaluator->get_path_dependent_evaluators(evals);
}

<<<<<<< HEAD

TaskIndependentWeightedEvaluator::TaskIndependentWeightedEvaluator(
    shared_ptr<TaskIndependentEvaluator> evaluator,
    int weight,
    const string &name,
    utils::Verbosity verbosity)
    : TaskIndependentEvaluator(name, verbosity, false, false,
                               false),
      evaluator(evaluator),
      weight(weight) {
}


using ConcreteProduct = WeightedEvaluator;
using AbstractProduct = Evaluator;
using Concrete = TaskIndependentWeightedEvaluator;
// TODO issue559 use templates as 'get_task_specific' is EXACTLY the same for all TI_Components
shared_ptr<AbstractProduct> Concrete::get_task_specific(
    [[maybe_unused]] const std::shared_ptr<AbstractTask> &task,
    std::unique_ptr<ComponentMap> &component_map,
    int depth) const {
    shared_ptr<ConcreteProduct> task_specific_x;

    if (component_map->count(static_cast<const TaskIndependentComponent *>(this))) {
        log << std::string(depth, ' ') << "Reusing task specific " << get_product_name() << " '" << name << "'..." << endl;
        task_specific_x = dynamic_pointer_cast<ConcreteProduct>(
            component_map->at(static_cast<const TaskIndependentComponent *>(this)));
    } else {
        log << std::string(depth, ' ') << "Creating task specific " << get_product_name() << " '" << name << "'..." << endl;
        task_specific_x = create_ts(task, component_map, depth);
        component_map->insert(make_pair<const TaskIndependentComponent *, std::shared_ptr<Component>>
                                  (static_cast<const TaskIndependentComponent *>(this), task_specific_x));
    }
    return task_specific_x;
}

std::shared_ptr<ConcreteProduct> Concrete::create_ts(const shared_ptr <AbstractTask> &task,
                                                     unique_ptr <ComponentMap> &component_map, int depth) const {
    return make_shared<WeightedEvaluator>(
        evaluator->get_task_specific(task, component_map, depth),
        weight,
        name,
        verbosity);
}


class WeightedEvaluatorFeature : public plugins::TypedFeature<TaskIndependentEvaluator, TaskIndependentWeightedEvaluator> {
=======
class WeightedEvaluatorFeature
    : public plugins::TypedFeature<Evaluator, WeightedEvaluator> {
>>>>>>> 54e86694
public:
    WeightedEvaluatorFeature() : TypedFeature("weight") {
        document_subcategory("evaluators_basic");
        document_title("Weighted evaluator");
        document_synopsis(
            "Multiplies the value of the evaluator with the given weight.");

        add_option<shared_ptr<TaskIndependentEvaluator>>("eval", "evaluator");
        add_option<int>("weight", "weight");
<<<<<<< HEAD
        add_evaluator_options_to_feature(*this, "weighted_eval");
    }

    virtual shared_ptr<TaskIndependentWeightedEvaluator> create_component(
        const plugins::Options &opts, const utils::Context &context) const override {
        plugins::verify_list_non_empty<shared_ptr<TaskIndependentEvaluator>>(context, opts, "evals");
        return make_shared<TaskIndependentWeightedEvaluator>(
            opts.get<shared_ptr<TaskIndependentEvaluator>>("eval"),
            opts.get<int>("weight"),
            opts.get<string>("name"),
            opts.get<utils::Verbosity>("verbosity")
=======
        add_evaluator_options_to_feature(*this, "weight");
    }

    virtual shared_ptr<WeightedEvaluator> create_component(
        const plugins::Options &opts,
        const utils::Context &) const override {
        return plugins::make_shared_from_arg_tuples<WeightedEvaluator>(
            opts.get<shared_ptr<Evaluator>>("eval"),
            opts.get<int>("weight"),
            get_evaluator_arguments_from_options(opts)
>>>>>>> 54e86694
            );
    }
};

static plugins::FeaturePlugin<WeightedEvaluatorFeature> _plugin;
}<|MERGE_RESOLUTION|>--- conflicted
+++ resolved
@@ -10,23 +10,10 @@
 
 namespace weighted_evaluator {
 WeightedEvaluator::WeightedEvaluator(
-<<<<<<< HEAD
-    shared_ptr<Evaluator> evaluator,
-    int weight,
-    const string &name,
-    utils::Verbosity verbosity)
-    : Evaluator(name, verbosity,
-                false,
-                false,
-                false
-                ),
-      evaluator(evaluator),
-=======
     const shared_ptr<Evaluator> &eval, int weight,
     const string &description, utils::Verbosity verbosity)
     : Evaluator(false, false, false, description, verbosity),
       evaluator(eval),
->>>>>>> 54e86694
       weight(weight) {
 }
 
@@ -41,11 +28,7 @@
     EvaluationResult result;
     int value = eval_context.get_evaluator_value_or_infinity(evaluator.get());
     if (value != EvaluationResult::INFTY) {
-<<<<<<< HEAD
         assert(utils::is_product_within_limits(value, weight, numeric_limits<int>::min(), numeric_limits<int>::max()));
-=======
-        // TODO: Check for overflow?
->>>>>>> 54e86694
         value *= weight;
     }
     result.set_evaluator_value(value);
@@ -56,7 +39,6 @@
     evaluator->get_path_dependent_evaluators(evals);
 }
 
-<<<<<<< HEAD
 
 TaskIndependentWeightedEvaluator::TaskIndependentWeightedEvaluator(
     shared_ptr<TaskIndependentEvaluator> evaluator,
@@ -81,11 +63,11 @@
     shared_ptr<ConcreteProduct> task_specific_x;
 
     if (component_map->count(static_cast<const TaskIndependentComponent *>(this))) {
-        log << std::string(depth, ' ') << "Reusing task specific " << get_product_name() << " '" << name << "'..." << endl;
+        log << std::string(depth, ' ') << "Reusing task specific " << get_product_name() << " '" << description << "'..." << endl;
         task_specific_x = dynamic_pointer_cast<ConcreteProduct>(
             component_map->at(static_cast<const TaskIndependentComponent *>(this)));
     } else {
-        log << std::string(depth, ' ') << "Creating task specific " << get_product_name() << " '" << name << "'..." << endl;
+        log << std::string(depth, ' ') << "Creating task specific " << get_product_name() << " '" << description << "'..." << endl;
         task_specific_x = create_ts(task, component_map, depth);
         component_map->insert(make_pair<const TaskIndependentComponent *, std::shared_ptr<Component>>
                                   (static_cast<const TaskIndependentComponent *>(this), task_specific_x));
@@ -98,16 +80,12 @@
     return make_shared<WeightedEvaluator>(
         evaluator->get_task_specific(task, component_map, depth),
         weight,
-        name,
+        description,
         verbosity);
 }
 
 
 class WeightedEvaluatorFeature : public plugins::TypedFeature<TaskIndependentEvaluator, TaskIndependentWeightedEvaluator> {
-=======
-class WeightedEvaluatorFeature
-    : public plugins::TypedFeature<Evaluator, WeightedEvaluator> {
->>>>>>> 54e86694
 public:
     WeightedEvaluatorFeature() : TypedFeature("weight") {
         document_subcategory("evaluators_basic");
@@ -117,30 +95,16 @@
 
         add_option<shared_ptr<TaskIndependentEvaluator>>("eval", "evaluator");
         add_option<int>("weight", "weight");
-<<<<<<< HEAD
-        add_evaluator_options_to_feature(*this, "weighted_eval");
+        add_evaluator_options_to_feature(*this, "weight");
     }
 
     virtual shared_ptr<TaskIndependentWeightedEvaluator> create_component(
-        const plugins::Options &opts, const utils::Context &context) const override {
-        plugins::verify_list_non_empty<shared_ptr<TaskIndependentEvaluator>>(context, opts, "evals");
-        return make_shared<TaskIndependentWeightedEvaluator>(
+        const plugins::Options &opts,
+        const utils::Context &) const override {
+        return plugins::make_shared_from_arg_tuples<TaskIndependentWeightedEvaluator>(
             opts.get<shared_ptr<TaskIndependentEvaluator>>("eval"),
             opts.get<int>("weight"),
-            opts.get<string>("name"),
-            opts.get<utils::Verbosity>("verbosity")
-=======
-        add_evaluator_options_to_feature(*this, "weight");
-    }
-
-    virtual shared_ptr<WeightedEvaluator> create_component(
-        const plugins::Options &opts,
-        const utils::Context &) const override {
-        return plugins::make_shared_from_arg_tuples<WeightedEvaluator>(
-            opts.get<shared_ptr<Evaluator>>("eval"),
-            opts.get<int>("weight"),
             get_evaluator_arguments_from_options(opts)
->>>>>>> 54e86694
             );
     }
 };
