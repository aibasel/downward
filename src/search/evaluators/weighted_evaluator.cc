#include "weighted_evaluator.h"

#include "../evaluation_context.h"
#include "../evaluation_result.h"

#include "../plugins/plugin.h"

#include <cstdlib>
#include <sstream>

using namespace std;

namespace weighted_evaluator {
WeightedEvaluator::WeightedEvaluator(
<<<<<<< HEAD
    [[maybe_unused]] const shared_ptr<AbstractTask> &task,
    const shared_ptr<Evaluator> &eval, int weight,
    const string &description, utils::Verbosity verbosity)
=======
    const shared_ptr<Evaluator> &eval, int weight, const string &description,
    utils::Verbosity verbosity)
>>>>>>> ba6ffb79
    : Evaluator(false, false, false, description, verbosity),
      evaluator(eval),
      weight(weight) {
}

bool WeightedEvaluator::dead_ends_are_reliable() const {
    return evaluator->dead_ends_are_reliable();
}

EvaluationResult WeightedEvaluator::compute_result(
    EvaluationContext &eval_context) {
    // Note that this produces no preferred operators.
    EvaluationResult result;
    int value = eval_context.get_evaluator_value_or_infinity(evaluator.get());
    if (value != EvaluationResult::INFTY) {
        // TODO: Check for overflow?
        value *= weight;
    }
    result.set_evaluator_value(value);
    return result;
}

void WeightedEvaluator::get_path_dependent_evaluators(set<Evaluator *> &evals) {
    evaluator->get_path_dependent_evaluators(evals);
}

using TaskIndependentWeightedEvaluator = TaskIndependentComponentFeature<WeightedEvaluator, Evaluator, WeightedEvaluatorArgs>;

class WeightedEvaluatorFeature
    : public plugins::TypedFeature<TaskIndependentComponentType<Evaluator>, TaskIndependentWeightedEvaluator> {
public:
    WeightedEvaluatorFeature() : TypedFeature("weight") {
        document_subcategory("evaluators_basic");
        document_title("Weighted evaluator");
        document_synopsis(
            "Multiplies the value of the evaluator with the given weight.");

        add_option<shared_ptr<TaskIndependentComponentType<Evaluator>>>("eval", "evaluator");
        add_option<int>("weight", "weight");
        add_evaluator_options_to_feature(*this, "weight");
    }

<<<<<<< HEAD
    virtual shared_ptr<TaskIndependentWeightedEvaluator>
    create_component(const plugins::Options &opts) const override {
        return plugins::make_shared_from_arg_tuples_NEW<TaskIndependentWeightedEvaluator>(
            opts.get<shared_ptr<TaskIndependentComponentType<Evaluator>>>("eval"),
            opts.get<int>("weight"),
            get_evaluator_arguments_from_options(opts)
            );
=======
    virtual shared_ptr<WeightedEvaluator> create_component(
        const plugins::Options &opts) const override {
        return plugins::make_shared_from_arg_tuples<WeightedEvaluator>(
            opts.get<shared_ptr<Evaluator>>("eval"), opts.get<int>("weight"),
            get_evaluator_arguments_from_options(opts));
>>>>>>> ba6ffb79
    }
};

static plugins::FeaturePlugin<WeightedEvaluatorFeature> _plugin;
}<|MERGE_RESOLUTION|>--- conflicted
+++ resolved
@@ -12,14 +12,9 @@
 
 namespace weighted_evaluator {
 WeightedEvaluator::WeightedEvaluator(
-<<<<<<< HEAD
     [[maybe_unused]] const shared_ptr<AbstractTask> &task,
     const shared_ptr<Evaluator> &eval, int weight,
     const string &description, utils::Verbosity verbosity)
-=======
-    const shared_ptr<Evaluator> &eval, int weight, const string &description,
-    utils::Verbosity verbosity)
->>>>>>> ba6ffb79
     : Evaluator(false, false, false, description, verbosity),
       evaluator(eval),
       weight(weight) {
@@ -62,7 +57,6 @@
         add_evaluator_options_to_feature(*this, "weight");
     }
 
-<<<<<<< HEAD
     virtual shared_ptr<TaskIndependentWeightedEvaluator>
     create_component(const plugins::Options &opts) const override {
         return plugins::make_shared_from_arg_tuples_NEW<TaskIndependentWeightedEvaluator>(
@@ -70,13 +64,6 @@
             opts.get<int>("weight"),
             get_evaluator_arguments_from_options(opts)
             );
-=======
-    virtual shared_ptr<WeightedEvaluator> create_component(
-        const plugins::Options &opts) const override {
-        return plugins::make_shared_from_arg_tuples<WeightedEvaluator>(
-            opts.get<shared_ptr<Evaluator>>("eval"), opts.get<int>("weight"),
-            get_evaluator_arguments_from_options(opts));
->>>>>>> ba6ffb79
     }
 };
 
