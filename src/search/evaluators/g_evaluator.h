--- conflicted
+++ resolved
@@ -7,14 +7,8 @@
 namespace g_evaluator {
 class GEvaluator : public Evaluator {
 public:
-<<<<<<< HEAD
-    explicit GEvaluator(const std::string &name,
-                        utils::Verbosity verbosity);
-    virtual ~GEvaluator() override = default;
-=======
     GEvaluator(
         const std::string &description, utils::Verbosity verbosity);
->>>>>>> 54e86694
 
     virtual EvaluationResult compute_result(
         EvaluationContext &eval_context) override;
