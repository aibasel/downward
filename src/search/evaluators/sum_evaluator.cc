--- conflicted
+++ resolved
@@ -9,25 +9,10 @@
 
 namespace sum_evaluator {
 SumEvaluator::SumEvaluator(
-<<<<<<< HEAD
-    vector<shared_ptr<Evaluator>> subevaluators,
-    const string &name,
-    utils::Verbosity verbosity)
-    : CombiningEvaluator(
-          subevaluators,
-          name,
-          verbosity) {
-}
-
-
-
-SumEvaluator::~SumEvaluator() {
-=======
     const vector<shared_ptr<Evaluator>> &evals,
     const string &description, utils::Verbosity verbosity)
     : CombiningEvaluator(evals, description, verbosity) {
->>>>>>> 54e86694
-}
+    }
 
 int SumEvaluator::combine_values(const vector<int> &values) {
     int result = 0;
@@ -39,7 +24,6 @@
     return result;
 }
 
-<<<<<<< HEAD
 TaskIndependentSumEvaluator::TaskIndependentSumEvaluator(
     std::vector<std::shared_ptr<TaskIndependentEvaluator>> subevaluators,
     const string &name,
@@ -62,11 +46,11 @@
     shared_ptr<ConcreteProduct> task_specific_x;
 
     if (component_map->count(static_cast<const TaskIndependentComponent *>(this))) {
-        log << std::string(depth, ' ') << "Reusing task specific " << get_product_name() << " '" << name << "'..." << endl;
+        log << std::string(depth, ' ') << "Reusing task specific " << get_product_name() << " '" << description << "'..." << endl;
         task_specific_x = dynamic_pointer_cast<ConcreteProduct>(
             component_map->at(static_cast<const TaskIndependentComponent *>(this)));
     } else {
-        log << std::string(depth, ' ') << "Creating task specific " << get_product_name() << " '" << name << "'..." << endl;
+        log << std::string(depth, ' ') << "Creating task specific " << get_product_name() << " '" << description << "'..." << endl;
         task_specific_x = create_ts(task, component_map, depth);
         component_map->insert(make_pair<const TaskIndependentComponent *, std::shared_ptr<Component>>
                                   (static_cast<const TaskIndependentComponent *>(this), task_specific_x));
@@ -83,47 +67,28 @@
                   return eval->get_task_specific(task, component_map, depth >= 0 ? depth + 1 : depth);
               }
               );
-    return make_shared<SumEvaluator>(td_subevaluators, name, verbosity);
+    return make_shared<SumEvaluator>(td_subevaluators, description, verbosity);
 }
 
 
 class SumEvaluatorFeature : public plugins::TypedFeature<TaskIndependentEvaluator, TaskIndependentSumEvaluator> {
-=======
-class SumEvaluatorFeature
-    : public plugins::TypedFeature<Evaluator, SumEvaluator> {
->>>>>>> 54e86694
 public:
     SumEvaluatorFeature() : TypedFeature("sum") {
         document_subcategory("evaluators_basic");
         document_title("Sum evaluator");
         document_synopsis("Calculates the sum of the sub-evaluators.");
-
-<<<<<<< HEAD
-        combining_evaluator::add_combining_evaluator_options_to_feature(*this, "sum_eval");
-    }
-
-    virtual shared_ptr<TaskIndependentSumEvaluator> create_component(
-        const plugins::Options &opts, const utils::Context &context) const override {
-        plugins::verify_list_non_empty<shared_ptr<TaskIndependentEvaluator>>(context, opts, "evals");
-        return make_shared<TaskIndependentSumEvaluator>(
-            opts.get_list<shared_ptr<TaskIndependentEvaluator>>("evals"),
-            opts.get<string>("name"),
-            opts.get<utils::Verbosity>("verbosity")
-            );
-=======
         combining_evaluator::add_combining_evaluator_options_to_feature(
             *this, "sum");
     }
 
-    virtual shared_ptr<SumEvaluator> create_component(
+    virtual shared_ptr<TaskIndependentSumEvaluator> create_component(
         const plugins::Options &opts,
         const utils::Context &context) const override {
-        plugins::verify_list_non_empty<shared_ptr<Evaluator>>(
+        plugins::verify_list_non_empty<shared_ptr<TaskIndependentEvaluator>>(
             context, opts, "evals");
-        return plugins::make_shared_from_arg_tuples<SumEvaluator>(
+        return plugins::make_shared_from_arg_tuples<TaskIndependentSumEvaluator>(
             combining_evaluator::get_combining_evaluator_arguments_from_options(
                 opts));
->>>>>>> 54e86694
     }
 };
 
