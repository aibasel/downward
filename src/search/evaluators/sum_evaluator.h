#ifndef EVALUATORS_SUM_EVALUATOR_H
#define EVALUATORS_SUM_EVALUATOR_H

#include "combining_evaluator.h"

#include <memory>
#include <vector>

namespace plugins {
class Options;
}

namespace sum_evaluator {
class SumEvaluator : public combining_evaluator::CombiningEvaluator {
protected:
    virtual int combine_values(const std::vector<int> &values) override;
public:
<<<<<<< HEAD
    explicit SumEvaluator(
        std::vector<std::shared_ptr<Evaluator>> subevaluators,
        const std::string &name,
        utils::Verbosity verbosity);
    virtual ~SumEvaluator() override;
=======
    SumEvaluator(
        const std::vector<std::shared_ptr<Evaluator>> &evals,
        const std::string &description, utils::Verbosity verbosity);
>>>>>>> 54e86694
};


class TaskIndependentSumEvaluator : public combining_evaluator::TaskIndependentCombiningEvaluator {
protected:
    std::string get_product_name() const override {return "SumEvaluator";}
public:
    explicit TaskIndependentSumEvaluator(
        std::vector<std::shared_ptr<TaskIndependentEvaluator>> subevaluators,
        const std::string &name,
        utils::Verbosity verbosity);

    virtual ~TaskIndependentSumEvaluator()  override = default;

    using AbstractProduct = Evaluator;
    using ConcreteProduct = SumEvaluator;

    std::shared_ptr<AbstractProduct>
    get_task_specific(const std::shared_ptr<AbstractTask> &task, std::unique_ptr<ComponentMap> &component_map,
                      int depth = -1) const override;

    std::shared_ptr<ConcreteProduct> create_ts(
        const std::shared_ptr<AbstractTask> &task,
        std::unique_ptr<ComponentMap> &component_map,
        int depth) const;
};
}

#endif<|MERGE_RESOLUTION|>--- conflicted
+++ resolved
@@ -15,17 +15,9 @@
 protected:
     virtual int combine_values(const std::vector<int> &values) override;
 public:
-<<<<<<< HEAD
-    explicit SumEvaluator(
-        std::vector<std::shared_ptr<Evaluator>> subevaluators,
-        const std::string &name,
-        utils::Verbosity verbosity);
-    virtual ~SumEvaluator() override;
-=======
     SumEvaluator(
         const std::vector<std::shared_ptr<Evaluator>> &evals,
         const std::string &description, utils::Verbosity verbosity);
->>>>>>> 54e86694
 };
 
 
