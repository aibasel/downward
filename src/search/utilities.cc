#include "utilities.h"

<<<<<<< HEAD
#include "globals.h"
#include "timer.h"
=======
#include "system.h"
>>>>>>> fac47c08

#include <cassert>
#include <cstdlib>

using namespace std;

void exit_with(ExitCode exitcode) {
    report_exit_code_reentrant(exitcode);
    exit(exitcode);
}

bool is_product_within_limit(int factor1, int factor2, int limit) {
    assert(factor1 >= 0);
    assert(factor2 >= 0);
    assert(limit >= 0);
    return factor2 == 0 || factor1 <= limit / factor2;
<<<<<<< HEAD
}


int get_process_id() {
#if OPERATING_SYSTEM == WINDOWS
    return _getpid();
#else
    return getpid();
#endif
}

Log::~Log() {
    cout << os.str()
         << " [t=" << g_timer << ", " << get_peak_memory_in_kb() << " KB]"
         << endl;
=======
>>>>>>> fac47c08
}<|MERGE_RESOLUTION|>--- conflicted
+++ resolved
@@ -1,11 +1,8 @@
 #include "utilities.h"
 
-<<<<<<< HEAD
 #include "globals.h"
+#include "system.h"
 #include "timer.h"
-=======
-#include "system.h"
->>>>>>> fac47c08
 
 #include <cassert>
 #include <cstdlib>
@@ -22,22 +19,10 @@
     assert(factor2 >= 0);
     assert(limit >= 0);
     return factor2 == 0 || factor1 <= limit / factor2;
-<<<<<<< HEAD
-}
-
-
-int get_process_id() {
-#if OPERATING_SYSTEM == WINDOWS
-    return _getpid();
-#else
-    return getpid();
-#endif
 }
 
 Log::~Log() {
     cout << os.str()
          << " [t=" << g_timer << ", " << get_peak_memory_in_kb() << " KB]"
          << endl;
-=======
->>>>>>> fac47c08
 }