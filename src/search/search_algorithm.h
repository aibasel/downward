--- conflicted
+++ resolved
@@ -32,7 +32,6 @@
 enum SearchStatus {IN_PROGRESS, TIMEOUT, FAILED, SOLVED};
 
 class SearchAlgorithm : public Component {
-    std::string description;
     SearchStatus status;
     bool solution_found;
     Plan plan;
@@ -41,8 +40,7 @@
     const std::shared_ptr<AbstractTask> task;
     // Use task_proxy to access task information.
     TaskProxy task_proxy;
-
-    const std::string name;
+    const std::string description;
     mutable utils::LogProxy log;
     PlanManager plan_manager;
     StateRegistry state_registry;
@@ -63,18 +61,13 @@
     int get_adjusted_cost(const OperatorProxy &op) const;
 public:
     SearchAlgorithm(
-<<<<<<< HEAD
         OperatorCost cost_type,
         int bound,
         double max_time,
-        const std::string &name,
+        const std::string &description,
         utils::Verbosity verbosity,
         const std::shared_ptr<AbstractTask> &task);
-=======
-        OperatorCost cost_type, int bound, double max_time,
-        const std::string &description, utils::Verbosity verbosity);
     explicit SearchAlgorithm(const plugins::Options &opts); // TODO options object is needed for iterated search, the prototype for issue559 resolves this
->>>>>>> 54e86694
     virtual ~SearchAlgorithm();
     virtual void print_statistics() const = 0;
     virtual void save_plan_if_necessary();
@@ -87,20 +80,11 @@
     int get_bound() {return bound;}
     PlanManager &get_plan_manager() {return plan_manager;}
     std::string get_description() {return description;}
-<<<<<<< HEAD
-
-    /* The following three methods should become functions as they
-       do not require access to private/protected class members. */
-    static void add_pruning_option(plugins::Feature &feature);
-    static void add_options_to_feature(plugins::Feature &feature, const std::string &name);
-    static void add_succ_order_options(plugins::Feature &feature);
-=======
->>>>>>> 54e86694
 };
 
 class TaskIndependentSearchAlgorithm : public TaskIndependentComponent {
+protected:
     std::string description;
-protected:
     PlanManager plan_manager;
     int bound;
     OperatorCost cost_type;
@@ -110,7 +94,7 @@
     TaskIndependentSearchAlgorithm(OperatorCost cost_type,
                                    int bound,
                                    double max_time,
-                                   const std::string &name,
+                                   const std::string &description,
                                    utils::Verbosity verbosity);
     virtual ~TaskIndependentSearchAlgorithm();
 
@@ -134,11 +118,11 @@
     EvaluationContext &eval_context, Evaluator *preferred_operator_evaluator,
     ordered_set::OrderedSet<OperatorID> &preferred_operators);
 
-class PruningMethod;
+class TaskIndependentPruningMethod;
 
 extern void add_search_pruning_options_to_feature(
     plugins::Feature &feature);
-extern std::tuple<std::shared_ptr<PruningMethod>>
+extern std::tuple<std::shared_ptr<TaskIndependentPruningMethod>>
 get_search_pruning_arguments_from_options(const plugins::Options &opts);
 extern void add_search_algorithm_options_to_feature(
     plugins::Feature &feature, const std::string &description);
