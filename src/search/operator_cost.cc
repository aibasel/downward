#include "operator_cost.h"

#include "global_operator.h"
#include "globals.h"
#include "option_parser.h"
#include "utilities.h"

#include <cstdlib>
#include <vector>
using namespace std;

<<<<<<< HEAD
int get_adjusted_action_cost(int cost, OperatorCost cost_type) {
=======
int get_adjusted_action_cost(const GlobalOperator &op, OperatorCost cost_type) {
    if (op.is_axiom())
        return 0;
>>>>>>> 2683cc01
    switch (cost_type) {
    case NORMAL:
        return cost;
    case ONE:
        return 1;
    case PLUSONE:
        if (is_unit_cost())
            return 1;
        else
            return cost + 1;
    default:
        ABORT("Unknown cost type");
    }
}

int get_adjusted_action_cost(const Operator &op, OperatorCost cost_type) {
    if (op.is_axiom())
        return 0;
    else
        return get_adjusted_action_cost(op.get_cost(), cost_type);
}

void add_cost_type_option_to_parser(OptionParser &parser) {
    vector<string> cost_types;
    vector<string> cost_types_doc;
    cost_types.push_back("NORMAL");
    cost_types_doc.push_back(
        "all actions are accounted for with their real cost");
    cost_types.push_back("ONE");
    cost_types_doc.push_back(
        "all actions are accounted for as unit cost");
    cost_types.push_back("PLUSONE");
    cost_types_doc.push_back(
        "all actions are accounted for as their real cost + 1 "
        "(except if all actions have original cost 1, "
        "in which case cost 1 is used). "
        "This is the behaviour known for the heuristics of the LAMA planner. "
        "This is intended to be used by the heuristics, not search engines, "
        "but is supported for both.");
    parser.add_enum_option(
        "cost_type",
        cost_types,
        "Operator cost adjustment type. "
        "No matter what this setting is, axioms will always be considered "
        "as actions of cost 0 by the heuristics that treat axioms as actions.",
        "NORMAL",
        cost_types_doc);
}<|MERGE_RESOLUTION|>--- conflicted
+++ resolved
@@ -9,13 +9,7 @@
 #include <vector>
 using namespace std;
 
-<<<<<<< HEAD
 int get_adjusted_action_cost(int cost, OperatorCost cost_type) {
-=======
-int get_adjusted_action_cost(const GlobalOperator &op, OperatorCost cost_type) {
-    if (op.is_axiom())
-        return 0;
->>>>>>> 2683cc01
     switch (cost_type) {
     case NORMAL:
         return cost;
@@ -31,7 +25,7 @@
     }
 }
 
-int get_adjusted_action_cost(const Operator &op, OperatorCost cost_type) {
+int get_adjusted_action_cost(const GlobalOperator &op, OperatorCost cost_type) {
     if (op.is_axiom())
         return 0;
     else
