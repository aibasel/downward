#include "operator_cost.h"

#include "globals.h"
#include "operator.h"
<<<<<<< HEAD
#include "option_parser.h"
=======
#include "utilities.h"
>>>>>>> ada60415

#include <cstdlib>
#include <vector>
using namespace std;

int get_adjusted_action_cost(const Operator &op, OperatorCost cost_type) {
    if (op.is_axiom())
        return 0;
    switch (cost_type) {
    case NORMAL:
        return op.get_cost();
    case ONE:
        return 1;
    case PLUSONE:
        if (g_min_action_cost == 1 && g_max_action_cost == 1)
            return 1;
        else
            return op.get_cost() + 1;
    default:
        ABORT("Unknown cost type");
    }
}

void add_cost_type_option_to_parser(OptionParser &parser) {
    vector<string> cost_types;
    vector<string> cost_types_doc;
    cost_types.push_back("NORMAL");
    cost_types_doc.push_back(
        "all actions are accounted for with their real cost");
    cost_types.push_back("ONE");
    cost_types_doc.push_back(
        "all actions are accounted for as unit cost");
    cost_types.push_back("PLUSONE");
    cost_types_doc.push_back(
        "all actions are accounted for as their real cost + 1 "
        "(except if all actions have original cost 1, "
        "in which case cost 1 is used). "
        "This is the behaviour known for the heuristics of the LAMA planner. "
        "This is intended to be used by the heuristics, not search engines, "
        "but is supported for both.");
    parser.add_enum_option(
        "cost_type",
        cost_types,
        "Operator cost adjustment type. "
        "No matter what this setting is, axioms will always be considered "
        "as actions of cost 0 by the heuristics that treat axioms as actions.",
        "NORMAL");
}<|MERGE_RESOLUTION|>--- conflicted
+++ resolved
@@ -2,11 +2,8 @@
 
 #include "globals.h"
 #include "operator.h"
-<<<<<<< HEAD
 #include "option_parser.h"
-=======
 #include "utilities.h"
->>>>>>> ada60415
 
 #include <cstdlib>
 #include <vector>
