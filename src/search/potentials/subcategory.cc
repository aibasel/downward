#include "../plugins/plugin.h"

namespace potentials {
static class PotentialHeuristicsGroupPlugin
    : public plugins::SubcategoryPlugin {
public:
<<<<<<< HEAD
    PotentialHeuristicsGroupPlugin() : SubcategoryPlugin("heuristics_potentials") {
        document_title("Potential heuristics");
=======
    PotentialHeuristicsGroupPlugin()
        : SubcategoryPlugin("heuristics_potentials") {
        document_title("Potential Heuristics");
>>>>>>> da4670a4
    }
} _subcategory_plugin;
}<|MERGE_RESOLUTION|>--- conflicted
+++ resolved
@@ -4,14 +4,9 @@
 static class PotentialHeuristicsGroupPlugin
     : public plugins::SubcategoryPlugin {
 public:
-<<<<<<< HEAD
-    PotentialHeuristicsGroupPlugin() : SubcategoryPlugin("heuristics_potentials") {
-        document_title("Potential heuristics");
-=======
     PotentialHeuristicsGroupPlugin()
         : SubcategoryPlugin("heuristics_potentials") {
-        document_title("Potential Heuristics");
->>>>>>> da4670a4
+        document_title("Potential heuristics");
     }
 } _subcategory_plugin;
 }