--- conflicted
+++ resolved
@@ -10,11 +10,7 @@
 
 class GlobalOperator;
 class Heuristic;
-<<<<<<< HEAD
-class Options;
 class PruningMethod;
-=======
->>>>>>> 8d39cb8e
 class ScalarEvaluator;
 
 namespace options {
