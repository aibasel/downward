--- conflicted
+++ resolved
@@ -338,18 +338,14 @@
 };
 
 template <>
-<<<<<<< HEAD
+struct TypeNamer<std::shared_ptr<OperatorCounting::ConstraintGenerator>> {
+    static std::string name() {
+        return "ConstraintGenerator";
+    }
+};
+
+template <>
 struct TypeNamer<std::shared_ptr<Heuristic>> {
-=======
-struct TypeNamer<std::shared_ptr<OperatorCounting::ConstraintGenerator>> {
-    static std::string name() {
-        return "ConstraintGenerator";
-    }
-};
-
-template <>
-struct TypeNamer<Heuristic *> {
->>>>>>> 91246cb6
     static std::string name() {
         return "Heuristic";
     }
@@ -498,6 +494,13 @@
                "This page describes how one can specify a new landmark graph instance. "
                "For re-using landmark graphs, see OptionSyntax#Landmark_Predefinitions.\n\n"
                "**Warning:** See OptionCaveats for using cost types with Landmarks";
+    }
+};
+
+template <>
+struct TypeDocumenter<std::shared_ptr<OperatorCounting::ConstraintGenerator>> {
+    static std::string synopsis() {
+        return "";
     }
 };
 
