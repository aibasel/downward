#include "evaluator.h"

#include "plugins/plugin.h"
#include "utils/logging.h"
#include "utils/system.h"

#include <cassert>

using namespace std;

Evaluator::Evaluator(
    bool use_for_reporting_minima, bool use_for_boosting,
    bool use_for_counting_evaluations, const string &description,
    utils::Verbosity verbosity)
    : description(description),
      use_for_reporting_minima(use_for_reporting_minima),
      use_for_boosting(use_for_boosting),
      use_for_counting_evaluations(use_for_counting_evaluations),
      log(utils::get_log_for_verbosity(verbosity)) {
}

bool Evaluator::dead_ends_are_reliable() const {
    return true;
}

void Evaluator::report_value_for_initial_state(
    const EvaluationResult &result) const {
    if (log.is_at_least_normal()) {
        assert(use_for_reporting_minima);
        log << "Initial heuristic value for " << description << ": ";
        if (result.is_infinite())
            log << "infinity";
        else
            log << result.get_evaluator_value();
        log << endl;
    }
}

void Evaluator::report_new_minimum_value(const EvaluationResult &result) const {
    if (log.is_at_least_normal()) {
        assert(use_for_reporting_minima);
        log << "New best heuristic value for " << description << ": "
            << result.get_evaluator_value() << endl;
    }
}

const string &Evaluator::get_description() const {
    return description;
}

bool Evaluator::is_used_for_reporting_minima() const {
    return use_for_reporting_minima;
}

bool Evaluator::is_used_for_boosting() const {
    return use_for_boosting;
}

bool Evaluator::is_used_for_counting_evaluations() const {
    return use_for_counting_evaluations;
}

bool Evaluator::does_cache_estimates() const {
    return false;
}

bool Evaluator::is_estimate_cached(const State &) const {
    return false;
}

int Evaluator::get_cached_estimate(const State &) const {
    ABORT("Called get_cached_estimate when estimate is not cached.");
}

void add_evaluator_options_to_feature(
    plugins::Feature &feature, const string &description) {
    feature.add_option<string>(
        "description", "description used to identify evaluator in logs",
        "\"" + description + "\"");
    utils::add_log_options_to_feature(feature);
}

tuple<string, utils::Verbosity> get_evaluator_arguments_from_options(
    const plugins::Options &opts) {
    return tuple_cat(
        make_tuple(opts.get<string>("description")),
        utils::get_log_arguments_from_options(opts));
}

<<<<<<< HEAD
static class EvaluatorCategoryPlugin : public plugins::TypedCategoryPlugin<TaskIndependentComponentType<Evaluator>> {
=======
static class EvaluatorCategoryPlugin
    : public plugins::TypedCategoryPlugin<Evaluator> {
>>>>>>> ba6ffb79
public:
    EvaluatorCategoryPlugin() : TypedCategoryPlugin("Evaluator") {
        document_synopsis(
            "An evaluator specification is either a newly created evaluator "
            "instance or an evaluator that has been defined previously. "
            "This page describes how one can specify a new evaluator instance. "
            "For re-using evaluators, see OptionSyntax#Evaluator_Predefinitions.\n\n"
            "If the evaluator is a heuristic, "
            "definitions of //properties// in the descriptions below:\n\n"
            " * **admissible:** h(s) <= h*(s) for all states s\n"
            " * **consistent:** h(s) <= c(s, s') + h(s') for all states s "
            "connected to states s' by an action with cost c(s, s')\n"
            " * **safe:** h(s) = infinity is only true for states "
            "with h*(s) = infinity\n"
            " * **preferred operators:** this heuristic identifies "
            "preferred operators ");
        allow_variable_binding();
    }
} _category_plugin;<|MERGE_RESOLUTION|>--- conflicted
+++ resolved
@@ -87,12 +87,7 @@
         utils::get_log_arguments_from_options(opts));
 }
 
-<<<<<<< HEAD
 static class EvaluatorCategoryPlugin : public plugins::TypedCategoryPlugin<TaskIndependentComponentType<Evaluator>> {
-=======
-static class EvaluatorCategoryPlugin
-    : public plugins::TypedCategoryPlugin<Evaluator> {
->>>>>>> ba6ffb79
 public:
     EvaluatorCategoryPlugin() : TypedCategoryPlugin("Evaluator") {
         document_synopsis(
