#include "evaluator.h"

#include "plugins/plugin.h"
#include "utils/logging.h"
#include "utils/system.h"

#include <cassert>

using namespace std;

<<<<<<< HEAD
Evaluator::Evaluator(const string &name,
                     utils::Verbosity verbosity,
                     bool use_for_reporting_minima,
                     bool use_for_boosting,
                     bool use_for_counting_evaluations)
    : use_for_reporting_minima(use_for_reporting_minima),
      use_for_boosting(use_for_boosting),
      use_for_counting_evaluations(use_for_counting_evaluations),
      name(name),
      log(utils::get_log(verbosity)) {
=======

Evaluator::Evaluator(
    bool use_for_reporting_minima, bool use_for_boosting,
    bool use_for_counting_evaluations, const string &description,
    utils::Verbosity verbosity)
    : description(description),
      use_for_reporting_minima(use_for_reporting_minima),
      use_for_boosting(use_for_boosting),
      use_for_counting_evaluations(use_for_counting_evaluations),
      log(utils::get_log_for_verbosity(verbosity)) {
>>>>>>> 54e86694
}

bool Evaluator::dead_ends_are_reliable() const {
    return true;
}

void Evaluator::report_value_for_initial_state(
    const EvaluationResult &result) const {
    if (log.is_at_least_normal()) {
        assert(use_for_reporting_minima);
        log << "Initial heuristic value for " << name << ": ";
        if (result.is_infinite())
            log << "infinity";
        else
            log << result.get_evaluator_value();
        log << endl;
    }
}

void Evaluator::report_new_minimum_value(
    const EvaluationResult &result) const {
    if (log.is_at_least_normal()) {
        assert(use_for_reporting_minima);
        log << "New best heuristic value for " << name << ": "
            << result.get_evaluator_value() << endl;
    }
}

const string &Evaluator::get_name() const {
    return name;
}

bool Evaluator::is_used_for_reporting_minima() const {
    return use_for_reporting_minima;
}

bool Evaluator::is_used_for_boosting() const {
    return use_for_boosting;
}

bool Evaluator::is_used_for_counting_evaluations() const {
    return use_for_counting_evaluations;
}

bool Evaluator::does_cache_estimates() const {
    return false;
}

bool Evaluator::is_estimate_cached(const State &) const {
    return false;
}

int Evaluator::get_cached_estimate(const State &) const {
    ABORT("Called get_cached_estimate when estimate is not cached.");
}

<<<<<<< HEAD
TaskIndependentEvaluator::TaskIndependentEvaluator(const string &name,
                                                   utils::Verbosity verbosity,
                                                   bool use_for_reporting_minima,
                                                   bool use_for_boosting,
                                                   bool use_for_counting_evaluations)
    : TaskIndependentComponent(name, verbosity),
      use_for_reporting_minima(use_for_reporting_minima),
      use_for_boosting(use_for_boosting),
      use_for_counting_evaluations(use_for_counting_evaluations) {
}


void add_evaluator_options_to_feature(plugins::Feature &feature, const string &name) {
    utils::add_log_options_to_feature(feature, name);
}

static class EvaluatorCategoryPlugin : public plugins::TypedCategoryPlugin<TaskIndependentEvaluator> {
=======
void add_evaluator_options_to_feature(
    plugins::Feature &feature, const string &description) {
    feature.add_option<string>(
        "description",
        "description used to identify evaluator in logs",
        "\"" + description + "\"");
    utils::add_log_options_to_feature(feature);
}

tuple<string, utils::Verbosity> get_evaluator_arguments_from_options(
    const plugins::Options &opts) {
    return tuple_cat(
        make_tuple(opts.get<string>("description")),
        utils::get_log_arguments_from_options(opts)
        );
}

static class EvaluatorCategoryPlugin : public plugins::TypedCategoryPlugin<Evaluator> {
>>>>>>> 54e86694
public:
    EvaluatorCategoryPlugin() : TypedCategoryPlugin("Evaluator") {
        document_synopsis(
            "An evaluator specification is either a newly created evaluator "
            "instance or an evaluator that has been defined previously. "
            "This page describes how one can specify a new evaluator instance. "
            "For re-using evaluators, see OptionSyntax#Evaluator_Predefinitions.\n\n"
            "If the evaluator is a heuristic, "
            "definitions of //properties// in the descriptions below:\n\n"
            " * **admissible:** h(s) <= h*(s) for all states s\n"
            " * **consistent:** h(s) <= c(s, s') + h(s') for all states s "
            "connected to states s' by an action with cost c(s, s')\n"
            " * **safe:** h(s) = infinity is only true for states "
            "with h*(s) = infinity\n"
            " * **preferred operators:** this heuristic identifies "
            "preferred operators ");
        allow_variable_binding();
    }
}
_category_plugin;<|MERGE_RESOLUTION|>--- conflicted
+++ resolved
@@ -8,29 +8,16 @@
 
 using namespace std;
 
-<<<<<<< HEAD
-Evaluator::Evaluator(const string &name,
-                     utils::Verbosity verbosity,
-                     bool use_for_reporting_minima,
-                     bool use_for_boosting,
-                     bool use_for_counting_evaluations)
-    : use_for_reporting_minima(use_for_reporting_minima),
-      use_for_boosting(use_for_boosting),
-      use_for_counting_evaluations(use_for_counting_evaluations),
-      name(name),
-      log(utils::get_log(verbosity)) {
-=======
 
 Evaluator::Evaluator(
     bool use_for_reporting_minima, bool use_for_boosting,
     bool use_for_counting_evaluations, const string &description,
     utils::Verbosity verbosity)
-    : description(description),
-      use_for_reporting_minima(use_for_reporting_minima),
+    : use_for_reporting_minima(use_for_reporting_minima),
       use_for_boosting(use_for_boosting),
       use_for_counting_evaluations(use_for_counting_evaluations),
+      description(description),
       log(utils::get_log_for_verbosity(verbosity)) {
->>>>>>> 54e86694
 }
 
 bool Evaluator::dead_ends_are_reliable() const {
@@ -41,7 +28,7 @@
     const EvaluationResult &result) const {
     if (log.is_at_least_normal()) {
         assert(use_for_reporting_minima);
-        log << "Initial heuristic value for " << name << ": ";
+        log << "Initial heuristic value for " << description << ": ";
         if (result.is_infinite())
             log << "infinity";
         else
@@ -54,13 +41,13 @@
     const EvaluationResult &result) const {
     if (log.is_at_least_normal()) {
         assert(use_for_reporting_minima);
-        log << "New best heuristic value for " << name << ": "
+        log << "New best heuristic value for " << description << ": "
             << result.get_evaluator_value() << endl;
     }
 }
 
-const string &Evaluator::get_name() const {
-    return name;
+const string &Evaluator::get_description() const {
+    return description;
 }
 
 bool Evaluator::is_used_for_reporting_minima() const {
@@ -87,7 +74,6 @@
     ABORT("Called get_cached_estimate when estimate is not cached.");
 }
 
-<<<<<<< HEAD
 TaskIndependentEvaluator::TaskIndependentEvaluator(const string &name,
                                                    utils::Verbosity verbosity,
                                                    bool use_for_reporting_minima,
@@ -99,32 +85,23 @@
       use_for_counting_evaluations(use_for_counting_evaluations) {
 }
 
-
-void add_evaluator_options_to_feature(plugins::Feature &feature, const string &name) {
-    utils::add_log_options_to_feature(feature, name);
-}
-
-static class EvaluatorCategoryPlugin : public plugins::TypedCategoryPlugin<TaskIndependentEvaluator> {
-=======
 void add_evaluator_options_to_feature(
     plugins::Feature &feature, const string &description) {
-    feature.add_option<string>(
-        "description",
-        "description used to identify evaluator in logs",
-        "\"" + description + "\"");
-    utils::add_log_options_to_feature(feature);
+    //feature.add_option<string>(
+    //    "description",
+    //    "description used to identify evaluator in logs",
+    //    "\"" + description + "\"");
+    utils::add_log_options_to_feature(feature, description);
 }
 
 tuple<string, utils::Verbosity> get_evaluator_arguments_from_options(
     const plugins::Options &opts) {
     return tuple_cat(
-        make_tuple(opts.get<string>("description")),
         utils::get_log_arguments_from_options(opts)
         );
 }
 
-static class EvaluatorCategoryPlugin : public plugins::TypedCategoryPlugin<Evaluator> {
->>>>>>> 54e86694
+static class EvaluatorCategoryPlugin : public plugins::TypedCategoryPlugin<TaskIndependentEvaluator> {
 public:
     EvaluatorCategoryPlugin() : TypedCategoryPlugin("Evaluator") {
         document_synopsis(
