#include "pattern_collection_generator_multiple.h"

#include "pattern_database.h"
#include "utils.h"

#include "../plugins/plugin.h"
#include "../utils/countdown_timer.h"
#include "../utils/logging.h"
#include "../utils/markup.h"
#include "../utils/rng.h"
#include "../utils/rng_options.h"

#include <vector>

using namespace std;

namespace pdbs {
PatternCollectionGeneratorMultiple::PatternCollectionGeneratorMultiple(
    int max_pdb_size,
    int max_collection_size,
    double pattern_generation_max_time,
    double total_max_time,
    double stagnation_limit,
    double blacklist_trigger_percentage,
    bool enable_blacklist_on_stagnation,
    int random_seed,
    utils::Verbosity verbosity)
    : PatternCollectionGenerator(verbosity),
      max_pdb_size(max_pdb_size),
      pattern_generation_max_time(pattern_generation_max_time),
      total_max_time(total_max_time),
      stagnation_limit(stagnation_limit),
      blacklisting_start_time(total_max_time * blacklist_trigger_percentage),
      enable_blacklist_on_stagnation(enable_blacklist_on_stagnation),
      rng(utils::get_rng(random_seed)),
      random_seed(random_seed),
      remaining_collection_size(max_collection_size),
      blacklisting(false),
      time_point_of_last_new_pattern(0.0) {
}

void PatternCollectionGeneratorMultiple::check_blacklist_trigger_timer(
    const utils::CountdownTimer &timer) {
    // Check if blacklisting should be started.
    if (!blacklisting && timer.get_elapsed_time() > blacklisting_start_time) {
        blacklisting = true;
        /*
          Also treat this time point as having seen a new pattern to avoid
          stopping due to stagnation right after enabling blacklisting.
        */
        time_point_of_last_new_pattern = timer.get_elapsed_time();
        if (log.is_at_least_normal()) {
            log << "given percentage of total time limit "
                << "exhausted; enabling blacklisting." << endl;
        }
    }
}

unordered_set<int> PatternCollectionGeneratorMultiple::get_blacklisted_variables(
    vector<int> &non_goal_variables) {
    unordered_set<int> blacklisted_variables;
    if (blacklisting && !non_goal_variables.empty()) {
        /*
          Randomize the number of non-goal variables for blacklisting.
          We want to choose at least 1 non-goal variable, so we pick a random
          value in the range [1, |non-goal variables|].
        */
        int blacklist_size = rng->random(non_goal_variables.size());
        ++blacklist_size;
        rng->shuffle(non_goal_variables);
        blacklisted_variables.insert(
            non_goal_variables.begin(), non_goal_variables.begin() + blacklist_size);
        if (log.is_at_least_debug()) {
            log << "blacklisting " << blacklist_size << " out of "
                << non_goal_variables.size()
                << " non-goal variables: ";
            for (int var : blacklisted_variables) {
                log << var << ", ";
            }
            log << endl;
        }
    }
    return blacklisted_variables;
}

void PatternCollectionGeneratorMultiple::handle_generated_pattern(
    PatternInformation &&pattern_info,
    set<Pattern> &generated_patterns,
    shared_ptr<PDBCollection> &generated_pdbs,
    const utils::CountdownTimer &timer) {
    const Pattern &pattern = pattern_info.get_pattern();
    if (log.is_at_least_debug()) {
        log << "generated pattern " << pattern << endl;
    }
    if (generated_patterns.insert(move(pattern)).second) {
        /*
          compute_pattern generated a new pattern. Create/retrieve corresponding
          PDB, update collection size and reset time_point_of_last_new_pattern.
        */
        time_point_of_last_new_pattern = timer.get_elapsed_time();
        shared_ptr<PatternDatabase> pdb = pattern_info.get_pdb();
        remaining_collection_size -= pdb->get_size();
        generated_pdbs->push_back(move(pdb));
    }
}

bool PatternCollectionGeneratorMultiple::collection_size_limit_reached() const {
    if (remaining_collection_size <= 0) {
        /*
          This value can become negative if the given size limits for
          pdb or collection size are so low that compute_pattern already
          violates the limit, possibly even with only using a single goal
          variable.
        */
        if (log.is_at_least_normal()) {
            log << "collection size limit reached" << endl;
        }
        return true;
    }
    return false;
}

bool PatternCollectionGeneratorMultiple::time_limit_reached(
    const utils::CountdownTimer &timer) const {
    if (timer.is_expired()) {
        if (log.is_at_least_normal()) {
            log << "time limit reached" << endl;
        }
        return true;
    }
    return false;
}

bool PatternCollectionGeneratorMultiple::check_for_stagnation(
    const utils::CountdownTimer &timer) {
    // Test if no new pattern was generated for longer than stagnation_limit.
    if (timer.get_elapsed_time() - time_point_of_last_new_pattern > stagnation_limit) {
        if (enable_blacklist_on_stagnation) {
            if (blacklisting) {
                if (log.is_at_least_normal()) {
                    log << "stagnation limit reached "
                        << "despite blacklisting, terminating"
                        << endl;
                }
                return true;
            } else {
                if (log.is_at_least_normal()) {
                    log << "stagnation limit reached, "
                        << "enabling blacklisting" << endl;
                }
                blacklisting = true;
                time_point_of_last_new_pattern = timer.get_elapsed_time();
            }
        } else {
            if (log.is_at_least_normal()) {
                log << "stagnation limit reached, terminating" << endl;
            }
            return true;
        }
    }
    return false;
}

string PatternCollectionGeneratorMultiple::name() const {
    return "multiple " + id() + " pattern collection generator";
}

PatternCollectionInformation PatternCollectionGeneratorMultiple::compute_patterns(
    const shared_ptr<AbstractTask> &task) {
    if (log.is_at_least_normal()) {
        log << "max pdb size: " << max_pdb_size << endl;
        log << "max collection size: " << remaining_collection_size << endl;
        log << "max time: " << total_max_time << endl;
        log << "stagnation time limit: " << stagnation_limit << endl;
        log << "timer after which blacklisting is enabled: "
            << blacklisting_start_time << endl;
        log << "enable blacklisting after stagnation: "
            << enable_blacklist_on_stagnation << endl;
    }

    TaskProxy task_proxy(*task);
    utils::CountdownTimer timer(total_max_time);

    // Store the set of goals in random order.
    vector<FactPair> goals = get_goals_in_random_order(task_proxy, *rng);

    // Store the non-goal variables for potential blacklisting.
    vector<int> non_goal_variables = get_non_goal_variables(task_proxy);

    if (log.is_at_least_debug()) {
        log << "goal variables: ";
        for (FactPair goal : goals) {
            log << goal.var << ", ";
        }
        log << endl;
        log << "non-goal variables: " << non_goal_variables << endl;
    }

    initialize(task);

    // Collect all unique patterns and their PDBs.
    set<Pattern> generated_patterns;
    shared_ptr<PDBCollection> generated_pdbs = make_shared<PDBCollection>();

    shared_ptr<utils::RandomNumberGenerator> pattern_computation_rng =
        make_shared<utils::RandomNumberGenerator>(random_seed);
    int num_iterations = 1;
    int goal_index = 0;
    while (true) {
        check_blacklist_trigger_timer(timer);

        unordered_set<int> blacklisted_variables =
            get_blacklisted_variables(non_goal_variables);

        int remaining_pdb_size = min(remaining_collection_size, max_pdb_size);
        double remaining_time =
            min(static_cast<double>(timer.get_remaining_time()), pattern_generation_max_time);

        PatternInformation pattern_info = compute_pattern(
            remaining_pdb_size,
            remaining_time,
            pattern_computation_rng,
            task,
            goals[goal_index],
            move(blacklisted_variables));
        handle_generated_pattern(
            move(pattern_info),
            generated_patterns,
            generated_pdbs,
            timer);

        if (collection_size_limit_reached() ||
            time_limit_reached(timer) ||
            check_for_stagnation(timer)) {
            break;
        }

        ++num_iterations;
        ++goal_index;
        goal_index = goal_index % goals.size();
        assert(utils::in_bounds(goal_index, goals));
    }

    PatternCollectionInformation result = get_pattern_collection_info(
        task_proxy, generated_pdbs, log);
    if (log.is_at_least_normal()) {
        log << name() << " number of iterations: "
            << num_iterations << endl;
        log << name() << " average time per generator: "
            << timer.get_elapsed_time() / num_iterations
            << endl;
    }
    return result;
}

void add_multiple_algorithm_implementation_notes_to_feature(
    plugins::Feature &feature) {
    feature.document_note(
        "Short description of the 'multiple algorithm framework'",
        "This algorithm is a general framework for computing a pattern collection "
        "for a given planning task. It requires as input a method for computing a "
        "single pattern for the given task and a single goal of the task. The "
        "algorithm works as follows. It first stores the goals of the task in "
        "random order. Then, it repeatedly iterates over all goals and for each "
        "goal, it uses the given method for computing a single pattern. If the "
        "pattern is new (duplicate detection), it is kept for the final collection.\n"
        "The algorithm runs until reaching a given time limit. Another parameter allows "
        "exiting early if no new patterns are found for a certain time ('stagnation'). "
        "Further parameters allow enabling blacklisting for the given pattern computation "
        "method after a certain time to force some diversification or to enable said "
        "blacklisting when stagnating.",
        true);
    feature.document_note(
        "Implementation note about the 'multiple algorithm framework'",
        "A difference compared to the original implementation used in the "
        "paper is that the original implementation of stagnation in "
        "the multiple CEGAR/RCG algorithms started counting the time towards "
        "stagnation only after having generated a duplicate pattern. Now, "
        "time towards stagnation starts counting from the start and is reset "
        "to the current time only when having found a new pattern or when "
        "enabling blacklisting.",
        true);
}

void add_multiple_options_to_feature(plugins::Feature &feature) {
    feature.add_option<int>(
        "max_pdb_size",
        "maximum number of states for each pattern database, computed "
        "by compute_pattern (possibly ignored by singleton patterns consisting "
        "of a goal variable)",
        "1M",
        plugins::Bounds("1", "infinity"));
    feature.add_option<int>(
        "max_collection_size",
        "maximum number of states in all pattern databases of the "
        "collection (possibly ignored, see max_pdb_size)",
        "10M",
        plugins::Bounds("1", "infinity"));
    feature.add_option<double>(
        "pattern_generation_max_time",
        "maximum time in seconds for each call to the algorithm for "
        "computing a single pattern",
        "infinity",
        plugins::Bounds("0.0", "infinity"));
    feature.add_option<double>(
        "total_max_time",
        "maximum time in seconds for this pattern collection generator. "
        "It will always execute at least one iteration, i.e., call the "
        "algorithm for computing a single pattern at least once.",
        "100.0",
        plugins::Bounds("0.0", "infinity"));
    feature.add_option<double>(
        "stagnation_limit",
        "maximum time in seconds this pattern generator is allowed to run "
        "without generating a new pattern. It terminates prematurely if this "
        "limit is hit unless enable_blacklist_on_stagnation is enabled.",
        "20.0",
        plugins::Bounds("1.0", "infinity"));
    feature.add_option<double>(
        "blacklist_trigger_percentage",
        "percentage of total_max_time after which blacklisting is enabled",
        "0.75",
        plugins::Bounds("0.0", "1.0"));
    feature.add_option<bool>(
        "enable_blacklist_on_stagnation",
        "if true, blacklisting is enabled when stagnation_limit is hit "
        "for the first time (unless it was already enabled due to "
        "blacklist_trigger_percentage) and pattern generation is terminated "
        "when stagnation_limit is hit for the second time. If false, pattern "
        "generation is terminated already the first time stagnation_limit is "
        "hit.",
        "true");
    utils::add_rng_options_to_feature(feature);
    add_generator_options_to_feature(feature);
}

tuple<int, int, double, double, double, double, bool, int, utils::Verbosity>
    get_multiple_arguments_from_options(const plugins::Options &opts) {
<<<<<<< HEAD
    auto generator_args = get_generator_arguments_from_options(opts);
    tuple multiple_args = make_tuple(
        opts.get<int>("max_pdb_size"),
        opts.get<int>("max_collection_size"),
        opts.get<double>("pattern_generation_max_time"),
        opts.get<double>("total_max_time"),
        opts.get<double>("stagnation_limit"),
        opts.get<double>("blacklist_trigger_percentage"),
        opts.get<bool>("enable_blacklist_on_stagnation"),
        opts.get<int>("random_seed")
        );
    return tuple_cat(multiple_args, generator_args);
=======
    return tuple_cat(make_tuple(
                             opts.get<int>("max_pdb_size"),
                             opts.get<int>("max_collection_size"),
                             opts.get<double>("pattern_generation_max_time"),
                             opts.get<double>("total_max_time"),
                             opts.get<double>("stagnation_limit"),
                             opts.get<double>("blacklist_trigger_percentage"),
                             opts.get<bool>("enable_blacklist_on_stagnation")
                     ),
                     utils::get_rng_arguments_from_options(opts),
                     get_generator_arguments_from_options(opts));
>>>>>>> 74d1f98d
}
}<|MERGE_RESOLUTION|>--- conflicted
+++ resolved
@@ -336,20 +336,6 @@
 
 tuple<int, int, double, double, double, double, bool, int, utils::Verbosity>
     get_multiple_arguments_from_options(const plugins::Options &opts) {
-<<<<<<< HEAD
-    auto generator_args = get_generator_arguments_from_options(opts);
-    tuple multiple_args = make_tuple(
-        opts.get<int>("max_pdb_size"),
-        opts.get<int>("max_collection_size"),
-        opts.get<double>("pattern_generation_max_time"),
-        opts.get<double>("total_max_time"),
-        opts.get<double>("stagnation_limit"),
-        opts.get<double>("blacklist_trigger_percentage"),
-        opts.get<bool>("enable_blacklist_on_stagnation"),
-        opts.get<int>("random_seed")
-        );
-    return tuple_cat(multiple_args, generator_args);
-=======
     return tuple_cat(make_tuple(
                              opts.get<int>("max_pdb_size"),
                              opts.get<int>("max_collection_size"),
@@ -361,6 +347,5 @@
                      ),
                      utils::get_rng_arguments_from_options(opts),
                      get_generator_arguments_from_options(opts));
->>>>>>> 74d1f98d
 }
 }