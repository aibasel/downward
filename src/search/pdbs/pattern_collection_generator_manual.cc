#include "pattern_collection_generator_manual.h"

#include "validation.h"

#include "../task_proxy.h"

#include "../plugins/plugin.h"
#include "../utils/logging.h"

#include <iostream>

using namespace std;

namespace pdbs {
PatternCollectionGeneratorManual::PatternCollectionGeneratorManual(
    const vector<Pattern> &patterns, utils::Verbosity verbosity)
    : PatternCollectionGenerator(verbosity),
      patterns(make_shared<PatternCollection>(patterns)) {
}

string PatternCollectionGeneratorManual::name() const {
    return "manual pattern collection generator";
}

PatternCollectionInformation PatternCollectionGeneratorManual::compute_patterns(
    const shared_ptr<AbstractTask> &task) {
    if (log.is_at_least_normal()) {
        log << "Manual pattern collection: " << *patterns << endl;
    }
    TaskProxy task_proxy(*task);
    return PatternCollectionInformation(task_proxy, patterns, log);
}

class PatternCollectionGeneratorManualFeature
    : public plugins::TypedFeature<
          PatternCollectionGenerator, PatternCollectionGeneratorManual> {
public:
<<<<<<< HEAD
    PatternCollectionGeneratorManualFeature() : TypedFeature("manual_patterns") {
        document_title("Manual patterns");
=======
    PatternCollectionGeneratorManualFeature()
        : TypedFeature("manual_patterns") {
>>>>>>> da4670a4
        add_list_option<Pattern>(
            "patterns",
            "list of patterns (which are lists of variable numbers of the planning "
            "task).");
        add_generator_options_to_feature(*this);
    }

    virtual shared_ptr<PatternCollectionGeneratorManual> create_component(
        const plugins::Options &opts) const override {
        return plugins::make_shared_from_arg_tuples<
            PatternCollectionGeneratorManual>(
            opts.get_list<Pattern>("patterns"),
            get_generator_arguments_from_options(opts));
    }
};

static plugins::FeaturePlugin<PatternCollectionGeneratorManualFeature> _plugin;
}<|MERGE_RESOLUTION|>--- conflicted
+++ resolved
@@ -35,13 +35,8 @@
     : public plugins::TypedFeature<
           PatternCollectionGenerator, PatternCollectionGeneratorManual> {
 public:
-<<<<<<< HEAD
     PatternCollectionGeneratorManualFeature() : TypedFeature("manual_patterns") {
         document_title("Manual patterns");
-=======
-    PatternCollectionGeneratorManualFeature()
-        : TypedFeature("manual_patterns") {
->>>>>>> da4670a4
         add_list_option<Pattern>(
             "patterns",
             "list of patterns (which are lists of variable numbers of the planning "
