--- conflicted
+++ resolved
@@ -349,21 +349,17 @@
         "Planning http://www.informatik.uni-freiburg.de/~ki/papers/haslum-etal-aaai07.pdf].<<BR>>\n"
         " In //Proceedings of the 22nd AAAI Conference on Artificial Intelligence (AAAI 2007)//, "
         "pp. 1007-1012. AAAI Press 2007.\n"
-<<<<<<< HEAD
-        "See also Sievers et al. (SoCS 2012) for implementation notes");
-    parser.document_note(
-        "Note",
-        "The pattern collection created by the algorithm will always contain "
-        "all patterns consisting of a single goal variable, even if this violates "
-        "the pdb_max_size or collection_max_size limits.");
-=======
         "For implementation notes, see also this paper:\n\n"
         " * Silvan Sievers, Manuela Ortlieb and Malte Helmert.<<BR>>\n"
         " [Efficient Implementation of Pattern Database Heuristics for Classical Planning "
         "http://ai.cs.unibas.ch/papers/sievers-et-al-socs2012.pdf].<<BR>>\n"
         " In //Proceedings of the Fifth Annual Symposium on Combinatorial Search (SoCS 2012)//, "
         "pp. 105-111. AAAI Press 2012.\n");
->>>>>>> 2e951152
+    parser.document_note(
+        "Note",
+        "The pattern collection created by the algorithm will always contain "
+        "all patterns consisting of a single goal variable, even if this violates "
+        "the pdb_max_size or collection_max_size limits.");
     parser.document_language_support("action costs", "supported");
     parser.document_language_support("conditional_effects", "not supported");
     parser.document_language_support("axioms", "not supported");
