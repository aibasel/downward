#include "pattern_generation_haslum.h"

#include "canonical_pdbs_heuristic.h"
#include "pdb_heuristic.h"

#include "../globals.h"
#include "../legacy_causal_graph.h"
#include "../operator.h"
#include "../option_parser.h"
#include "../plugin.h"
#include "../rng.h"
#include "../state.h"
#include "../state_registry.h"
#include "../successor_generator.h"
#include "../timer.h"
#include "../utilities.h"

#include <algorithm>
#include <cassert>
#include <cmath>
#include <cstdlib>
#include <set>
#include <string>
#include <vector>

using namespace std;

PatternGenerationHaslum::PatternGenerationHaslum(const Options &opts)
    : pdb_max_size(opts.get<int>("pdb_max_size")),
      collection_max_size(opts.get<int>("collection_max_size")),
      num_samples(opts.get<int>("num_samples")),
      min_improvement(opts.get<int>("min_improvement")),
      cost_type(OperatorCost(opts.get<int>("cost_type"))) {
    Timer timer;
    initialize();
    cout << "Pattern generation (Haslum et al.) time: " << timer << endl;
}

PatternGenerationHaslum::~PatternGenerationHaslum() {
}

void PatternGenerationHaslum::generate_candidate_patterns(const vector<int> &pattern,
                                                          vector<vector<int> > &candidate_patterns) {
    int current_size = current_heuristic->get_size();
    for (size_t i = 0; i < pattern.size(); ++i) {
        // causally relevant variables for current variable from pattern
        vector<int> rel_vars = g_legacy_causal_graph->get_predecessors(pattern[i]);
        sort(rel_vars.begin(), rel_vars.end());
        vector<int> relevant_vars;
        // make sure we only use relevant variables which are not already included in pattern
        set_difference(rel_vars.begin(), rel_vars.end(), pattern.begin(), pattern.end(), back_inserter(relevant_vars));
        for (size_t j = 0; j < relevant_vars.size(); ++j) {
            // test against overflow and pdb_max_size
            if (current_size <= pdb_max_size / g_variable_domain[relevant_vars[j]]) {
                // current_size * g_variable_domain[relevant_vars[j]] <= pdb_max_size
                vector<int> new_pattern(pattern);
                new_pattern.push_back(relevant_vars[j]);
                sort(new_pattern.begin(), new_pattern.end());
                candidate_patterns.push_back(new_pattern);
            } else {
                // [commented out the message because it might be too verbose]
                // cout << "ignoring new pattern as candidate because it is too large" << endl;
                num_rejected += 1;
            }
        }
    }
}

<<<<<<< HEAD
size_t PatternGenerationHaslum::generate_pdbs_for_candidates(set<vector<int> > &generated_patterns,
                                                             vector<vector<int> > &new_candidates,
                                                             vector<PDBHeuristic *> &candidate_pdbs) const {
    // For the new candidate patterns check whether they already have been candidates before and
    // thus already a PDB has been created an inserted into candidate_pdbs.
    size_t max_pdb_size = 0;
    for (size_t i = 0; i < new_candidates.size(); ++i) {
        if (generated_patterns.count(new_candidates[i]) == 0) {
            Options opts;
            opts.set<int>("cost_type", cost_type);
            opts.set<vector<int> >("pattern", new_candidates[i]);
            candidate_pdbs.push_back(new PDBHeuristic(opts, false));
            max_pdb_size = max(max_pdb_size,
                               candidate_pdbs.back()->get_size());
            generated_patterns.insert(new_candidates[i]);
        }
    }
    return max_pdb_size;
}

void PatternGenerationHaslum::sample_states(vector<State> &samples, double average_operator_cost) {
    const State &initial_state = g_initial_state();
=======
void PatternGenerationHaslum::sample_states(StateRegistry &sample_registry,
                                            vector<State> &samples,
                                            double average_operator_cost) {
    const State &initial_state = sample_registry.get_initial_state();
>>>>>>> 15a7ddfa
    current_heuristic->evaluate(initial_state);
    assert(!current_heuristic->is_dead_end());

    int h = current_heuristic->get_heuristic();
    int n;
    if (h == 0) {
        n = 10;
    } else {
        // Convert heuristic value into an approximate number of actions
        // (does nothing on unit-cost problems).
        // average_operator_cost cannot equal 0, as in this case, all operators
        // must have costs of 0 and in this case the if-clause triggers.
        int solution_steps_estimate = int((h / average_operator_cost) + 0.5);
        n = 4 * solution_steps_estimate;
    }
    double p = 0.5;
    // The expected walk length is np = 2 * estimated number of solution steps.
    // (We multiply by 2 because the heuristic is underestimating.)

    samples.reserve(num_samples);
    for (int i = 0; i < num_samples; ++i) {
        // calculate length of random walk accoring to a binomial distribution
        int length = 0;
        for (int j = 0; j < n; ++j) {
            double random = g_rng(); // [0..1)
            if (random < p)
                ++length;
        }

        // random walk of length length
        State current_state(initial_state);
        for (int j = 0; j < length; ++j) {
            vector<const Operator *> applicable_ops;
            g_successor_generator->generate_applicable_ops(current_state, applicable_ops);
            // if there are no applicable operators --> do not walk further
            if (applicable_ops.empty()) {
                break;
            } else {
                int random = g_rng.next(applicable_ops.size()); // [0..applicable_os.size())
                assert(applicable_ops[random]->is_applicable(current_state));
                current_state = sample_registry.get_successor_state(current_state, *applicable_ops[random]);
                // if current state is a dead end, then restart with initial state
                current_heuristic->evaluate_dead_end(current_state);
                if (current_heuristic->is_dead_end())
                    current_state = initial_state;
            }
        }
        // last state of the random walk is used as sample
        samples.push_back(current_state);
    }
}

std::pair<int, int> PatternGenerationHaslum::find_best_improving_pdb(
        vector<State> &samples,
        vector<PDBHeuristic *> &candidate_pdbs) {

    // TODO: The original implementation by Haslum et al. uses astar to compute h values for
    // the sample states only instead of generating all PDBs.
    // improvement: best improvement (= hightest count) for a pattern so far.
    // We require that a pattern must have an improvement of at least one in
    // order to be taken into account.
    int improvement = 0;
    int best_pdb_index = -1;

    // Iterate over all candidates and search for the best improving pattern/pdb
    for (size_t i = 0; i < candidate_pdbs.size(); ++i) {
        PDBHeuristic *pdb_heuristic = candidate_pdbs[i];
        if (pdb_heuristic == 0) { // candidate pattern is too large
            continue;
        }
        // If a candidate's size added to the current collection's size exceeds the maximum
        // collection size, then delete the PDB and let the PDB's entry point to a null reference
        if (current_heuristic->get_size() + pdb_heuristic->get_size() > collection_max_size) {
            delete pdb_heuristic;
            candidate_pdbs[i] = 0;
            continue;
        }

        // Calculate the "counting approximation" for all sample states: count the number of
        // samples for which the current pattern collection heuristic would be improved
        // if the new pattern was included into it.
        // TODO: The original implementation by Haslum et al. uses m/t as a statistical
        // confidence intervall to stop the astar-search (which they use, see above) earlier.
        int count = 0;
        vector<vector<PDBHeuristic *> > max_additive_subsets;
        current_heuristic->get_max_additive_subsets(pdb_heuristic->get_pattern(), max_additive_subsets);
        for (size_t j = 0; j < samples.size(); ++j) {
            if (is_heuristic_improved(pdb_heuristic, samples[j], max_additive_subsets))
                ++count;
        }
        if (count > improvement) {
            improvement = count;
            best_pdb_index = i;
        }
        if (count > 0) {
            cout << "pattern: " << candidate_pdbs[i]->get_pattern()
                 << " - improvement: " << count << endl;
        }
    }

    return make_pair(improvement, best_pdb_index);
}

bool PatternGenerationHaslum::is_heuristic_improved(PDBHeuristic *pdb_heuristic,
                                                    const State &sample,
                                                    const vector<vector<PDBHeuristic *> > &max_additive_subsets) {
    pdb_heuristic->evaluate(sample);
    if (pdb_heuristic->is_dead_end()) {
        return true;
    }
    int h_pattern = pdb_heuristic->get_heuristic(); // h-value of the new pattern

    current_heuristic->evaluate(sample);
    int h_collection = current_heuristic->get_heuristic(); // h-value of the current collection heuristic
    for (size_t k = 0; k < max_additive_subsets.size(); ++k) { // for each max additive subset...
        int h_subset = 0;
        for (size_t l = 0; l < max_additive_subsets[k].size(); ++l) { // ...calculate its h-value
            max_additive_subsets[k][l]->evaluate(sample);
            assert(!max_additive_subsets[k][l]->is_dead_end());
            h_subset += max_additive_subsets[k][l]->get_heuristic();
        }
        if (h_pattern + h_subset > h_collection) {
            // return true if one max additive subest is found for which the condition is met
            return true;
        }
    }
    return false;
}

void PatternGenerationHaslum::hill_climbing(double average_operator_cost,
                                            vector<vector<int> > &initial_candidate_patterns) {
    Timer timer;
    // stores all candidate patterns generated so far in order to avoid duplicates
    set<vector<int> > generated_patterns;
    // new_candidates is the set of new pattern candidates from the last call to generate_candidate_patterns
    vector<vector<int> > &new_candidates = initial_candidate_patterns;
    // all candidate patterns are converted into pdbs once and stored
    vector<PDBHeuristic *> candidate_pdbs;
    int num_iterations = 0;
    size_t max_pdb_size = 0;
    num_rejected = 0;
    while (true) {
        num_iterations += 1;
        cout << "current collection size is " << current_heuristic->get_size() << endl;
        // TODO think about how to handle this when state_registries are moved into the search algorithms.
        current_heuristic->evaluate(g_initial_state());
        cout << "current initial h value: ";
        if (current_heuristic->is_dead_end()) {
            cout << "infinite => stopping hill-climbing" << endl;
            break;
        } else {
            cout << current_heuristic->get_heuristic() << endl;
        }

<<<<<<< HEAD
        size_t new_max_pdb_size = generate_pdbs_for_candidates(generated_patterns,
                                                               new_candidates,
                                                               candidate_pdbs);
        max_pdb_size = max(max_pdb_size, new_max_pdb_size);

=======
        StateRegistry sample_registry;
>>>>>>> 15a7ddfa
        vector<State> samples;
        sample_states(sample_registry, samples, average_operator_cost);

        pair<int, int> improvement_and_index
                = find_best_improving_pdb(samples, candidate_pdbs);
        int improvement = improvement_and_index.first;
        int best_pdb_index = improvement_and_index.second;

        if (improvement < min_improvement) { // end hill climbing algorithm
            // Note that using dominance pruning during hill-climbing could lead to
            // fewer discovered patterns and pattern collections.
            // A dominated pattern (collection) might no longer be dominated
            // after more patterns are added.
            current_heuristic->dominance_pruning();
            cout << "iPDB: iterations = " << num_iterations << endl;
            cout << "iPDB: num_patterns = "
                 << current_heuristic->get_pattern_databases().size() << endl;
            cout << "iPDB: size = " << current_heuristic->get_size() << endl;
            cout << "iPDB: improvement = " << improvement << endl;
            cout << "iPDB: generated = " << generated_patterns.size() << endl;
            cout << "iPDB: rejected = " << num_rejected << endl;
            cout << "iPDB: max_pdb_size = " << max_pdb_size << endl;
            break;
        }

        // add the best pattern to the CanonicalPDBsHeuristic
        assert(best_pdb_index != -1);
        const vector<int> &best_pattern = candidate_pdbs[best_pdb_index]->get_pattern();
        cout << "found a better pattern with improvement " << improvement << endl;
        cout << "pattern: " << best_pattern << endl;
        current_heuristic->add_pattern(best_pattern);

        // clear current new_candidates and get successors for next iteration
        new_candidates.clear();
        generate_candidate_patterns(best_pattern, new_candidates);

        // remove from candidate_pdbs the added PDB
        delete candidate_pdbs[best_pdb_index];
        candidate_pdbs[best_pdb_index] = 0;

        cout << "Hill-climbing time so far: " << timer << endl;
    }

    // delete all created PDB-pointer
    for (size_t i = 0; i < candidate_pdbs.size(); ++i) {
        delete candidate_pdbs[i];
    }
}

void PatternGenerationHaslum::initialize() {
    // calculate average operator costs
    double average_operator_cost = 0;
    for (size_t i = 0; i < g_operators.size(); ++i) {
        average_operator_cost += get_adjusted_action_cost(g_operators[i], cost_type);
    }
    average_operator_cost /= g_operators.size();
    cout << "Average operator cost: " << average_operator_cost << endl;

    // initial collection: a pdb for each goal variable
    vector<vector<int> > initial_pattern_collection;
    for (size_t i = 0; i < g_goal.size(); ++i) {
        initial_pattern_collection.push_back(vector<int>(1, g_goal[i].first));
    }
    Options opts;
    opts.set<int>("cost_type", cost_type);
    opts.set<vector<vector<int> > >("patterns", initial_pattern_collection);
    current_heuristic = new CanonicalPDBsHeuristic(opts);
    current_heuristic->evaluate(g_initial_state());
    if (current_heuristic->is_dead_end())
        return;

    // initial candidate patterns, computed separately for each pattern from the initial collection
    vector<vector<int> > initial_candidate_patterns;
    for (size_t i = 0; i < current_heuristic->get_pattern_databases().size(); ++i) {
        const vector<int> &current_pattern = current_heuristic->get_pattern_databases()[i]->get_pattern();
        generate_candidate_patterns(current_pattern, initial_candidate_patterns);
    }
    // remove duplicates in the candidate list
    sort(initial_candidate_patterns.begin(), initial_candidate_patterns.end());
    initial_candidate_patterns.erase(unique(initial_candidate_patterns.begin(),
                                            initial_candidate_patterns.end()),
                                     initial_candidate_patterns.end());
    cout << "done calculating initial pattern collection and candidate patterns for the search" << endl;

    // call to this method modifies initial_candidate_patterns (contains the new_candidates
    // after each call to generate_candidate_patterns)
    hill_climbing(average_operator_cost, initial_candidate_patterns);
}

static Heuristic *_parse(OptionParser &parser) {
    parser.document_synopsis(
        "iPDB",
<<<<<<< HEAD
        "the pattern selection procedure by Haslum et al. (AAAI 2007); "
        "see also Sievers et al. (SoCS 2012) for implementation notes");
    parser.document_note(
        "Note",
        "The pattern collection created by the algorithm will always contain "
        "all patterns consisting of a single goal variable, even if this violates "
        "the pdb_max_size or collection_max_size limits.");
=======
        "This pattern generation method is an adaption of the algorithm described "
        "in the following paper:\n\n"
        " * Patrik Haslum, Adi Botea, Malte Helmert, Blai Bonet and Sven Koenig.<<BR>>\n"
        " [Domain-Independent Construction of Pattern Database Heuristics for Cost-Optimal "
        "Planning http://www.informatik.uni-freiburg.de/~ki/papers/haslum-etal-aaai07.pdf].<<BR>>\n"
        " In //Proceedings of the 22nd AAAI Conference on Artificial Intelligence (AAAI 2007)//, "
        "pp. 1007-1012. AAAI Press 2007.\n"
        "See also Sievers et al. (SoCS 2012) for implementation notes");
    parser.document_language_support("action costs", "supported");
    parser.document_language_support("conditional_effects", "not supported");
    parser.document_language_support("axioms", "not supported");
    parser.document_property("admissible", "yes");
    parser.document_property("consistent", "yes");
    parser.document_property("safe", "yes");
    parser.document_property("preferred operators", "no");
    parser.document_note("Note",
                         "This pattern generation method uses the canonical pattern collection heuristic.");
    parser.document_note("Implementation Notes",
        "The following will very briefly describe the algorithm and explain the differences "
        "between the original implementation from 2007 and the new one in Fast Downward.\n\n"
        "The aim of the algorithm is to output a pattern collection for which the "
        "Heuristic#Canonical_PDB yields the best heuristic estimates.\n\n"
        "The algorithm is basically a local search (hill climbing) which searches the "
        "\"pattern neighbourhood\" (starting initially with a pattern for each goal variable) "
        "for improving the pattern collection. This is done exactly as described in the "
        "section \"pattern construction as search\" in the paper. For evaluating the "
        "neighbourhood, the \"counting approximation\" as introduced in the paper was "
        "implemented. An important difference however consists in the fact that this "
        "implementation computes all pattern databases for each candidate pattern rather than "
        "using A* search to compute the heuristic values only for the sample states for each "
        "pattern.\n\nAlso the logic for sampling the search space differs a bit from the "
        "original implementation. The original implementation uses a random walk of a length "
        "which is binomially distributed with the mean at the estimated solution depth "
        "(estimation is done with the current pattern collection heuristic). In the Fast "
        "Downward implementation, also a random walk is used, where the length is the "
        "estimation of the number of solution steps, which is calculated by dividing the "
        "current heuristic estimate for the initial state by the average operator costs of "
        "the planning task (calculated only once and not updated during sampling!) to take "
        "non-unit cost problems into account. This yields a random walk of an expected lenght "
        "of np = 2 * estimated number of solution steps. If the random walk gets stuck, it is "
        "being restarted from the initial state, exactly as described in the original paper.\n\n"
        "The section \"avoiding redundant evaluations\" describes how the search neighbourhood "
        "of patterns can be restricted to variables that are somewhat relevant to the variables "
        "already included in the pattern by analyzing causal graphs. This is also implemented "
        "in Fast Downward. The second approach described in the paper (statistical confidence "
        "interval) is not applicable to this implementation, as it doesn't use A* search but "
        "constructs the entire pattern databases for all candidate patterns anyway.\n"
        "The search is ended if there is no more improvement (or the improvement is smaller "
        "than the minimal improvement which can be set as an option), how ever there is no "
        "limit of iterations of the local search. This is similar to the techniques used in "
        "the original implementation as described in the paper.", true);

>>>>>>> 15a7ddfa
    parser.add_option<int>("pdb_max_size",
                           "maximal number of states per pattern database ",
                           "2000000");
    parser.add_option<int>("collection_max_size",
                           "maximal number of states in the pattern collection",
                           "20000000");
    parser.add_option<int>("num_samples",
                           "number of samples (random states) on which to evaluate each candidate pattern collection",
                           "1000");
    parser.add_option<int>("min_improvement",
                           "minimum number of samples on which a candidate pattern collection must improve on the "
                           "current one to be considered as the next pattern collection ", "10");

    Heuristic::add_options_to_parser(parser);
    Options opts = parser.parse();
    if (parser.help_mode())
        return 0;

    if (opts.get<int>("pdb_max_size") < 1)
        parser.error("size per pdb must be at least 1");
    if (opts.get<int>("collection_max_size") < 1)
        parser.error("total pdb collection size must be at least 1");
    if (opts.get<int>("min_improvement") < 1)
        parser.error("minimum improvement must be at least 1");
    if (opts.get<int>("min_improvement") > opts.get<int>("num_samples"))
        parser.error("minimum improvement must not be higher than number of samples");

    if (parser.dry_run())
        return 0;

    PatternGenerationHaslum pgh(opts);
    return pgh.get_pattern_collection_heuristic();
}

static Plugin<Heuristic> _plugin("ipdb", _parse);<|MERGE_RESOLUTION|>--- conflicted
+++ resolved
@@ -66,7 +66,6 @@
     }
 }
 
-<<<<<<< HEAD
 size_t PatternGenerationHaslum::generate_pdbs_for_candidates(set<vector<int> > &generated_patterns,
                                                              vector<vector<int> > &new_candidates,
                                                              vector<PDBHeuristic *> &candidate_pdbs) const {
@@ -87,14 +86,10 @@
     return max_pdb_size;
 }
 
-void PatternGenerationHaslum::sample_states(vector<State> &samples, double average_operator_cost) {
-    const State &initial_state = g_initial_state();
-=======
 void PatternGenerationHaslum::sample_states(StateRegistry &sample_registry,
                                             vector<State> &samples,
                                             double average_operator_cost) {
     const State &initial_state = sample_registry.get_initial_state();
->>>>>>> 15a7ddfa
     current_heuristic->evaluate(initial_state);
     assert(!current_heuristic->is_dead_end());
 
@@ -249,15 +244,12 @@
             cout << current_heuristic->get_heuristic() << endl;
         }
 
-<<<<<<< HEAD
         size_t new_max_pdb_size = generate_pdbs_for_candidates(generated_patterns,
                                                                new_candidates,
                                                                candidate_pdbs);
         max_pdb_size = max(max_pdb_size, new_max_pdb_size);
 
-=======
         StateRegistry sample_registry;
->>>>>>> 15a7ddfa
         vector<State> samples;
         sample_states(sample_registry, samples, average_operator_cost);
 
@@ -350,15 +342,6 @@
 static Heuristic *_parse(OptionParser &parser) {
     parser.document_synopsis(
         "iPDB",
-<<<<<<< HEAD
-        "the pattern selection procedure by Haslum et al. (AAAI 2007); "
-        "see also Sievers et al. (SoCS 2012) for implementation notes");
-    parser.document_note(
-        "Note",
-        "The pattern collection created by the algorithm will always contain "
-        "all patterns consisting of a single goal variable, even if this violates "
-        "the pdb_max_size or collection_max_size limits.");
-=======
         "This pattern generation method is an adaption of the algorithm described "
         "in the following paper:\n\n"
         " * Patrik Haslum, Adi Botea, Malte Helmert, Blai Bonet and Sven Koenig.<<BR>>\n"
@@ -367,6 +350,11 @@
         " In //Proceedings of the 22nd AAAI Conference on Artificial Intelligence (AAAI 2007)//, "
         "pp. 1007-1012. AAAI Press 2007.\n"
         "See also Sievers et al. (SoCS 2012) for implementation notes");
+    parser.document_note(
+        "Note",
+        "The pattern collection created by the algorithm will always contain "
+        "all patterns consisting of a single goal variable, even if this violates "
+        "the pdb_max_size or collection_max_size limits.");
     parser.document_language_support("action costs", "supported");
     parser.document_language_support("conditional_effects", "not supported");
     parser.document_language_support("axioms", "not supported");
@@ -411,7 +399,6 @@
         "limit of iterations of the local search. This is similar to the techniques used in "
         "the original implementation as described in the paper.", true);
 
->>>>>>> 15a7ddfa
     parser.add_option<int>("pdb_max_size",
                            "maximal number of states per pattern database ",
                            "2000000");
