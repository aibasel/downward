--- conflicted
+++ resolved
@@ -50,14 +50,9 @@
 static class PatternCollectionGeneratorCategoryPlugin
     : public plugins::TypedCategoryPlugin<PatternCollectionGenerator> {
 public:
-<<<<<<< HEAD
-    PatternCollectionGeneratorCategoryPlugin() : TypedCategoryPlugin("PatternCollectionGenerator") {
-        document_synopsis("This page describes generators for collections of patterns.");
-=======
     PatternCollectionGeneratorCategoryPlugin()
         : TypedCategoryPlugin("PatternCollectionGenerator") {
-        document_synopsis("Factory for pattern collections");
->>>>>>> da4670a4
+        document_synopsis("This page describes generators for collections of patterns.");
     }
 } _category_plugin_collection;
 
