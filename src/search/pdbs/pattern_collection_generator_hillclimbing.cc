#include "pattern_collection_generator_hillclimbing.h"

#include "canonical_pdbs_heuristic.h"
#include "incremental_canonical_pdbs.h"
#include "pattern_database.h"
#include "pattern_database_factory.h"
#include "utils.h"
#include "validation.h"

#include "../plugins/plugin.h"
#include "../task_utils/causal_graph.h"
#include "../task_utils/sampling.h"
#include "../task_utils/task_properties.h"
#include "../utils/collections.h"
#include "../utils/countdown_timer.h"
#include "../utils/logging.h"
#include "../utils/markup.h"
#include "../utils/math.h"
#include "../utils/memory.h"
#include "../utils/rng.h"
#include "../utils/rng_options.h"
#include "../utils/timer.h"

#include <algorithm>
#include <cassert>
#include <iostream>
#include <limits>
#include <string>

using namespace std;

namespace pdbs {
/* Since this exception class is only used for control flow and thus has no need
   for an error message, we use a standalone class instead of inheriting from
   utils::Exception. */
class HillClimbingTimeout {
};

static vector<int> get_goal_variables(const TaskProxy &task_proxy) {
    vector<int> goal_vars;
    GoalsProxy goals = task_proxy.get_goals();
    goal_vars.reserve(goals.size());
    for (FactProxy goal : goals) {
        goal_vars.push_back(goal.get_variable().get_id());
    }
    assert(utils::is_sorted_unique(goal_vars));
    return goal_vars;
}

/*
  When growing a pattern, we only want to consider successor patterns
  that are *interesting*. A pattern is interesting if the subgraph of
  the causal graph induced by the pattern satisfies the following two
  properties:
  A. it is weakly connected (considering all kinds of arcs)
  B. from every variable in the pattern, a goal variable is reachable by a
     path that only uses pre->eff arcs

  We can use the assumption that the pattern we want to extend is
  already interesting, so the question is how an interesting pattern
  can be obtained from an interesting pattern by adding one variable.

  There are two ways to do this:
  1. Add a *predecessor* of an existing variable along a pre->eff arc.
  2. Add any *goal variable* that is a weakly connected neighbour of an
     existing variable (using any kind of arc).

  Note that in the iPDB paper, the second case was missed. Adding it
  significantly helps with performance in our experiments (see
  issue743, msg6595).

  In our implementation, for efficiency we replace condition 2. by
  only considering causal graph *successors* (along either pre->eff or
  eff--eff arcs), because these can be obtained directly, and the
  missing case (predecessors along pre->eff arcs) is already covered
  by the first condition anyway.

  This method precomputes all variables which satisfy conditions 1. or
  2. for a given neighbour variable already in the pattern.
*/
static vector<vector<int>> compute_relevant_neighbours(const TaskProxy &task_proxy) {
    const causal_graph::CausalGraph &causal_graph = task_proxy.get_causal_graph();
    const vector<int> goal_vars = get_goal_variables(task_proxy);

    vector<vector<int>> connected_vars_by_variable;
    VariablesProxy variables = task_proxy.get_variables();
    connected_vars_by_variable.reserve(variables.size());
    for (VariableProxy var : variables) {
        int var_id = var.get_id();

        // Consider variables connected backwards via pre->eff arcs.
        const vector<int> &pre_to_eff_predecessors = causal_graph.get_eff_to_pre(var_id);

        // Consider goal variables connected (forwards) via eff--eff and pre->eff arcs.
        const vector<int> &causal_graph_successors = causal_graph.get_successors(var_id);
        vector<int> goal_variable_successors;
        set_intersection(
            causal_graph_successors.begin(), causal_graph_successors.end(),
            goal_vars.begin(), goal_vars.end(),
            back_inserter(goal_variable_successors));

        // Combine relevant goal and non-goal variables.
        vector<int> relevant_neighbours;
        set_union(
            pre_to_eff_predecessors.begin(), pre_to_eff_predecessors.end(),
            goal_variable_successors.begin(), goal_variable_successors.end(),
            back_inserter(relevant_neighbours));

        connected_vars_by_variable.push_back(move(relevant_neighbours));
    }
    return connected_vars_by_variable;
}


PatternCollectionGeneratorHillclimbing::PatternCollectionGeneratorHillclimbing(
    int pdb_max_size,
    int collection_max_size,
    int num_samples,
    int min_improvement,
    double max_time,
    int random_seed,
    utils::Verbosity verbosity)
    : PatternCollectionGenerator(verbosity),
      pdb_max_size(pdb_max_size),
      collection_max_size(collection_max_size),
      num_samples(num_samples),
      min_improvement(min_improvement),
      max_time(max_time),
      rng(utils::get_rng(random_seed)),
      num_rejected(0),
      hill_climbing_timer(nullptr) {
}

int PatternCollectionGeneratorHillclimbing::generate_candidate_pdbs(
    const TaskProxy &task_proxy,
    const vector<vector<int>> &relevant_neighbours,
    const PatternDatabase &pdb,
    set<Pattern> &generated_patterns,
    PDBCollection &candidate_pdbs) {
    const Pattern &pattern = pdb.get_pattern();
    int pdb_size = pdb.get_size();
    int max_pdb_size = 0;
    for (int pattern_var : pattern) {
        assert(utils::in_bounds(pattern_var, relevant_neighbours));
        const vector<int> &connected_vars = relevant_neighbours[pattern_var];

        // Only use variables which are not already in the pattern.
        vector<int> relevant_vars;
        set_difference(
            connected_vars.begin(), connected_vars.end(),
            pattern.begin(), pattern.end(),
            back_inserter(relevant_vars));

        for (int rel_var_id : relevant_vars) {
            VariableProxy rel_var = task_proxy.get_variables()[rel_var_id];
            int rel_var_size = rel_var.get_domain_size();
            if (utils::is_product_within_limit(pdb_size, rel_var_size,
                                               pdb_max_size)) {
                Pattern new_pattern(pattern);
                new_pattern.push_back(rel_var_id);
                sort(new_pattern.begin(), new_pattern.end());
                if (!generated_patterns.count(new_pattern)) {
                    /*
                      If we haven't seen this pattern before, generate a PDB
                      for it and add it to candidate_pdbs if its size does not
                      surpass the size limit.
                    */
                    generated_patterns.insert(new_pattern);
                    candidate_pdbs.push_back(
                        compute_pdb(task_proxy, new_pattern));
                    max_pdb_size = max(max_pdb_size,
                                       candidate_pdbs.back()->get_size());
                }
            } else {
                ++num_rejected;
            }
        }
    }
    return max_pdb_size;
}

void PatternCollectionGeneratorHillclimbing::sample_states(
    const sampling::RandomWalkSampler &sampler,
    int init_h,
    vector<State> &samples) {
    assert(samples.empty());

    samples.reserve(num_samples);
    for (int i = 0; i < num_samples; ++i) {
        samples.push_back(sampler.sample_state(
                              init_h,
                              [this](const State &state) {
                                  return current_pdbs->is_dead_end(state);
                              }));
        if (hill_climbing_timer->is_expired()) {
            throw HillClimbingTimeout();
        }
    }
}

pair<int, int> PatternCollectionGeneratorHillclimbing::find_best_improving_pdb(
    const vector<State> &samples,
    const vector<int> &samples_h_values,
    PDBCollection &candidate_pdbs) {
    /*
      TODO: The original implementation by Haslum et al. uses A* to compute
      h values for the sample states only instead of generating all PDBs.
      improvement: best improvement (= highest count) for a pattern so far.
      We require that a pattern must have an improvement of at least one in
      order to be taken into account.
    */
    int improvement = 0;
    int best_pdb_index = -1;

    // Iterate over all candidates and search for the best improving pattern/pdb
    for (size_t i = 0; i < candidate_pdbs.size(); ++i) {
        if (hill_climbing_timer->is_expired())
            throw HillClimbingTimeout();

        const shared_ptr<PatternDatabase> &pdb = candidate_pdbs[i];
        if (!pdb) {
            /* candidate pattern is too large or has already been added to
               the canonical heuristic. */
            continue;
        }
        /*
          If a candidate's size added to the current collection's size exceeds
          the maximum collection size, then forget the pdb.
        */
        int combined_size = current_pdbs->get_size() + pdb->get_size();
        if (combined_size > collection_max_size) {
            candidate_pdbs[i] = nullptr;
            continue;
        }

        /*
          Calculate the "counting approximation" for all sample states: count
          the number of samples for which the current pattern collection
          heuristic would be improved if the new pattern was included into it.
        */
        /*
          TODO: The original implementation by Haslum et al. uses m/t as a
          statistical confidence interval to stop the A*-search (which they use,
          see above) earlier.
        */
        int count = 0;
        vector<PatternClique> pattern_cliques =
            current_pdbs->get_pattern_cliques(pdb->get_pattern());
        for (int sample_id = 0; sample_id < num_samples; ++sample_id) {
            const State &sample = samples[sample_id];
            assert(utils::in_bounds(sample_id, samples_h_values));
            int h_collection = samples_h_values[sample_id];
            if (is_heuristic_improved(
                    *pdb, sample, h_collection,
                    *current_pdbs->get_pattern_databases(), pattern_cliques)) {
                ++count;
            }
        }
        if (count > improvement) {
            improvement = count;
            best_pdb_index = i;
        }
        if (count > 0 && log.is_at_least_verbose()) {
            log << "pattern: " << candidate_pdbs[i]->get_pattern()
                << " - improvement: " << count << endl;
        }
    }

    return make_pair(improvement, best_pdb_index);
}

bool PatternCollectionGeneratorHillclimbing::is_heuristic_improved(
    const PatternDatabase &pdb, const State &sample, int h_collection,
    const PDBCollection &pdbs, const vector<PatternClique> &pattern_cliques) {
    const vector<int> &sample_data = sample.get_unpacked_values();
    // h_pattern: h-value of the new pattern
    int h_pattern = pdb.get_value(sample_data);

    if (h_pattern == numeric_limits<int>::max()) {
        return true;
    }

    // h_collection: h-value of the current collection heuristic
    if (h_collection == numeric_limits<int>::max())
        return false;

    vector<int> h_values;
    h_values.reserve(pdbs.size());
    for (const shared_ptr<PatternDatabase> &p : pdbs) {
        int h = p->get_value(sample_data);
        if (h == numeric_limits<int>::max())
            return false;
        h_values.push_back(h);
    }
    for (const PatternClique &clilque : pattern_cliques) {
        int h_clique = 0;
        for (PatternID pattern_id : clilque) {
            h_clique += h_values[pattern_id];
        }
        if (h_pattern + h_clique > h_collection) {
            /*
              return true if a pattern clique is found for
              which the condition is met
            */
            return true;
        }
    }
    return false;
}

void PatternCollectionGeneratorHillclimbing::hill_climbing(
    const TaskProxy &task_proxy) {
    hill_climbing_timer = new utils::CountdownTimer(max_time);

    if (log.is_at_least_normal()) {
        log << "Average operator cost: "
            << task_properties::get_average_operator_cost(task_proxy) << endl;
    }

    const vector<vector<int>> relevant_neighbours =
        compute_relevant_neighbours(task_proxy);

    // Candidate patterns generated so far (used to avoid duplicates).
    set<Pattern> generated_patterns;
    // The PDBs for the patterns in generated_patterns that satisfy the size
    // limit to avoid recomputation.
    PDBCollection candidate_pdbs;
    // The maximum size over all PDBs in candidate_pdbs.
    int max_pdb_size = 0;
    for (const shared_ptr<PatternDatabase> &current_pdb :
         *(current_pdbs->get_pattern_databases())) {
        int new_max_pdb_size = generate_candidate_pdbs(
            task_proxy, relevant_neighbours, *current_pdb, generated_patterns,
            candidate_pdbs);
        max_pdb_size = max(max_pdb_size, new_max_pdb_size);
    }
    /*
      NOTE: The initial set of candidate patterns (in generated_patterns) is
      guaranteed to be "normalized" in the sense that there are no duplicates
      and patterns are sorted.
    */
    if (log.is_at_least_normal()) {
        log << "Done calculating initial candidate PDBs" << endl;
    }

    int num_iterations = 0;
    State initial_state = task_proxy.get_initial_state();

    sampling::RandomWalkSampler sampler(task_proxy, *rng);
    vector<State> samples;
    vector<int> samples_h_values;

    try {
        while (true) {
            ++num_iterations;
            int init_h = current_pdbs->get_value(initial_state);
            bool dead_end = init_h == numeric_limits<int>::max();
            if (log.is_at_least_verbose()) {
                log << "current collection size is "
                    << current_pdbs->get_size() << endl;
                log << "current initial h value: "
                    << (dead_end ? "infinite" : to_string(init_h))
                    << endl;
            }
            if (dead_end) {
                if (log.is_at_least_normal()) {
                    log << "Initial state is a dead end. Stop hill climbing." << endl;
                }
                break;
            }

            samples.clear();
            samples_h_values.clear();
            sample_states(sampler, init_h, samples);
            for (const State &sample : samples) {
                samples_h_values.push_back(current_pdbs->get_value(sample));
            }

            pair<int, int> improvement_and_index =
                find_best_improving_pdb(samples, samples_h_values, candidate_pdbs);
            int improvement = improvement_and_index.first;
            int best_pdb_index = improvement_and_index.second;

            if (improvement < min_improvement) {
                if (log.is_at_least_normal()) {
                    log << "Improvement below threshold. Stop hill climbing."
                        << endl;
                }
                break;
            }

            // Add the best PDB to the CanonicalPDBsHeuristic.
            assert(best_pdb_index != -1);
            const shared_ptr<PatternDatabase> &best_pdb =
                candidate_pdbs[best_pdb_index];
            const Pattern &best_pattern = best_pdb->get_pattern();
            if (log.is_at_least_normal()) {
                log << "found a better pattern with improvement " << improvement
                    << endl;
                if (log.is_at_least_verbose()) {
                    log << "pattern: " << best_pattern << endl;
                }
            }
            current_pdbs->add_pdb(best_pdb);

            // Generate candidate patterns and PDBs for next iteration.
            int new_max_pdb_size = generate_candidate_pdbs(
                task_proxy, relevant_neighbours, *best_pdb, generated_patterns,
                candidate_pdbs);
            max_pdb_size = max(max_pdb_size, new_max_pdb_size);

            // Remove the added PDB from candidate_pdbs.
            candidate_pdbs[best_pdb_index] = nullptr;

            if (log.is_at_least_verbose()) {
                log << "Hill climbing time so far: "
                    << hill_climbing_timer->get_elapsed_time()
                    << endl;
            }
        }
    } catch (HillClimbingTimeout &) {
        if (log.is_at_least_normal()) {
            log << "Time limit reached. Abort hill climbing." << endl;
        }
    }

    if (log.is_at_least_normal()) {
        log << "Hill climbing iterations: " << num_iterations << endl;
        log << "Hill climbing generated patterns: " << generated_patterns.size() << endl;
        log << "Hill climbing rejected patterns: " << num_rejected << endl;
        log << "Hill climbing maximum PDB size: " << max_pdb_size << endl;
        log << "Hill climbing time: "
            << hill_climbing_timer->get_elapsed_time() << endl;
    }

    delete hill_climbing_timer;
    hill_climbing_timer = nullptr;
}

string PatternCollectionGeneratorHillclimbing::name() const {
    return "hill climbing pattern collection generator";
}

PatternCollectionInformation PatternCollectionGeneratorHillclimbing::compute_patterns(
    const shared_ptr<AbstractTask> &task) {
    TaskProxy task_proxy(*task);
    utils::Timer timer;

    // Generate initial collection: a pattern for each goal variable.
    PatternCollection initial_pattern_collection;
    for (FactProxy goal : task_proxy.get_goals()) {
        int goal_var_id = goal.get_variable().get_id();
        initial_pattern_collection.emplace_back(1, goal_var_id);
    }
    current_pdbs = utils::make_unique_ptr<IncrementalCanonicalPDBs>(
        task_proxy, initial_pattern_collection);
    if (log.is_at_least_normal()) {
        log << "Done calculating initial pattern collection: " << timer << endl;
    }

    State initial_state = task_proxy.get_initial_state();
    if (!current_pdbs->is_dead_end(initial_state) && max_time > 0) {
        hill_climbing(task_proxy);
    }

    return current_pdbs->get_pattern_collection_information(log);
}

void add_hillclimbing_options_to_feature(plugins::Feature &feature) {
    feature.document_note(
        "Note",
        "The pattern collection created by the algorithm will always contain "
        "all patterns consisting of a single goal variable, even if this "
        "violates the pdb_max_size or collection_max_size limits.");
    feature.document_note(
        "Note",
        "This pattern generation method generates patterns optimized "
        "for use with the canonical pattern database heuristic.");
    feature.document_note(
        "Implementation Notes",
        "The following will very briefly describe the algorithm and explain "
        "the differences between the original implementation from 2007 and the "
        "new one in Fast Downward.\n\n"
        "The aim of the algorithm is to output a pattern collection for which "
        "the Evaluator#Canonical_PDB yields the best heuristic estimates.\n\n"
        "The algorithm is basically a local search (hill climbing) which "
        "searches the \"pattern neighbourhood\" (starting initially with a "
        "pattern for each goal variable) for improving the pattern collection. "
        "This is done as described in the section \"pattern construction as "
        "search\" in the paper, except for the corrected search "
        "neighbourhood discussed below. For evaluating the "
        "neighbourhood, the \"counting approximation\" as introduced in the "
        "paper was implemented. An important difference however consists in "
        "the fact that this implementation computes all pattern databases for "
        "each candidate pattern rather than using A* search to compute the "
        "heuristic values only for the sample states for each pattern.\n\n"
        "Also the logic for sampling the search space differs a bit from the "
        "original implementation. The original implementation uses a random "
        "walk of a length which is binomially distributed with the mean at the "
        "estimated solution depth (estimation is done with the current pattern "
        "collection heuristic). In the Fast Downward implementation, also a "
        "random walk is used, where the length is the estimation of the number "
        "of solution steps, which is calculated by dividing the current "
        "heuristic estimate for the initial state by the average operator "
        "costs of the planning task (calculated only once and not updated "
        "during sampling!) to take non-unit cost problems into account. This "
        "yields a random walk of an expected lenght of np = 2 * estimated "
        "number of solution steps. If the random walk gets stuck, it is being "
        "restarted from the initial state, exactly as described in the "
        "original paper.\n\n"
        "The section \"avoiding redundant evaluations\" describes how the "
        "search neighbourhood of patterns can be restricted to variables that "
        "are relevant to the variables already included in the pattern by "
        "analyzing causal graphs. There is a mistake in the paper that leads "
        "to some relevant neighbouring patterns being ignored. See the [errata "
        "https://ai.dmi.unibas.ch/research/publications.html] for details. This "
        "mistake has been addressed in this implementation. "
        "The second approach described in the paper (statistical confidence "
        "interval) is not applicable to this implementation, as it doesn't use "
        "A* search but constructs the entire pattern databases for all "
        "candidate patterns anyway.\n"
        "The search is ended if there is no more improvement (or the "
        "improvement is smaller than the minimal improvement which can be set "
        "as an option), however there is no limit of iterations of the local "
        "search. This is similar to the techniques used in the original "
        "implementation as described in the paper.",
        true);

    feature.add_option<int>(
        "pdb_max_size",
        "maximal number of states per pattern database ",
        "2000000",
        plugins::Bounds("1", "infinity"));
    feature.add_option<int>(
        "collection_max_size",
        "maximal number of states in the pattern collection",
        "20000000",
        plugins::Bounds("1", "infinity"));
    feature.add_option<int>(
        "num_samples",
        "number of samples (random states) on which to evaluate each "
        "candidate pattern collection",
        "1000",
        plugins::Bounds("1", "infinity"));
    feature.add_option<int>(
        "min_improvement",
        "minimum number of samples on which a candidate pattern "
        "collection must improve on the current one to be considered "
        "as the next pattern collection ",
        "10",
        plugins::Bounds("1", "infinity"));
    feature.add_option<double>(
        "max_time",
        "maximum time in seconds for improving the initial pattern "
        "collection via hill climbing. If set to 0, no hill climbing "
        "is performed at all. Note that this limit only affects hill "
        "climbing. Use max_time_dominance_pruning to limit the time "
        "spent for pruning dominated patterns.",
        "infinity",
        plugins::Bounds("0.0", "infinity"));
    utils::add_rng_options_to_feature(feature);
}

tuple<int, int, int, int, double, int> get_hillclimbing_arguments_from_options(const plugins::Options &opts) {
    return tuple_cat(
            make_tuple(
                    opts.get<int>("pdb_max_size"),
                    opts.get<int>("collection_max_size"),
                    opts.get<int>("num_samples"),
                    opts.get<int>("min_improvement"),
                    opts.get<double>("max_time")),
            utils::get_rng_arguments_from_options(opts));
}

static void check_hillclimbing_options(
    const plugins::Options &opts, const utils::Context &context) {
    if (opts.get<int>("min_improvement") > opts.get<int>("num_samples")) {
        context.error(
            "Minimum improvement must not be higher than number of samples");
    }
}

static basic_string<char> paper_references() {
    return utils::format_conference_reference(
        {"Patrik Haslum", "Adi Botea", "Malte Helmert", "Blai Bonet",
         "Sven Koenig"},
        "Domain-Independent Construction of Pattern Database Heuristics for"
        " Cost-Optimal Planning",
        "https://ai.dmi.unibas.ch/papers/haslum-et-al-aaai07.pdf",
        "Proceedings of the 22nd AAAI Conference on Artificial"
        " Intelligence (AAAI 2007)",
        "1007-1012",
        "AAAI Press",
        "2007") +
           "For implementation notes, see:" + utils::format_conference_reference(
        {"Silvan Sievers", "Manuela Ortlieb", "Malte Helmert"},
        "Efficient Implementation of Pattern Database Heuristics for"
        " Classical Planning",
        "https://ai.dmi.unibas.ch/papers/sievers-et-al-socs2012.pdf",
        "Proceedings of the Fifth Annual Symposium on Combinatorial"
        " Search (SoCS 2012)",
        "105-111",
        "AAAI Press",
        "2012");
}

class PatternCollectionGeneratorHillclimbingFeature : public plugins::TypedFeature<PatternCollectionGenerator, PatternCollectionGeneratorHillclimbing> {
public:
    PatternCollectionGeneratorHillclimbingFeature() : TypedFeature("hillclimbing") {
        document_title("Hill climbing");
        document_synopsis(
            "This algorithm uses hill climbing to generate patterns "
            "optimized for the Evaluator#Canonical_PDB heuristic. It it described "
            "in the following paper:" + paper_references());
        add_hillclimbing_options_to_feature(*this);
        add_generator_options_to_feature(*this);
    }

    virtual shared_ptr<PatternCollectionGeneratorHillclimbing> create_component(const plugins::Options &opts, const utils::Context &context) const override {
        check_hillclimbing_options(opts, context);

        return plugins::make_shared_from_arg_tuples<PatternCollectionGeneratorHillclimbing>(
            get_hillclimbing_arguments_from_options(opts),
            get_generator_arguments_from_options(opts)
            );
    }
};

static plugins::FeaturePlugin<PatternCollectionGeneratorHillclimbingFeature> _plugin;

class IPDBFeature : public plugins::TypedFeature<Evaluator, CanonicalPDBsHeuristic> {
public:
    IPDBFeature() : TypedFeature("ipdb") {
        document_subcategory("heuristics_pdb");
        document_title("iPDB");
        document_synopsis(
            "This approach is a combination of using the Evaluator#Canonical_PDB "
            "heuristic over patterns computed with the "
            "PatternCollectionGenerator#hillclimbing algorithm for pattern "
            "generation. It is a short-hand for the command-line option "
            "{{{cpdbs(hillclimbing())}}}. "
            "Both the heuristic and the pattern generation algorithm are described "
            "in the following paper:" + paper_references() +
            "See also Evaluator#Canonical_PDB and "
            "PatternCollectionGenerator#Hill_climbing for more details.");

        add_hillclimbing_options_to_feature(*this);
        /*
          Add, possibly among others, the options for dominance pruning.
          Note that using dominance pruning during hill climbing could lead to fewer
          discovered patterns and pattern collections. A dominated pattern
          (or pattern collection) might no longer be dominated after more patterns
          are added. We thus only use dominance pruning on the resulting collection.
        */
        add_canonical_pdbs_options_to_feature(*this);
        Heuristic::add_options_to_feature(*this, "cpdbs"); // TODO issue1082 this adds a description parameter that is
                                                           // only used for the heuristic, not for the generator.

        document_language_support("action costs", "supported");
        document_language_support("conditional effects", "not supported");
        document_language_support("axioms", "not supported");

        document_property("admissible", "yes");
        document_property("consistent", "yes");
        document_property("safe", "yes");
        document_property("preferred operators", "no");
    }

    virtual shared_ptr<CanonicalPDBsHeuristic> create_component(const plugins::Options &opts, const utils::Context &context) const override {
        check_hillclimbing_options(opts, context);

        shared_ptr<PatternCollectionGeneratorHillclimbing> pgh =
            plugins::make_shared_from_arg_tuples<PatternCollectionGeneratorHillclimbing>(
<<<<<<< HEAD
                opts.get<int>("pdb_max_size"),
                opts.get<int>("collection_max_size"),
                opts.get<int>("num_samples"),
                opts.get<int>("min_improvement"),
                opts.get<double>("max_time"),
                opts.get<int>("random_seed"),
=======
                get_hillclimbing_arguments_from_options(opts),
>>>>>>> 74d1f98d
                get_generator_arguments_from_options(opts)
                );

        return plugins::make_shared_from_arg_tuples<CanonicalPDBsHeuristic>(
            pgh,
            opts.get<double>("max_time_dominance_pruning"),
            Heuristic::get_heuristic_arguments_from_options(opts)
            );
    }
};

static plugins::FeaturePlugin<IPDBFeature> _plugin_ipdb;
}<|MERGE_RESOLUTION|>--- conflicted
+++ resolved
@@ -671,16 +671,7 @@
 
         shared_ptr<PatternCollectionGeneratorHillclimbing> pgh =
             plugins::make_shared_from_arg_tuples<PatternCollectionGeneratorHillclimbing>(
-<<<<<<< HEAD
-                opts.get<int>("pdb_max_size"),
-                opts.get<int>("collection_max_size"),
-                opts.get<int>("num_samples"),
-                opts.get<int>("min_improvement"),
-                opts.get<double>("max_time"),
-                opts.get<int>("random_seed"),
-=======
                 get_hillclimbing_arguments_from_options(opts),
->>>>>>> 74d1f98d
                 get_generator_arguments_from_options(opts)
                 );
 
