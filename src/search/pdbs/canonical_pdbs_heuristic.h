--- conflicted
+++ resolved
@@ -49,23 +49,6 @@
     void dominance_pruning();
 
     // checks for all max cliques if they would be additive to this pattern
-<<<<<<< HEAD
-    void get_max_additive_subsets(const std::vector<int> &new_pattern,
-        std::vector<std::vector<PDBHeuristic *> > &max_additive_subsets);
-
-    /*
-      To avoid unnecessary overhead in the sampling procedure of iPDB, provide
-      this method to only evaluate the heuristic to check whether a
-      given state is a dead end or not (see issue404).
-      Sets evaluator_value to DEAD_END if state is a dead end and to
-      0 otherwise.
-    */
-    void evaluate_dead_end(const GlobalState &state);
-    const std::vector<PDBHeuristic *> &get_pattern_databases() const {
-        return pattern_databases;
-    }
-    int get_size() const {return size; }
-=======
     void get_max_additive_subsets(
         const std::vector<int> &new_pattern,
         std::vector<std::vector<PDBHeuristic *> > &max_additive_subsets);
@@ -83,7 +66,6 @@
     int get_size() const {
         return size;
     }
->>>>>>> 22a2a4e7
     void dump() const;
 };
 
