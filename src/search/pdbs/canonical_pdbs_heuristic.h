#ifndef PDBS_CANONICAL_PDBS_HEURISTIC_H
#define PDBS_CANONICAL_PDBS_HEURISTIC_H

#include "canonical_pdbs.h"

<<<<<<< HEAD

namespace PDBs {
class PatternDatabase;
=======
#include "../heuristic.h"
>>>>>>> 633821ac

// Implements the canonical heuristic function.
class CanonicalPDBsHeuristic : public Heuristic {
    CanonicalPDBs canonical_pdbs;

protected:
    virtual int compute_heuristic(const GlobalState &state) override;
    /* TODO: we want to get rid of compute_heuristic(const GlobalState &state)
       and change the interface to only use State objects. While we are doing
       this, the following method already allows to get the heuristic value
       for a State object. */
    int compute_heuristic(const State &state) const;

public:
    explicit CanonicalPDBsHeuristic(const Options &opts);
    virtual ~CanonicalPDBsHeuristic() = default;
};
}

#endif<|MERGE_RESOLUTION|>--- conflicted
+++ resolved
@@ -3,14 +3,9 @@
 
 #include "canonical_pdbs.h"
 
-<<<<<<< HEAD
+#include "../heuristic.h"
 
 namespace PDBs {
-class PatternDatabase;
-=======
-#include "../heuristic.h"
->>>>>>> 633821ac
-
 // Implements the canonical heuristic function.
 class CanonicalPDBsHeuristic : public Heuristic {
     CanonicalPDBs canonical_pdbs;
