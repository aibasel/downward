--- conflicted
+++ resolved
@@ -57,14 +57,9 @@
           PatternCollectionGenerator,
           PatternCollectionGeneratorMultipleRandom> {
 public:
-<<<<<<< HEAD
-    PatternCollectionGeneratorMultipleRandomFeature() : TypedFeature("random_patterns") {
-        document_title("Multiple random patterns");
-=======
     PatternCollectionGeneratorMultipleRandomFeature()
         : TypedFeature("random_patterns") {
-        document_title("Multiple Random Patterns");
->>>>>>> da4670a4
+        document_title("Multiple random patterns");
         document_synopsis(
             "This pattern collection generator implements the 'multiple "
             "randomized causal graph' (mRCG) algorithm described in experiments of "
