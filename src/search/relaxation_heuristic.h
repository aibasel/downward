--- conflicted
+++ resolved
@@ -5,13 +5,8 @@
 
 #include <vector>
 
-<<<<<<< HEAD
 class OperatorRef;
-class State;
-=======
-class GlobalOperator;
 class GlobalState;
->>>>>>> 75fff71c
 
 class Proposition;
 class UnaryOperator;
@@ -50,11 +45,7 @@
 };
 
 class RelaxationHeuristic : public Heuristic {
-<<<<<<< HEAD
     void build_unary_operators(const OperatorRef &op, int operator_no);
-=======
-    void build_unary_operators(const GlobalOperator &op, int operator_no);
->>>>>>> 75fff71c
     void simplify();
 protected:
     std::vector<UnaryOperator> unary_operators;
