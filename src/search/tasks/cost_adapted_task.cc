#include "cost_adapted_task.h"

#include "../operator_cost.h"

#include "../plugins/plugin.h"
#include "../task_utils/task_properties.h"
#include "../tasks/root_task.h"
#include "../utils/system.h"

#include <iostream>
#include <memory>

using namespace std;
using utils::ExitCode;

namespace tasks {
CostAdaptedTask::CostAdaptedTask(
    const shared_ptr<AbstractTask> &parent,
    OperatorCost cost_type)
    : DelegatingTask(parent),
      cost_type(cost_type),
      parent_is_unit_cost(task_properties::is_unit_cost(TaskProxy(*parent))) {
}

int CostAdaptedTask::get_operator_cost(int index, bool is_axiom) const {
    OperatorProxy op(*parent, index, is_axiom);
    return get_adjusted_action_cost(op, cost_type, parent_is_unit_cost);
}

<<<<<<< HEAD

TaskIndependentCostAdaptedTask::TaskIndependentCostAdaptedTask(OperatorCost cost_type)
    : cost_type(cost_type) {
}



using ConcreteProduct = CostAdaptedTask;
using AbstractProduct = AbstractTask;
using Concrete = TaskIndependentCostAdaptedTask;
// TODO issue559 use templates as 'get_task_specific' is EXACTLY the same for all TI_Components
shared_ptr<AbstractProduct> Concrete::get_task_specific(
    const std::shared_ptr<AbstractTask> &task,
    std::unique_ptr<ComponentMap> &component_map,
    int depth) const {
    shared_ptr<ConcreteProduct> task_specific_x;

    if (component_map->count(static_cast<const TaskIndependentComponent *>(this))) {
        log << std::string(depth, ' ') << "Reusing task specific " << get_product_name() << " '" << name << "'..." << endl;
        task_specific_x = dynamic_pointer_cast<ConcreteProduct>(
            component_map->at(static_cast<const TaskIndependentComponent *>(this)));
    } else {
        log << std::string(depth, ' ') << "Creating task specific " << get_product_name() << " '" << name << "'..." << endl;
        task_specific_x = create_ts(task, component_map, depth);
        component_map->insert(make_pair<const TaskIndependentComponent *, std::shared_ptr<Component>>
                                  (static_cast<const TaskIndependentComponent *>(this), task_specific_x));
    }
    return task_specific_x;
}

std::shared_ptr<ConcreteProduct> Concrete::create_ts(const shared_ptr <AbstractTask> &task,
                                                     [[maybe_unused]] unique_ptr <ComponentMap> &component_map,
                                                     [[maybe_unused]] int depth) const {
    return make_shared<CostAdaptedTask>(task, cost_type);
}


class CostAdaptedTaskFeature : public plugins::TypedFeature<TaskIndependentAbstractTask, TaskIndependentCostAdaptedTask> {
=======
class CostAdaptedTaskFeature
    : public plugins::TypedFeature<AbstractTask, CostAdaptedTask> {
>>>>>>> 54e86694
public:
    CostAdaptedTaskFeature() : TypedFeature("adapt_costs") {
        document_title("Cost-adapted task");
        document_synopsis(
            "A cost-adapting transformation of the root task.");

        add_cost_type_options_to_feature(*this);
    }

<<<<<<< HEAD
    virtual shared_ptr<TaskIndependentCostAdaptedTask> create_component(const plugins::Options &options, const utils::Context &) const override {
        OperatorCost cost_type = options.get<OperatorCost>("cost_type");
        return make_shared<TaskIndependentCostAdaptedTask>(cost_type);
=======
    virtual shared_ptr<CostAdaptedTask> create_component(
        const plugins::Options &opts,
        const utils::Context &) const override {
        return plugins::make_shared_from_arg_tuples<CostAdaptedTask>(
            g_root_task,
            get_cost_type_arguments_from_options(opts));
>>>>>>> 54e86694
    }
};

static plugins::FeaturePlugin<CostAdaptedTaskFeature> _plugin;
}<|MERGE_RESOLUTION|>--- conflicted
+++ resolved
@@ -27,7 +27,6 @@
     return get_adjusted_action_cost(op, cost_type, parent_is_unit_cost);
 }
 
-<<<<<<< HEAD
 
 TaskIndependentCostAdaptedTask::TaskIndependentCostAdaptedTask(OperatorCost cost_type)
     : cost_type(cost_type) {
@@ -46,11 +45,11 @@
     shared_ptr<ConcreteProduct> task_specific_x;
 
     if (component_map->count(static_cast<const TaskIndependentComponent *>(this))) {
-        log << std::string(depth, ' ') << "Reusing task specific " << get_product_name() << " '" << name << "'..." << endl;
+        log << std::string(depth, ' ') << "Reusing task specific " << get_product_name() << " '" << description << "'..." << endl;
         task_specific_x = dynamic_pointer_cast<ConcreteProduct>(
             component_map->at(static_cast<const TaskIndependentComponent *>(this)));
     } else {
-        log << std::string(depth, ' ') << "Creating task specific " << get_product_name() << " '" << name << "'..." << endl;
+        log << std::string(depth, ' ') << "Creating task specific " << get_product_name() << " '" << description << "'..." << endl;
         task_specific_x = create_ts(task, component_map, depth);
         component_map->insert(make_pair<const TaskIndependentComponent *, std::shared_ptr<Component>>
                                   (static_cast<const TaskIndependentComponent *>(this), task_specific_x));
@@ -66,10 +65,6 @@
 
 
 class CostAdaptedTaskFeature : public plugins::TypedFeature<TaskIndependentAbstractTask, TaskIndependentCostAdaptedTask> {
-=======
-class CostAdaptedTaskFeature
-    : public plugins::TypedFeature<AbstractTask, CostAdaptedTask> {
->>>>>>> 54e86694
 public:
     CostAdaptedTaskFeature() : TypedFeature("adapt_costs") {
         document_title("Cost-adapted task");
@@ -79,18 +74,11 @@
         add_cost_type_options_to_feature(*this);
     }
 
-<<<<<<< HEAD
-    virtual shared_ptr<TaskIndependentCostAdaptedTask> create_component(const plugins::Options &options, const utils::Context &) const override {
-        OperatorCost cost_type = options.get<OperatorCost>("cost_type");
-        return make_shared<TaskIndependentCostAdaptedTask>(cost_type);
-=======
-    virtual shared_ptr<CostAdaptedTask> create_component(
+    virtual shared_ptr<TaskIndependentCostAdaptedTask> create_component(
         const plugins::Options &opts,
         const utils::Context &) const override {
-        return plugins::make_shared_from_arg_tuples<CostAdaptedTask>(
-            g_root_task,
+        return plugins::make_shared_from_arg_tuples<TaskIndependentCostAdaptedTask>(
             get_cost_type_arguments_from_options(opts));
->>>>>>> 54e86694
     }
 };
 
