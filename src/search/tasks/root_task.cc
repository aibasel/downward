#include "root_task.h"

#include "../axioms.h"

#include "../plugins/plugin.h"
#include "../utils/collections.h"
#include "../utils/task_lexer.h"

#include <cassert>
#include <memory>
#include <set>
#include <type_traits>
#include <vector>

using namespace std;
using utils::ExitCode;

namespace tasks {
static const int PRE_FILE_VERSION = 3;
shared_ptr<AbstractTask> g_root_task = nullptr;


struct ExplicitVariable {
    int domain_size;
    string name;
    vector<string> fact_names;
    int axiom_layer;
    int axiom_default_value;
};


struct ExplicitEffect {
    FactPair fact;
    vector<FactPair> conditions;
};


struct ExplicitOperator {
    vector<FactPair> preconditions;
    vector<ExplicitEffect> effects;
    int cost;
    string name;
    bool is_an_axiom;
};


class RootTask : public AbstractTask {
    vector<ExplicitVariable> variables;
    // TODO: think about using hash sets here.
    vector<vector<set<FactPair>>> mutexes;
    vector<ExplicitOperator> operators;
    vector<ExplicitOperator> axioms;
    vector<int> initial_state_values;
    vector<FactPair> goals;

    const ExplicitVariable &get_variable(int var) const;
    const ExplicitEffect &get_effect(int op_id, int effect_id, bool is_axiom) const;
    const ExplicitOperator &get_operator_or_axiom(int index, bool is_axiom) const;

public:
    RootTask(vector<ExplicitVariable> &&variables,
             vector<vector<set<FactPair>>> &&mutexes,
             vector<ExplicitOperator> &&operators,
             vector<ExplicitOperator> &&axioms,
             vector<int> &&initial_state_values,
             vector<FactPair> &&goals);

    vector<int> &get_initial_state_values() {
        return initial_state_values;
    }

    virtual int get_num_variables() const override;
    virtual string get_variable_name(int var) const override;
    virtual int get_variable_domain_size(int var) const override;
    virtual int get_variable_axiom_layer(int var) const override;
    virtual int get_variable_default_axiom_value(int var) const override;
    virtual string get_fact_name(const FactPair &fact) const override;
    virtual bool are_facts_mutex(
        const FactPair &fact1, const FactPair &fact2) const override;

    virtual int get_operator_cost(int index, bool is_axiom) const override;
    virtual string get_operator_name(
        int index, bool is_axiom) const override;
    virtual int get_num_operators() const override;
    virtual int get_num_operator_preconditions(
        int index, bool is_axiom) const override;
    virtual FactPair get_operator_precondition(
        int op_index, int fact_index, bool is_axiom) const override;
    virtual int get_num_operator_effects(
        int op_index, bool is_axiom) const override;
    virtual int get_num_operator_effect_conditions(
        int op_index, int eff_index, bool is_axiom) const override;
    virtual FactPair get_operator_effect_condition(
        int op_index, int eff_index, int cond_index, bool is_axiom) const override;
    virtual FactPair get_operator_effect(
        int op_index, int eff_index, bool is_axiom) const override;
    virtual int convert_operator_index(
        int index, const AbstractTask *ancestor_task) const override;

    virtual int get_num_axioms() const override;

    virtual int get_num_goals() const override;
    virtual FactPair get_goal_fact(int index) const override;

    virtual vector<int> get_initial_state_values() const override;
    virtual void convert_ancestor_state_values(
        vector<int> &values,
        const AbstractTask *ancestor_task) const override;
};


class TaskParser {
    utils::TaskLexer lexer;

    template<typename Func, typename FuncOrStr>
    auto with_error_context(FuncOrStr &&message, Func &&func) -> std::invoke_result_t<Func> {
        int line = this->get_line_number();
        try {
            using ResultType = std::invoke_result_t<Func>;
            if constexpr (std::is_void_v<ResultType>) {
                std::forward<Func>(func)();
            } else {
                return std::forward<Func>(func)();
            }
        } catch (utils::TaskParserError &error) {
            if constexpr (std::is_convertible_v<FuncOrStr, std::string>) {
                this->add_error_line(error, line, message);
            } else {
                this->add_error_line(error, line, message());
            }
            throw;
        }
    }

    void error(const std::string &message) {
        throw utils::TaskParserError(message);
    }

    void add_error_line(utils::TaskParserError &error, int line_no, const string &line) const {
        error.add_context("[line " + to_string(line_no) + "] " + line);
    }

    int get_line_number() const {
        return lexer.get_line_number();
    }

    void check_fact(const FactPair &fact, const vector<ExplicitVariable> &variables);
    void check_layering_condition(int head_var_layer, const vector<FactPair> &conditions, const vector<ExplicitVariable> &variables);


    int parse_int(const string &token);
    void check_nat(const string &value_name, int value);
    int read_int(const string &value_name);
    int read_nat(const string &value_name);
    string read_string_line(const string &value_name);
    void read_magic_line(const string &magic);

    void read_and_verify_version();
    bool read_metric();
    vector<ExplicitVariable> read_variables();
    ExplicitVariable read_variable(int index);
    vector<FactPair> read_facts(bool read_from_single_line, const vector<ExplicitVariable> &variables);
    vector<vector<set<FactPair>>> read_mutexes(const vector<ExplicitVariable> &variables);
    vector<int> read_initial_state(const vector<ExplicitVariable> &variables);
    vector<FactPair> read_goal(const vector<ExplicitVariable> &variables);
    vector<ExplicitOperator> read_actions(bool is_axiom, bool use_metric,
                                          const vector<ExplicitVariable> &variables);
    ExplicitOperator read_operator(int index, bool use_metric, const vector<ExplicitVariable> &variables);
    ExplicitOperator read_axiom(int index, const vector<ExplicitVariable> &variables);
    void read_conditional_effect(ExplicitOperator &op, const vector<ExplicitVariable> &variables);
    void read_pre_post_axiom(ExplicitOperator &op, const vector<ExplicitVariable> &variables);
    shared_ptr<AbstractTask> read_task();

public:
    TaskParser(utils::TaskLexer &&lexer);
    shared_ptr<AbstractTask> parse();
};

void TaskParser::check_fact(const FactPair &fact, const vector<ExplicitVariable> &variables) {
    if (!utils::in_bounds(fact.var, variables)) {
        error("Invalid variable id: " + to_string(fact.var));
    } else if (fact.value < 0 || fact.value >= variables[fact.var].domain_size) {
        error("Invalid value for variable '" + variables[fact.var].name
              + "' (index: " + to_string(fact.var) + "): "
              + to_string(fact.value));
    }
}

void TaskParser::check_layering_condition(
    int head_var_layer, const vector<FactPair> &conditions,
    const vector<ExplicitVariable> &variables) {
    for (FactPair fact : conditions) {
        int var = fact.var;
        int var_layer = variables[var].axiom_layer;
        if (var_layer > head_var_layer) {
            error("Variables must be at head variable layer or below, but variable "
                  + to_string(var) + " is at layer " + to_string(var_layer) + ".");
        }
        if (var_layer == head_var_layer) {
            int default_value = variables[var].axiom_default_value;
            if (fact.value == default_value) {
                error("Body variables at head variable layer must "
                      "have non-default value, but variable " + to_string(var) +
                      " uses default value " + to_string(fact.value) + ".");
            }
        }
    }
}

int TaskParser::parse_int(const string &token) {
    string failure_reason;
    int number = 0;
    try {
        string::size_type parsed_length;
        number = stoi(token, &parsed_length);
        if (parsed_length != token.size()) {
            failure_reason = "invalid character '"
                + string(1, token[parsed_length]) + "'";
        }
    } catch (invalid_argument &) {
        failure_reason = "invalid argument";
    } catch (out_of_range &) {
        failure_reason = "out of range";
    }
    if (!failure_reason.empty()) {
        error("Could not parse '" + token + "' as integer ("
              + failure_reason + ").");
    }
    return number;
}

// TODO: rename to check_natural_number
void TaskParser::check_nat(const string &value_name, int value) {
    if (value < 0) {
        error("Expected non-negative number for " + value_name
              + ", but got " + to_string(value) + ".");
    }
}

int TaskParser::read_int(const string &value_name) {
    return with_error_context(
        value_name,
        [&]() {
            return parse_int(lexer.read());
        });
}

// TODO: rename to read_natural_number
int TaskParser::read_nat(const string &value_name) {
    int value = read_int(value_name);
    check_nat(value_name, value);
    return value;
}

string TaskParser::read_string_line(const string &value_name) {
    return with_error_context(
        value_name,
        [&]() {
            return lexer.read_line();
        });
}

void TaskParser::read_magic_line(const string &magic) {
    return with_error_context(
        "magic value",
        [&]() {
            string line = read_string_line("magic value");
            if (line != magic) {
                error("Expected magic line '" + magic + "', got '" + line + "'.");
            }
        });
}

// TODO: consistent naming (facts vs. conditions)
vector<FactPair> TaskParser::read_facts(
    bool read_from_single_line, const vector<ExplicitVariable> &variables) {
    return with_error_context(
        "parsing conditions",
        [&]() {
            string value_name = "number of conditions";
            int count = read_nat(value_name);
            if (!read_from_single_line) {
                lexer.confirm_end_of_line();
            }
            vector<FactPair> conditions;
            conditions.reserve(count);
            for (int i = 0; i < count; ++i) {
                with_error_context(
                    [&]() {return "fact" + to_string(i);},
                    [&]() {
                        FactPair condition = FactPair::no_fact;
                        condition.var = read_nat("variable");
                        condition.value = read_nat("value");
                        check_fact(condition, variables);
                        conditions.push_back(condition);
                        if (!read_from_single_line) {
                            lexer.confirm_end_of_line();
                        }
                    });
            }
            return conditions;
        });
}

ExplicitVariable TaskParser::read_variable(int index) {
    ExplicitVariable var;
    with_error_context(
        [&]() {return "parsing variable " + to_string(index);},
        [&]() {
            read_magic_line("begin_variable");
            var.name = read_string_line("variable name");
        });
    /*
      We close the previous block and open a new one, now that we have the
      name of the variable. This produces better error messages but the line
      number for the second block will be the one after the name.
    */
    return with_error_context(
        [&]() {return "parsing definition of variable '" + var.name + "'";},
        [&]() {
            var.axiom_layer = read_int("variable axiom layer");
            if (var.axiom_layer < -1) {
                error("Variable axiom layer must be -1 or non-negative, but is "
                      + to_string(var.axiom_layer) + ".");
            }
            lexer.confirm_end_of_line();
            var.domain_size = read_nat("variable domain size");
            if (var.domain_size < 1) {
                error("Domain size should be at least 1, but is "
                      + to_string(var.domain_size) + ".");
            }
            if ((var.axiom_layer >= 0) && var.domain_size != 2) {
                error("Derived variables must be binary, but domain size is "
                      + to_string(var.domain_size) + ".");
            }
            lexer.confirm_end_of_line();
            var.fact_names.resize(var.domain_size);
            for (int i = 0; i < var.domain_size; ++i) {
                with_error_context(
                    [&]() {return "fact " + to_string(i);},
                    [&]() {
                        var.fact_names[i] = read_string_line("name");
                    });
            }
            read_magic_line("end_variable");
            return var;
        });
}

void TaskParser::read_pre_post_axiom(
    ExplicitOperator &op, const vector<ExplicitVariable> &variables) {
    vector<FactPair> conditions = read_facts(false, variables);
    with_error_context(
        "parsing pre-post of affected variable",
        [&]() {
            int var = read_nat("affected variable");
            int axiom_layer = variables[var].axiom_layer;
            if (axiom_layer == -1) {
                error("Variable affected by axiom must be derived, but variable "
                      + to_string(var) + " is not derived.");
            }
            int value_pre = read_int("variable value precondition");
            if (value_pre == -1) {
                error("Variable affected by axiom must have precondition, but value is -1.");
            }
            FactPair precondition = FactPair(var, value_pre);
            check_fact(precondition, variables);
            int value_post = read_nat("variable value postcondition");
            FactPair postcondition = FactPair(var, value_post);
            check_fact(postcondition, variables);
            int default_value = variables[var].axiom_default_value;
            assert(default_value != -1);
            if (value_pre != default_value) {
                error("Value of variable affected by axiom must be default value "
                      + to_string(default_value) + " in precondition, but is "
                      + to_string(value_pre) + ".");
            }
            if (value_post == default_value) {
                error("Value of variable affected by axiom must be non-default "
                      "value in postcondition, but is default value "
                      + to_string(value_post) + ".");
            }
            with_error_context(
                [&]() {
                    return "checking layering condition, head variable "
                        + to_string(var) + " with layer " + to_string(axiom_layer);
                }, [&]() {
                    check_layering_condition(axiom_layer, conditions, variables);
                });
            op.preconditions.emplace_back(precondition);
            ExplicitEffect eff = {postcondition, move(conditions)};
            op.effects.emplace_back(eff);
            lexer.confirm_end_of_line();
        });
}

void TaskParser::read_conditional_effect(
    ExplicitOperator &op, const vector<ExplicitVariable> &variables) {
    vector<FactPair> conditions = read_facts(true, variables);
    with_error_context (
        "parsing pre-post of affected variable",
        [&]() {
            int var = read_nat("affected variable");
            int axiom_layer = variables[var].axiom_layer;
            if (axiom_layer != -1) {
                error("Variable affected by operator must not be derived, but variable "
                      + to_string(var) + " is derived.");
            }
            int value_pre = read_int("variable value precondition");
            if (value_pre < -1) {
                error("Variable value precondition must be -1 or non-negative, but is "
                      + to_string(value_pre) + ".");
            }
            if (value_pre != -1) {
                FactPair precondition = FactPair(var, value_pre);
                check_fact(precondition, variables);
                op.preconditions.emplace_back(precondition);
            }
            int value_post = read_nat("variable value postcondition");
            FactPair postcondition = FactPair(var, value_post);
            check_fact(postcondition, variables);
            ExplicitEffect eff = {postcondition, move(conditions)};
            op.effects.emplace_back(eff);
            lexer.confirm_end_of_line();
        });
}

ExplicitOperator TaskParser::read_operator(
    int index, bool use_metric, const vector<ExplicitVariable> &variables) {
    ExplicitOperator op;
    op.is_an_axiom = false;
    with_error_context(
        [&]() {return "operator " + to_string(index);},
        [&]() {
            read_magic_line("begin_operator");
            op.name = read_string_line("operator name");
        });
    /*
      We close the previous block and open a new one, now that we have the
      name of the operator. This produces better error messages but the line
      number for the second block will be the one after the name.
    */
    return with_error_context(
        [&]() {return "parsing definition of operator '" + op.name + "'";},
        [&]() {
            with_error_context(
                "parsing prevail conditions",
                [&]() {
                    op.preconditions = read_facts(false, variables);
                });
            int count = read_nat("number of operator effects");
            if (count < 1) {
                error("Number of operator effects should be at least 1, but is "
                      + to_string(count) + ".");
            }
            lexer.confirm_end_of_line();
            op.effects.reserve(count);
            for (int i = 0; i < count; ++i) {
                with_error_context(
                    [&]() {return "parsing effect " + to_string(i);},
                    [&]() {
                        read_conditional_effect(op, variables);
                    });
            }
            with_error_context(
                "parsing operator cost",
                [&]() {
                    int specified_cost = read_int("cost");
                    op.cost = use_metric ? specified_cost : 1;
                    if (op.cost < 0) {
                        error("Operator cost must be non-negative, but is "
                              + to_string(op.cost) + ".");
                    }
                    lexer.confirm_end_of_line();
                });
            read_magic_line("end_operator");
            return op;
        });
}

ExplicitOperator TaskParser::read_axiom(
    int index, const vector<ExplicitVariable> &variables) {
    return with_error_context(
        [&]() {return "axiom " + to_string(index);},
        [&]() {
            ExplicitOperator op;
            op.is_an_axiom = true;
            op.name = "<axiom>";
            op.cost = 0;

            read_magic_line("begin_rule");
            read_pre_post_axiom(op, variables);
            read_magic_line("end_rule");
            return op;
        });
}

void TaskParser::read_and_verify_version() {
    with_error_context(
        "version section",
        [&]() {
            read_magic_line("begin_version");
            int version = read_nat("version number");
            if (version != PRE_FILE_VERSION) {
                error("Expected translator output file version "
                      + to_string(PRE_FILE_VERSION) + ", got "
                      + to_string(version) + ".");
            }
            lexer.confirm_end_of_line();
            read_magic_line("end_version");
        });
}

bool TaskParser::read_metric() {
    return with_error_context(
        "metric section",
        [&]() {
            read_magic_line("begin_metric");
            int use_metric_int = read_int("metric value");
            bool use_metric = false;
            if (use_metric_int == 1) {
                use_metric = true;
            } else if (use_metric_int != 0) {
                error("expected 0 or 1, got '" + to_string(use_metric_int) + "'.");
            }
            lexer.confirm_end_of_line();
            read_magic_line("end_metric");
            return use_metric;
        });
}

vector<ExplicitVariable> TaskParser::read_variables() {
    return with_error_context(
        "variable section",
        [&]() {
            int count = read_nat("variable count");
            if (count < 1) {
                error("Number of variables should be at least 1, but is "
                      + to_string(count) + ".");
            }
            lexer.confirm_end_of_line();
            vector<ExplicitVariable> variables;
            variables.reserve(count);
            for (int i = 0; i < count; ++i) {
                variables.push_back(read_variable(i));
            }
            return variables;
        });
}

vector<vector<set<FactPair>>> TaskParser::read_mutexes(
    const vector<ExplicitVariable> &variables) {
    return with_error_context(
        "mutex section",
        [&]() {
            vector<vector<set<FactPair>>> inconsistent_facts(variables.size());
            for (size_t i = 0; i < variables.size(); ++i)
                inconsistent_facts[i].resize(variables[i].domain_size);

            int num_mutex_groups = read_nat("number of mutex groups");
            lexer.confirm_end_of_line();

            /*
              NOTE: Mutex groups can overlap, in which case the same mutex
              should not be represented multiple times. The current
              representation takes care of that automatically by using sets.
              If we ever change this representation, this is something to be
              aware of.
            */
            for (int i = 0; i < num_mutex_groups; ++i) {
                with_error_context(
                    [&]() {return "mutex group " + to_string(i);},
                    [&]() {
                        read_magic_line("begin_mutex_group");
                        /* TODO: we should use read_facts here, but we need to
                           reconsider the error messages.
                        */
                        int num_facts = read_nat("number of facts in mutex group");
                        lexer.confirm_end_of_line();
                        vector<FactPair> invariant_group;
                        invariant_group.reserve(num_facts);
                        for (int j = 0; j < num_facts; ++j) {
                            with_error_context(
                                [&]() {return "mutex atom " + to_string(j);},
                                [&]() {
                                    int var = read_nat("variable number of mutex atom");
                                    int value = read_nat("value of mutex atom");
                                    FactPair fact = FactPair(var, value);
                                    check_fact(fact, variables);
                                    invariant_group.emplace_back(fact);
                                    lexer.confirm_end_of_line();
                                });
                        }
                        read_magic_line("end_mutex_group");

                        for (const FactPair &fact1 : invariant_group) {
                            for (const FactPair &fact2 : invariant_group) {
                                if (fact1.var != fact2.var) {
                                    /* The "different variable" test makes sure we
                                       don't mark a fact as mutex with itself
                                       (important for correctness) and don't include
                                       redundant mutexes (important to conserve
                                       memory). Note that the translator (at least
                                       with default settings) removes mutex groups
                                       that contain *only* redundant mutexes, but it
                                       can of course generate mutex groups which lead
                                       to *some* redundant mutexes, where some but not
                                       all facts talk about the same variable. */
                                    inconsistent_facts[fact1.var][fact1.value].insert(fact2);
                                }
                            }
                        }
                    });
            }
            return inconsistent_facts;
        });
}

vector<int> TaskParser::read_initial_state(
    const vector<ExplicitVariable> &variables) {
    return with_error_context(
        "initial state section",
        [&]() {
            read_magic_line("begin_state");
            int num_variables = variables.size();
            vector<int> initial_state_values(num_variables);
            for (int i = 0; i < num_variables; ++i) {
                string block_name = "initial state value of variable '"
                    + variables[i].name + "' (index: " + to_string(i) + ")";
                with_error_context(
                    [&]() {return "validating " + block_name;},
                    [&]() {
                        initial_state_values[i] = read_nat(block_name);
                        lexer.confirm_end_of_line();
                        check_fact(FactPair(i, initial_state_values[i]), variables);
                    });
            }
            read_magic_line("end_state");
            return initial_state_values;
        });
}

vector<FactPair> TaskParser::read_goal(const vector<ExplicitVariable> &variables) {
    return with_error_context(
        "goal section",
        [&]() {
            read_magic_line("begin_goal");
            vector<FactPair> goals = read_facts(false, variables);
            read_magic_line("end_goal");
            // TODO: in the future, we would like to allow empty goals (issue 1160)
            if (goals.empty()) {
                cerr << "Task has no goal condition!" << endl;
                utils::exit_with(ExitCode::SEARCH_INPUT_ERROR);
            }
            // TODO: in the future, we would like to allow trivially unsolvable tasks (issue 1160)
            set<int> goal_vars;
            for (FactPair goal : goals) {
                int var = goal.var;
                if (!goal_vars.insert(var).second) {
                    error("Goal variables must be unique, but variable "
                          + to_string(var) + " occurs several times.");
                }
            }
            return goals;
        });
}

vector<ExplicitOperator> TaskParser::read_actions(
    bool is_axiom, bool use_metric, const vector<ExplicitVariable> &variables) {
    return with_error_context(
        [&]() {return is_axiom ? "axiom section" : "operator section";},
        [&]() {
            int count = read_nat("number of entries");
            lexer.confirm_end_of_line();
            vector<ExplicitOperator> actions;
            actions.reserve(count);
            for (int i = 0; i < count; ++i) {
                ExplicitOperator action = is_axiom
                    ? read_axiom(i, variables)
                    : read_operator(i, use_metric, variables);
                actions.push_back(action);
            }
            return actions;
        });
 }

TaskParser::TaskParser(utils::TaskLexer &&lexer)
    : lexer(move(lexer)) {
}

shared_ptr<AbstractTask> TaskParser::read_task() {
    read_and_verify_version();
    bool use_metric = read_metric();
    vector<ExplicitVariable> variables = read_variables();
    vector<vector<set<FactPair>>> mutexes = read_mutexes(variables);
    vector<int> initial_state_values = read_initial_state(variables);
    int num_variables = variables.size();
    for (int i = 0; i < num_variables; ++i) {
        variables[i].axiom_default_value = initial_state_values[i];
    }
    vector<FactPair> goals = read_goal(variables);
    vector<ExplicitOperator> operators = read_actions(false, use_metric, variables);
    vector<ExplicitOperator> axioms = read_actions(true, use_metric, variables);
    with_error_context(
        "confirm end of input",
        [&]() {
            lexer.confirm_end_of_input();
        });

    /*
      "Neat Trick" and certainly no HACK:
      We currently require initial_state_values to contain values for derived
      variables. To evaluate the axioms, we require a task. But since evaluating
      axioms does not depend on the initial state, we can construct the task
      with a non-extended initial state (i.e. one without axioms evaluated) and
      then evaluate the axioms on that state after construction. This requires
      mutable access to the values, though.
    */
    shared_ptr<RootTask> task = make_shared<RootTask>(
        move(variables), move(mutexes), move(operators), move(axioms),
        move(initial_state_values), move(goals));
    AxiomEvaluator &axiom_evaluator = g_axiom_evaluators[TaskProxy(*task)];
    axiom_evaluator.evaluate(task->get_initial_state_values());
   return task;
}

shared_ptr<AbstractTask> TaskParser::parse() {
    try {
        return read_task();
    } catch (const utils::TaskParserError &error) {
        cerr << "Error reading task" << endl;
        error.print_with_context(cerr);
        utils::exit_with(ExitCode::SEARCH_INPUT_ERROR);
    }
}


RootTask::RootTask(vector<ExplicitVariable> &&variables,
                   vector<vector<set<FactPair>>> &&mutexes,
                   vector<ExplicitOperator> &&operators,
                   vector<ExplicitOperator> &&axioms,
                   vector<int> &&initial_state_values,
                   vector<FactPair> &&goals)
    : variables(move(variables)),
      mutexes(move(mutexes)),
      operators(move(operators)),
      axioms(move(axioms)),
      initial_state_values(move(initial_state_values)),
      goals(move(goals)) {
}

const ExplicitVariable &RootTask::get_variable(int var) const {
    assert(utils::in_bounds(var, variables));
    return variables[var];
}

const ExplicitEffect &RootTask::get_effect(
    int op_id, int effect_id, bool is_axiom) const {
    const ExplicitOperator &op = get_operator_or_axiom(op_id, is_axiom);
    assert(utils::in_bounds(effect_id, op.effects));
    return op.effects[effect_id];
}

const ExplicitOperator &RootTask::get_operator_or_axiom(
    int index, bool is_axiom) const {
    if (is_axiom) {
        assert(utils::in_bounds(index, axioms));
        return axioms[index];
    } else {
        assert(utils::in_bounds(index, operators));
        return operators[index];
    }
}

int RootTask::get_num_variables() const {
    return variables.size();
}

string RootTask::get_variable_name(int var) const {
    return get_variable(var).name;
}

int RootTask::get_variable_domain_size(int var) const {
    return get_variable(var).domain_size;
}

int RootTask::get_variable_axiom_layer(int var) const {
    return get_variable(var).axiom_layer;
}

int RootTask::get_variable_default_axiom_value(int var) const {
    return get_variable(var).axiom_default_value;
}

string RootTask::get_fact_name(const FactPair &fact) const {
    assert(utils::in_bounds(fact.value, get_variable(fact.var).fact_names));
    return get_variable(fact.var).fact_names[fact.value];
}

bool RootTask::are_facts_mutex(const FactPair &fact1, const FactPair &fact2) const {
    if (fact1.var == fact2.var) {
        // Same variable: mutex iff different value.
        return fact1.value != fact2.value;
    }
    assert(utils::in_bounds(fact1.var, mutexes));
    assert(utils::in_bounds(fact1.value, mutexes[fact1.var]));
    return bool(mutexes[fact1.var][fact1.value].count(fact2));
}

int RootTask::get_operator_cost(int index, bool is_axiom) const {
    return get_operator_or_axiom(index, is_axiom).cost;
}

string RootTask::get_operator_name(int index, bool is_axiom) const {
    return get_operator_or_axiom(index, is_axiom).name;
}

int RootTask::get_num_operators() const {
    return operators.size();
}

int RootTask::get_num_operator_preconditions(int index, bool is_axiom) const {
    return get_operator_or_axiom(index, is_axiom).preconditions.size();
}

FactPair RootTask::get_operator_precondition(
    int op_index, int fact_index, bool is_axiom) const {
    const ExplicitOperator &op = get_operator_or_axiom(op_index, is_axiom);
    assert(utils::in_bounds(fact_index, op.preconditions));
    return op.preconditions[fact_index];
}

int RootTask::get_num_operator_effects(int op_index, bool is_axiom) const {
    return get_operator_or_axiom(op_index, is_axiom).effects.size();
}

int RootTask::get_num_operator_effect_conditions(
    int op_index, int eff_index, bool is_axiom) const {
    return get_effect(op_index, eff_index, is_axiom).conditions.size();
}

FactPair RootTask::get_operator_effect_condition(
    int op_index, int eff_index, int cond_index, bool is_axiom) const {
    const ExplicitEffect &effect = get_effect(op_index, eff_index, is_axiom);
    assert(utils::in_bounds(cond_index, effect.conditions));
    return effect.conditions[cond_index];
}

FactPair RootTask::get_operator_effect(
    int op_index, int eff_index, bool is_axiom) const {
    return get_effect(op_index, eff_index, is_axiom).fact;
}

int RootTask::convert_operator_index(
    int index, const AbstractTask *ancestor_task) const {
    if (this != ancestor_task) {
        ABORT("Invalid operator ID conversion");
    }
    return index;
}

int RootTask::get_num_axioms() const {
    return axioms.size();
}

int RootTask::get_num_goals() const {
    return goals.size();
}

FactPair RootTask::get_goal_fact(int index) const {
    assert(utils::in_bounds(index, goals));
    return goals[index];
}

vector<int> RootTask::get_initial_state_values() const {
    return initial_state_values;
}

void RootTask::convert_ancestor_state_values(
    vector<int> &, const AbstractTask *ancestor_task) const {
    if (this != ancestor_task) {
        ABORT("Invalid state conversion");
    }
}

void read_root_task(istream &in) {
    assert(!g_root_task);
    utils::TaskLexer lexer(in);
    // TODO: construct lexer in TaskParser
    TaskParser parser(move(lexer));
    g_root_task = parser.parse();
}

class RootTaskFeature
    : public plugins::TypedFeature<AbstractTask, AbstractTask> {
public:
    RootTaskFeature() : TypedFeature("no_transform") {
    }

<<<<<<< HEAD
    virtual shared_ptr<AbstractTask> create_component(
        const plugins::Options &, const utils::Context &) const override {
=======
    virtual shared_ptr<AbstractTask>
    create_component(const plugins::Options &) const override {
>>>>>>> e8857270
        return g_root_task;
    }
};

static plugins::FeaturePlugin<RootTaskFeature> _plugin;
}<|MERGE_RESOLUTION|>--- conflicted
+++ resolved
@@ -897,13 +897,10 @@
     RootTaskFeature() : TypedFeature("no_transform") {
     }
 
-<<<<<<< HEAD
     virtual shared_ptr<AbstractTask> create_component(
         const plugins::Options &, const utils::Context &) const override {
-=======
     virtual shared_ptr<AbstractTask>
     create_component(const plugins::Options &) const override {
->>>>>>> e8857270
         return g_root_task;
     }
 };
