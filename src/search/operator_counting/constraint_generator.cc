--- conflicted
+++ resolved
@@ -15,15 +15,11 @@
     ConstraintGeneratorCategoryPlugin()
         : TypedCategoryPlugin("ConstraintGenerator") {
         // TODO: Replace empty string by synopsis for the wiki page.
-<<<<<<< HEAD
         document_synopsis(
             "This page describes different types of constraints and their corresponding generator. "
             "Operator-counting constraints are linear constraints that are satisfied by all plans. "
             "They are defined over variables that represent the number of times each operator is used.  "
             "An operator-counting heuristic minimizes the total cost of used operators subject to a set of such constraints");
-=======
-        // document_synopsis("");
->>>>>>> da4670a4
     }
 } _category_plugin;
 }