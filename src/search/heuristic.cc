#include "heuristic.h"

#include "cost_adapted_task.h"
#include "evaluation_context.h"
#include "evaluation_result.h"
#include "global_operator.h"
#include "globals.h"
#include "option_parser.h"
#include "operator_cost.h"

#include <cassert>
#include <cstdlib>
#include <limits>

using namespace std;

Heuristic::Heuristic(const Options &opts)
    : description(opts.get_unparsed_config()),
      initialized(false),
      heuristic_cache(HEntry(NO_VALUE,true)), //TODO: is true really a good idea here?
      cache_h_values(opts.get<bool>("cache_h")),
      task(get_task_from_options(opts)),
      task_proxy(*task),
      cost_type(OperatorCost(opts.get_enum("cost_type"))){
}

Heuristic::~Heuristic() {
}

void Heuristic::set_preferred(const GlobalOperator *op) {
    if (!op->is_marked()) {
        op->mark();
        preferred_operators.push_back(op);
    }
}

void Heuristic::set_preferred(OperatorProxy op) {
    set_preferred(op.get_global_operator());
}

bool Heuristic::reach_state(
    const GlobalState & /*parent_state*/,
    const GlobalOperator & /*op*/,
    const GlobalState & /*state*/) {
    return false;
}

int Heuristic::get_adjusted_cost(const GlobalOperator &op) const {
    return get_adjusted_action_cost(op, cost_type);
}

State Heuristic::convert_global_state(const GlobalState &global_state) const {
    return task_proxy.convert_global_state(global_state);
}

void Heuristic::add_options_to_parser(OptionParser &parser) {
    ::add_cost_type_option_to_parser(parser);
    // TODO: When the cost_type option is gone, use "no_transform" as default.
    parser.add_option<shared_ptr<AbstractTask> >(
        "transform",
        "Optional task transformation for the heuristic. "
        "Currently only adapt_costs is available.",
<<<<<<< HEAD
        "",
        OptionFlags(false));
    parser.add_option<bool>("cache_h", "chache heuristic estimates", "true");
=======
        OptionParser::NONE);
>>>>>>> 9aad6f1a
}

//this solution to get default values seems not optimal:
Options Heuristic::default_options() {
    Options opts = Options();
    opts.set<shared_ptr<AbstractTask> >("transform", g_root_task());
<<<<<<< HEAD
    opts.set<int>("cost_type", 0);
    opts.set<bool>("cache_h", false);
=======
    opts.set<int>("cost_type", NORMAL);
>>>>>>> 9aad6f1a
    return opts;
}

EvaluationResult Heuristic::compute_result(EvaluationContext &eval_context) {
    EvaluationResult result;

    if (!initialized) {
        initialize();
        initialized = true;
    }

    assert(preferred_operators.empty());

    const GlobalState &state = eval_context.get_state();
    bool calculate_preferred = eval_context.get_calculate_preferred();

    int heuristic = NO_VALUE;

    if(!calculate_preferred && cache_h_values &&
            heuristic_cache[state].h != NO_VALUE && !heuristic_cache[state].dirty) {
       heuristic = heuristic_cache[state].h;
       result.set_count_evaluation(false);
    } else {
       heuristic = compute_heuristic(state);
       if(cache_h_values) {
           heuristic_cache[state] = HEntry(heuristic, false);
       }
       for (const GlobalOperator *preferred_operator : preferred_operators)
           preferred_operator->unmark();
       result.set_count_evaluation(true);
    }

    assert(heuristic == DEAD_END || heuristic >= 0);

    if (heuristic == DEAD_END) {
        /*
          It is permissible to mark preferred operators for dead-end
          states (thus allowing a heuristic to mark them on-the-fly
          before knowing the final result), but if it turns out we
          have a dead end, we don't want to actually report any
          preferred operators.
        */
        preferred_operators.clear();
        heuristic = EvaluationResult::INFINITE;
    }

#ifndef NDEBUG
    if (heuristic != EvaluationResult::INFINITE) {
        for (size_t i = 0; i < preferred_operators.size(); ++i)
            assert(preferred_operators[i]->is_applicable(state));
    }
#endif

    result.set_h_value(heuristic);
    result.set_preferred_operators(move(preferred_operators));
    assert(preferred_operators.empty());
    return result;
}

string Heuristic::get_description() const {
    return description;
}<|MERGE_RESOLUTION|>--- conflicted
+++ resolved
@@ -21,7 +21,7 @@
       cache_h_values(opts.get<bool>("cache_h")),
       task(get_task_from_options(opts)),
       task_proxy(*task),
-      cost_type(OperatorCost(opts.get_enum("cost_type"))){
+      cost_type(OperatorCost(opts.get_enum("cost_type"))) {
 }
 
 Heuristic::~Heuristic() {
@@ -60,25 +60,16 @@
         "transform",
         "Optional task transformation for the heuristic. "
         "Currently only adapt_costs is available.",
-<<<<<<< HEAD
-        "",
-        OptionFlags(false));
+        OptionParser::NONE);
     parser.add_option<bool>("cache_h", "chache heuristic estimates", "true");
-=======
-        OptionParser::NONE);
->>>>>>> 9aad6f1a
 }
 
 //this solution to get default values seems not optimal:
 Options Heuristic::default_options() {
     Options opts = Options();
     opts.set<shared_ptr<AbstractTask> >("transform", g_root_task());
-<<<<<<< HEAD
-    opts.set<int>("cost_type", 0);
+    opts.set<int>("cost_type", NORMAL);
     opts.set<bool>("cache_h", false);
-=======
-    opts.set<int>("cost_type", NORMAL);
->>>>>>> 9aad6f1a
     return opts;
 }
 
