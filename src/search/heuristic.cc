--- conflicted
+++ resolved
@@ -11,28 +11,15 @@
 #include <cassert>
 
 using namespace std;
-<<<<<<< HEAD
-
-
-Heuristic::Heuristic(const string &name,
-                     utils::Verbosity verbosity,
-                     const shared_ptr<AbstractTask> task,
-                     bool cache_evaluator_values)
-    : Evaluator(name, verbosity, true, true, true),
-      heuristic_cache(HEntry(NO_VALUE, true)), //TODO: is true really a good idea here?
-      cache_evaluator_values(cache_evaluator_values),
-      task(task), task_proxy(*task) {
-=======
 Heuristic::Heuristic(
-    const shared_ptr<AbstractTask> &transform,
+    const shared_ptr<AbstractTask> task,
     bool cache_estimates, const string &description,
     utils::Verbosity verbosity)
     : Evaluator(true, true, true, description, verbosity),
       heuristic_cache(HEntry(NO_VALUE, true)), //TODO: is true really a good idea here?
       cache_evaluator_values(cache_estimates),
-      task(transform),
+      task(task),
       task_proxy(*task) {
->>>>>>> 54e86694
 }
 
 Heuristic::~Heuristic() {
@@ -46,15 +33,9 @@
     return task_proxy.convert_ancestor_state(ancestor_state);
 }
 
-<<<<<<< HEAD
-void Heuristic::add_options_to_feature(plugins::Feature &feature, const string &name) {
-    add_evaluator_options_to_feature(feature, name);
-    feature.add_option<shared_ptr<TaskIndependentAbstractTask>>(
-=======
 void add_heuristic_options_to_feature(
     plugins::Feature &feature, const string &description) {
-    feature.add_option<shared_ptr<AbstractTask>>(
->>>>>>> 54e86694
+    feature.add_option<shared_ptr<TaskIndependentAbstractTask>>(
         "transform",
         "Optional task transformation for the heuristic."
         " Currently, adapt_costs() and no_transform() are available.",
@@ -63,11 +44,11 @@
     add_evaluator_options_to_feature(feature, description);
 }
 
-tuple<shared_ptr<AbstractTask>, bool, string, utils::Verbosity>
+tuple<shared_ptr<TaskIndependentAbstractTask>, bool, string, utils::Verbosity>
 get_heuristic_arguments_from_options(const plugins::Options &opts) {
     return tuple_cat(
         make_tuple(
-            opts.get<shared_ptr<AbstractTask>>("transform"),
+            opts.get<shared_ptr<TaskIndependentAbstractTask>>("transform"),
             opts.get<bool>("cache_estimates")
             ),
         get_evaluator_arguments_from_options(opts));
