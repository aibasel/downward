#ifndef STATE_H
#define STATE_H

#include <iostream>
#include <vector>

class Operator;
class StateRegistry;

#include "state_id.h"
#include "state_var_t.h"
#include "globals.h"

// For documentation on classes relevant to storing and working with registered
// states see the file state_registry.h.
class State {
    friend class StateRegistry;
    // Values for vars. will later be converted to UnpackedStateData.
    state_var_t *vars;
    StateID id;
    // Only used by the state registry.
    explicit State(state_var_t *buffer, StateID id_);

    const state_var_t *get_buffer() const {
        return vars;
    }
public:
    ~State();

<<<<<<< HEAD
    StateID get_id() const {
        return id;
=======
    // Creates an unregistered State object for the initial state on the heap.
    static State *create_initial_state(state_var_t *initial_state_vars);
    // Named constructor for registered States
    static State construct_registered_successor(const State &predecessor,
                                                const Operator &op, StateRegistry &state_registry = *g_state_registry);
    // Named constructor for unregistered States
    static State construct_unregistered_successor(const State &predecessor, const Operator &op);

    StateHandle get_handle() const {
        return handle;
>>>>>>> a067ff0f
    }

    int operator[](int index) const {
        return vars[index];
    }
    void dump_pddl() const;
    void dump_fdr() const;
    bool operator==(const State &other) const;
    bool operator<(const State &other) const;
    size_t hash() const;
};

#endif<|MERGE_RESOLUTION|>--- conflicted
+++ resolved
@@ -27,21 +27,8 @@
 public:
     ~State();
 
-<<<<<<< HEAD
     StateID get_id() const {
         return id;
-=======
-    // Creates an unregistered State object for the initial state on the heap.
-    static State *create_initial_state(state_var_t *initial_state_vars);
-    // Named constructor for registered States
-    static State construct_registered_successor(const State &predecessor,
-                                                const Operator &op, StateRegistry &state_registry = *g_state_registry);
-    // Named constructor for unregistered States
-    static State construct_unregistered_successor(const State &predecessor, const Operator &op);
-
-    StateHandle get_handle() const {
-        return handle;
->>>>>>> a067ff0f
     }
 
     int operator[](int index) const {
