--- conflicted
+++ resolved
@@ -7,7 +7,20 @@
 #include <vector>
 #include <tr1/functional>
 
-<<<<<<< HEAD
+#define LINUX 0
+#define OSX 1
+#define CYGWIN 2
+
+#if defined(__CYGWIN32__)
+#define OPERATING_SYSTEM CYGWIN
+#elif defined(__WINNT__)
+#define OPERATING_SYSTEM CYGWIN
+#elif defined(__APPLE__)
+#define OPERATING_SYSTEM OSX
+#else
+#define OPERATING_SYSTEM LINUX
+#endif
+
 #define ABORT(msg) \
   ( \
     (cerr << "Critical error in file " << __FILE__ \
@@ -31,22 +44,6 @@
 };
 
 extern void exit_with(ExitCode returncode) __attribute__((noreturn));
-=======
-
-#define LINUX 0
-#define OSX 1
-#define CYGWIN 2
-
-#if defined(__CYGWIN32__)
-#define OPERATING_SYSTEM CYGWIN
-#elif defined(__WINNT__)
-#define OPERATING_SYSTEM CYGWIN
-#elif defined(__APPLE__)
-#define OPERATING_SYSTEM OSX
-#else
-#define OPERATING_SYSTEM LINUX
-#endif
->>>>>>> 7db86fc3
 
 extern void register_event_handlers();
 
