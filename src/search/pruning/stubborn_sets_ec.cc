--- conflicted
+++ resolved
@@ -24,22 +24,7 @@
     return precondition_on_var == -1 || precondition_on_var == state[var].get_value();
 }
 
-<<<<<<< HEAD
 vector<StubbornDTG> build_dtgs(TaskProxy task_proxy) {
-=======
-// Copied from SimpleStubbornSets
-static inline FactPair find_unsatisfied_goal(const GlobalState &state) {
-    for (size_t i = 0; i < g_goal.size(); ++i) {
-        int goal_var = g_goal[i].first;
-        int goal_value = g_goal[i].second;
-        if (state[goal_var] != goal_value)
-            return FactPair(goal_var, goal_value);
-    }
-    return FactPair(-1, -1);
-}
-
-vector<StubbornDTG> build_dtgs() {
->>>>>>> e7a72f2b
     /*
       NOTE: Code lifted and adapted from M&S atomic abstraction code.
       We need a more general mechanism for creating data structures of
@@ -219,11 +204,7 @@
 
 /* TODO: think about a better name, which distinguishes this method
    better from the corresponding method for simple stubborn sets */
-<<<<<<< HEAD
-void StubbornSetsEC::add_nes_for_fact(Fact fact, const State &state) {
-=======
-void StubbornSetsEC::add_nes_for_fact(const FactPair &fact, const GlobalState &state) {
->>>>>>> e7a72f2b
+void StubbornSetsEC::add_nes_for_fact(const FactPair &fact, const State &state) {
     for (int achiever : achievers[fact.var][fact.value]) {
         if (active_ops[achiever]) {
             mark_as_stubborn_and_remember_written_vars(achiever, state);
@@ -251,36 +232,19 @@
 
 void StubbornSetsEC::apply_s5(OperatorProxy op, const State &state) {
     // Find a violated state variable and check if stubborn contains a writer for this variable.
-<<<<<<< HEAD
     for (FactProxy precondition : op.get_preconditions()) {
         int var_id = precondition.get_variable().get_id();
         int value = precondition.get_value();
 
         if (state[var_id] != precondition && written_vars[var_id]) {
             if (!nes_computed[var_id][value]) {
-                add_nes_for_fact(Fact(var_id, value), state);
-=======
-    FactPair violated_precondition(-1, -1);
-    for (const GlobalCondition &precondition : op.get_preconditions()) {
-        int var = precondition.var;
-        int value = precondition.val;
-
-        if (state[var] != value) {
-            if (written_vars[var]) {
-                if (!nes_computed[var][value]) {
-                    add_nes_for_fact(FactPair(var, value), state);
-                }
-                return;
-            }
-            if (violated_precondition.var == -1) {
-                violated_precondition = FactPair(var, value);
->>>>>>> e7a72f2b
+                add_nes_for_fact(FactPair(var_id, value), state);
             }
             return;
         }
     }
 
-    Fact violated_precondition = find_unsatisfied_precondition(op, state);
+    FactPair violated_precondition = find_unsatisfied_precondition(op, state);
     assert(violated_precondition.var != -1);
     if (!nes_computed[violated_precondition.var][violated_precondition.value]) {
         add_nes_for_fact(violated_precondition, state);
