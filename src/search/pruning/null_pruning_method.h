--- conflicted
+++ resolved
@@ -8,11 +8,7 @@
     virtual void prune(
         const State &, std::vector<OperatorID> &) override {}
 public:
-<<<<<<< HEAD
     explicit NullPruningMethod(const utils::Verbosity verbosity);
-=======
-    explicit NullPruningMethod(utils::Verbosity verbosity);
->>>>>>> 54e86694
     virtual void initialize(const std::shared_ptr<AbstractTask> &) override;
     virtual void print_statistics() const override {}
 };
@@ -21,7 +17,9 @@
 protected:
     std::string get_product_name() const override {return "NullPruning";}
 public:
-    explicit TaskIndependentNullPruningMethod(const std::string &name, utils::Verbosity verbosity);
+    TaskIndependentNullPruningMethod(
+            const std::string &description,
+            utils::Verbosity verbosity);
 
     virtual ~TaskIndependentNullPruningMethod() override = default;
 
