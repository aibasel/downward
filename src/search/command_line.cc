#include "command_line.h"

#include "git_revision.h"
#include "plan_manager.h"
#include "search_algorithm.h"

#include "parser/lexical_analyzer.h"
#include "parser/syntax_analyzer.h"
#include "plugins/any.h"
#include "plugins/doc_printer.h"
#include "plugins/plugin.h"
#include "utils/logging.h"
#include "utils/strings.h"

#include <algorithm>
#include <sstream>
#include <vector>

using namespace std;

NO_RETURN
static void input_error(const string &msg) {
    cerr << msg << endl;
    utils::exit_with(utils::ExitCode::SEARCH_INPUT_ERROR);
}

static int parse_int_arg(const string &name, const string &value) {
    try {
        return stoi(value);
    } catch (invalid_argument &) {
        input_error("argument for " + name + " must be an integer");
    } catch (out_of_range &) {
        input_error("argument for " + name + " is out of range");
    }
}

static vector<string> replace_old_style_predefinitions(
    const vector<string> &args) {
    vector<string> new_args;
    int num_predefinitions = 0;
    bool has_search_argument = false;
    ostringstream new_search_argument;

    for (size_t i = 0; i < args.size(); ++i) {
        string arg = args[i];
        bool is_last = (i == args.size() - 1);

        if (arg == "--evaluator" || arg == "--heuristic" ||
            arg == "--landmarks") {
            if (has_search_argument)
                input_error(
                    "predefinitions are forbidden after the '--search' argument");
            if (is_last)
                input_error("missing argument after " + arg);
            ++i;
            vector<string> predefinition = utils::split(args[i], "=", 1);
            if (predefinition.size() < 2)
                input_error("predefinition expects format 'key=definition'");
            string key = predefinition[0];
            string definition = predefinition[1];
            if (!utils::is_alpha_numeric(key))
                input_error(
                    "predefinition key has to be alphanumeric: '" + key + "'");
            new_search_argument << "let(" << key << "," << definition << ",";
            num_predefinitions++;
        } else if (arg == "--search") {
            if (has_search_argument)
                input_error("at most one '--search' argument may be specified");
            if (is_last)
                input_error("missing argument after --search");
            ++i;
            arg = args[i];
            new_args.push_back("--search");
            new_search_argument << arg << string(num_predefinitions, ')');
            new_args.push_back(new_search_argument.str());
            has_search_argument = true;
        } else {
            new_args.push_back(arg);
        }
    }
    if (!has_search_argument && num_predefinitions > 0)
        input_error("predefinitions require a '--search' argument");

    return new_args;
}

<<<<<<< HEAD
static shared_ptr<TaskIndependentComponentType<SearchAlgorithm>> parse_cmd_line_aux(const vector<string> &args) {
=======
static shared_ptr<SearchAlgorithm> parse_cmd_line_aux(
    const vector<string> &args) {
>>>>>>> ba6ffb79
    string plan_filename = "sas_plan";
    int num_previously_generated_plans = 0;
    bool is_part_of_anytime_portfolio = false;

    using TISearchPtr = shared_ptr<TaskIndependentComponentType<SearchAlgorithm>>;
    TISearchPtr ti_search_algorithm = nullptr;
    // TODO: Remove code duplication.
    for (size_t i = 0; i < args.size(); ++i) {
        const string &arg = args[i];
        bool is_last = (i == args.size() - 1);
        if (arg == "--search") {
            if (ti_search_algorithm)
                input_error("multiple --search arguments defined");
            if (is_last)
                input_error("missing argument after --search");
            ++i;
            const string &search_arg = args[i];
            try {
                parser::TokenStream tokens = parser::split_tokens(search_arg);
                parser::ASTNodePtr parsed = parser::parse(tokens);
                parser::DecoratedASTNodePtr decorated = parsed->decorate();
                plugins::Any constructed = decorated->construct();
                ti_search_algorithm = plugins::any_cast<TISearchPtr>(constructed);
            } catch (const plugins::BadAnyCast &) {
                input_error(
                    "Could not interpret the argument of --search as a search algorithm.");
            } catch (const utils::ContextError &e) {
                input_error(e.get_message());
            }
        } else if (arg == "--help") {
            cout << "Help:" << endl;
            bool txt2tags = false;
            vector<string> plugin_names;
            for (size_t j = i + 1; j < args.size(); ++j) {
                const string &help_arg = args[j];
                if (help_arg == "--txt2tags") {
                    txt2tags = true;
                } else {
                    plugin_names.push_back(help_arg);
                }
            }
            plugins::Registry registry =
                plugins::RawRegistry::instance()->construct_registry();
            unique_ptr<plugins::DocPrinter> doc_printer;
            if (txt2tags)
                doc_printer =
                    make_unique<plugins::Txt2TagsPrinter>(cout, registry);
            else
                doc_printer =
                    make_unique<plugins::PlainPrinter>(cout, registry);
            if (plugin_names.empty()) {
                doc_printer->print_all();
            } else {
                for (const string &name : plugin_names) {
                    doc_printer->print_feature(name);
                }
            }
            cout << "Help output finished." << endl;
            exit(0);
        } else if (arg == "--internal-plan-file") {
            if (is_last)
                input_error("missing argument after --internal-plan-file");
            ++i;
            plan_filename = args[i];
        } else if (arg == "--internal-previous-portfolio-plans") {
            if (is_last)
                input_error(
                    "missing argument after --internal-previous-portfolio-plans");
            ++i;
            is_part_of_anytime_portfolio = true;
            num_previously_generated_plans = parse_int_arg(arg, args[i]);
            if (num_previously_generated_plans < 0)
                input_error(
                    "argument for --internal-previous-portfolio-plans must be positive");
        } else {
            input_error("unknown option " + arg);
        }
    }

    if (ti_search_algorithm) {
        PlanManager &plan_manager = ti_search_algorithm->get_plan_manager();
        plan_manager.set_plan_filename(plan_filename);
        plan_manager.set_num_previously_generated_plans(
            num_previously_generated_plans);
        plan_manager.set_is_part_of_anytime_portfolio(
            is_part_of_anytime_portfolio);
    }
    return ti_search_algorithm;
}

shared_ptr<TaskIndependentComponentType<SearchAlgorithm>> parse_cmd_line(
    int argc, const char **argv, bool is_unit_cost) {
    vector<string> args;
    bool active = true;
    for (int i = 1; i < argc; ++i) {
        string arg = argv[i];

        if (arg == "--if-unit-cost") {
            active = is_unit_cost;
        } else if (arg == "--if-non-unit-cost") {
            active = !is_unit_cost;
        } else if (arg == "--always") {
            active = true;
        } else if (active) {
            args.push_back(arg);
        }
    }
    args = replace_old_style_predefinitions(args);
    return parse_cmd_line_aux(args);
}

string get_revision_info() {
    return string("Search code revision: ") + g_git_revision;
}

string get_usage(const string &progname) {
    return "usage: \n" + progname +
           " [OPTIONS] --search SEARCH < OUTPUT\n\n"
           "* SEARCH (SearchAlgorithm): configuration of the search algorithm\n"
           "* OUTPUT (filename): translator output\n\n"
           "Options:\n"
           "--help [NAME]\n"
           "    Print help for all heuristics, open lists, etc. called NAME.\n"
           "    Without parameter: print help for everything available\n"
           "--internal-git-revision\n"
           "    Print the revision of the code used to build this binary.\n"
           "--internal-plan-file FILENAME\n"
           "    Output the plan to a file called FILENAME\n\n"
           "--internal-previous-portfolio-plans COUNTER\n"
           "    This planner call is part of a portfolio which already created\n"
           "    plan files FILENAME.1 up to FILENAME.COUNTER.\n"
           "    Start enumerating plan files with COUNTER+1, i.e. FILENAME.COUNTER+1\n\n"
           "See https://www.fast-downward.org for details.";
}<|MERGE_RESOLUTION|>--- conflicted
+++ resolved
@@ -84,12 +84,7 @@
     return new_args;
 }
 
-<<<<<<< HEAD
 static shared_ptr<TaskIndependentComponentType<SearchAlgorithm>> parse_cmd_line_aux(const vector<string> &args) {
-=======
-static shared_ptr<SearchAlgorithm> parse_cmd_line_aux(
-    const vector<string> &args) {
->>>>>>> ba6ffb79
     string plan_filename = "sas_plan";
     int num_previously_generated_plans = 0;
     bool is_part_of_anytime_portfolio = false;
