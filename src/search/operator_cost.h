#ifndef OPERATOR_COST_H
#define OPERATOR_COST_H

class GlobalOperator;
class OptionParser;

enum OperatorCost {NORMAL = 0, ONE = 1, PLUSONE = 2, MAX_OPERATOR_COST};

<<<<<<< HEAD
int get_adjusted_action_cost(int cost, OperatorCost cost_type);
int get_adjusted_action_cost(const Operator &op, OperatorCost cost_type);
=======
int get_adjusted_action_cost(const GlobalOperator &op, OperatorCost cost_type);
>>>>>>> 75fff71c
void add_cost_type_option_to_parser(OptionParser &parser);

#endif<|MERGE_RESOLUTION|>--- conflicted
+++ resolved
@@ -6,12 +6,8 @@
 
 enum OperatorCost {NORMAL = 0, ONE = 1, PLUSONE = 2, MAX_OPERATOR_COST};
 
-<<<<<<< HEAD
 int get_adjusted_action_cost(int cost, OperatorCost cost_type);
-int get_adjusted_action_cost(const Operator &op, OperatorCost cost_type);
-=======
 int get_adjusted_action_cost(const GlobalOperator &op, OperatorCost cost_type);
->>>>>>> 75fff71c
 void add_cost_type_option_to_parser(OptionParser &parser);
 
 #endif